--- conflicted
+++ resolved
@@ -282,150 +282,4 @@
 
 dotnet_naming_rule.parameter_naming.symbols = parameters_and_locals
 dotnet_naming_rule.parameter_naming.style = camel_case_style
-<<<<<<< HEAD
-dotnet_naming_rule.parameter_naming.severity = suggestion
-
-
-# RS0030: Do not used banned APIs
-# https://github.com/dotnet/roslyn-analyzers/blob/main/src/Microsoft.CodeAnalysis.BannedApiAnalyzers/BannedApiAnalyzers.Help.md
-dotnet_diagnostic.RS0030.severity = error
-
-dotnet_analyzer_diagnostic.category-Performance.severity = error
-
-# CA1044: Properties should not be write only
-dotnet_diagnostic.CA1044.severity = error
-
-# CA1304: Specify CultureInfo
-dotnet_diagnostic.CA1304.severity = error
-
-# CA1305: Specify IFormatProvider
-dotnet_diagnostic.CA1305.severity = error
-# When we have interpolated string handlers (.NET 6+), there is an overload that accepts IFormatProvider.
-# However, the same code is targeting older versions that only have `Append(string)` and no overload accepting IFormatProvider.
-# Fixing the warning in this case will require noisy `#if` directives. We exclude this overload for now and get no warning at all.
-dotnet_code_quality.CA1305.excluded_symbol_names = M:System.Text.StringBuilder.Append(System.Text.StringBuilder.AppendInterpolatedStringHandler@)|M:System.Text.StringBuilder.AppendLine(System.Text.StringBuilder.AppendInterpolatedStringHandler@)
-
-# CA1805: Do not initialize unnecessarily
-dotnet_diagnostic.CA1805.severity = error
-
-# CA1815: Override equals and operator equals on value types
-dotnet_diagnostic.CA1815.severity = error
-
-# CA1821: Remove empty Finalizers
-dotnet_diagnostic.CA1821.severity = error
-
-# CA1825: Avoid zero-length array allocations
-dotnet_diagnostic.CA1825.severity = error
-
-# CA1826: Do not use Enumerable methods on indexable collections
-dotnet_diagnostic.CA1826.severity = error
-
-# CA1827: Do not use Count() or LongCount() when Any() can be used
-dotnet_diagnostic.CA1827.severity = error
-
-# CA1828: Do not use CountAsync() or LongCountAsync() when AnyAsync() can be used
-dotnet_diagnostic.CA1828.severity = error
-
-# CA1829: Use Length/Count property instead of Count() when available
-dotnet_diagnostic.CA1829.severity = error
-
-# CA2200: Rethrow to preserve stack details
-dotnet_diagnostic.CA2200.severity = error
-
-# CA2218: Override GetHashCode on overriding Equals
-dotnet_diagnostic.CA2218.severity = error
-
-# CA1802: Use literals where appropriate
-dotnet_diagnostic.CA1802.severity = none
-
-# CA1806: Do not ignore method results
-dotnet_diagnostic.CA1806.severity = none
-
-# CA1810: Initialize reference type static fields inline
-dotnet_diagnostic.CA1810.severity = none
-
-# CA1812: Avoid uninstantiated internal classes
-dotnet_diagnostic.CA1812.severity = none
-
-# CA1813: Avoid unsealed attributes
-dotnet_diagnostic.CA1813.severity = none
-
-# CA1819: Properties should not return arrays
-dotnet_diagnostic.CA1819.severity = none
-
-# CA1820: Test for empty strings using string length
-dotnet_diagnostic.CA1820.severity = none
-
-# CA1822: Mark members as static
-dotnet_diagnostic.CA1822.severity = none
-
-# CA1823: Avoid unused private fields
-dotnet_diagnostic.CA1823.severity = none
-
-# CA1835: Prefer the 'Memory'-based overloads for 'ReadAsync' and 'WriteAsync'
-dotnet_diagnostic.CA1835.severity = none
-
-# CA1838: Avoid 'StringBuilder' parameters for P/Invokes
-dotnet_diagnostic.CA1838.severity = none
-
-# CA1844: Provide memory-based overrides of async methods when subclassing 'Stream'
-dotnet_diagnostic.CA1844.severity = none
-
-# CA1846: Prefer 'AsSpan' over 'Substring'
-dotnet_diagnostic.CA1846.severity = none
-
-# CA1847: Use char literal for a single character lookup
-dotnet_diagnostic.CA1847.severity = none
-
-# CA1848: Use the LoggerMessage delegates
-dotnet_diagnostic.CA1848.severity = none
-
-# CA1849: Call async methods when in an async method
-dotnet_diagnostic.CA1849.severity = none
-
-dotnet_code_quality.CA1822.api_surface = private, internal
-
-# CA1303: Do not pass literals as localized parameters
-dotnet_diagnostic.CA1303.severity = none
-
-# CA1307: Specify StringComparison for clarity
-dotnet_diagnostic.CA1307.severity = none
-
-# CA1308: Normalize strings to uppercase
-dotnet_diagnostic.CA1308.severity = none
-
-# CA1309: Use ordinal StringComparison
-dotnet_diagnostic.CA1309.severity = none
-
-# CA2101: Specify marshalling for P/Invoke string arguments
-dotnet_diagnostic.CA2101.severity = none
-
-# CA2211: Non-constant fields should not be visible
-dotnet_diagnostic.CA2211.severity = error
-
-# CA1851: Possible multiple enumerations of 'IEnumerable' collection.
-dotnet_diagnostic.CA1851.severity = none
-
-# CA1854: Prefer a 'TryGetValue' call over a Dictionary indexer access guarded by a 'ContainsKey'
-dotnet_diagnostic.CA1854.severity = none
-
-# CA1852: Type 'XX' can be sealed because
-dotnet_diagnostic.CA1852.severity = none
-
-# CA1859: Change return type of method 'XX' from 'XX' to 'XX' for improved performance
-dotnet_diagnostic.CA1859.severity = none
-
-# CA1860: Prefer comparing 'Count' to 0 rather than using 'Any()', both for clarity and for performance
-dotnet_diagnostic.CA1860.severity = none
-
-# CA1850: Prefer static 'System.Security.Cryptography.SHA256.HashData' method over 'ComputeHash'
-dotnet_diagnostic.CA1850.severity = none
-
-# IDE0055: Fix formatting
-dotnet_diagnostic.IDE0055.severity = warning # Will be promoted as an error by TreatWarningsAsErrors but also allows usage of WarningsNotAsErrors in debug
-
-# IDE0051: Remove unused private member
-dotnet_diagnostic.IDE0051.severity = warning
-=======
-dotnet_naming_rule.parameter_naming.severity = suggestion
->>>>>>> 69095eb1
+dotnet_naming_rule.parameter_naming.severity = suggestion