﻿<?xml version="1.0" encoding="utf-8" ?>
<DiffIgnore>
  <IgnoreSets>
	<IgnoreSet baseVersion="4.0.13">
		<Assemblies>
			<Member fullName="Uno" reason="Android 12 support"/>
			<Member fullName="Uno.Foundation" reason="Android 12 support"/>
			<Member fullName="Uno.Foundation.Logging" reason="Android 12 support"/>
			<Member fullName="Uno.UI.BindingHelper.Android" reason="Android 12 support"/>
			<Member fullName="Uno.UI.Composition" reason="Android 12 support"/>
			<Member fullName="Uno.UI.Dispatching" reason="Android 12 support"/>
			<Member fullName="Uno.UI" reason="Android 12 support"/>
			<Member fullName="Uno.UI.FluentTheme" reason="Android 12 support"/>
			<Member fullName="Uno.UI.FluentTheme.v1" reason="Android 12 support"/>
			<Member fullName="Uno.UI.FluentTheme.v2" reason="Android 12 support"/>
			<Member fullName="Uno.UI.Toolkit" reason="Android 12 support"/>
			<Member fullName="Uno.Xaml" reason="Android 12 support"/>
		</Assemblies>
		<Methods><Member
				fullName="System.Void Uno.Media.StreamGeometryContext.BeginFigure(Windows.Foundation.Point startPoint, System.Boolean isFilled, System.Boolean isClosed)"
				reason="isClosed paramater is not used and is misleading" />
			<Member
				fullName="System.Void Microsoft.UI.Xaml.Media.Animation.Timeline.add_Completed(System.EventHandler`1&lt;System.Object&gt; value)"
				reason="Incorrectly marked as removed because removed from an internal interface" />
			<Member
				fullName="System.Void Microsoft.UI.Xaml.Media.Animation.Timeline.remove_Completed(System.EventHandler`1&lt;System.Object&gt; value)"
				reason="Incorrectly marked as removed because removed from an internal interface" />
			<Member
				fullName="System.nint Microsoft.UI.Xaml.Controls.SecureTextBoxView.get_ConversationIdentifier()"
				reason="net6 macos remove deprecated API" />
			<Member
				fullName="System.nuint Microsoft.UI.Xaml.Controls.SecureTextBoxView.GetCharacterIndex(CoreGraphics.CGPoint point)"
				reason="net6 macos remove deprecated API" />
			<Member
				fullName="System.Void Windows.UI.Input.Preview.Injection.InputInjector..ctor()"
				reason="Not part of the UWP API" />
			<Member
				fullName="System.Object Microsoft.UI.Xaml.RoutedEventArgs.get_OriginalSource()"
				reason="False positive: added in an internal interface" />
			<Member
				fullName="System.Boolean Microsoft.UI.Xaml.FrameworkElement.get_StretchAffectsMeasure()"
				reason="False positive: added in an internal interface" />
		</Methods>
	  <Properties>
		  <Member
			  fullName="System.nint Microsoft.UI.Xaml.Controls.SecureTextBoxView::ConversationIdentifier()"
			  reason="net6 macos remove deprecated API" />
	  </Properties>
	</IgnoreSet>

	<IgnoreSet baseVersion="4.1.9">
		<Assemblies>
		</Assemblies>
		<Methods>
			<Member
				fullName="System.Void Windows.Devices.Power.BatteryReport..ctor()"
				reason="not public in UWP"/>
			<Member
				fullName="System.Boolean Microsoft.UI.Xaml.FrameworkElement.get_StretchAffectsMeasure()"
				reason="False positive: added in an internal interface" />
			<Member
				fullName="System.Void Windows.UI.Core.Preview.SystemNavigationManagerPreview..ctor()"
				reason="Not public in UWP" />
			<Member
				fullName="System.Void Windows.UI.Core.Preview.SystemNavigationCloseRequestedPreviewEventArgs..ctor()"
				reason="Not public in UWP" />
			<Member
				fullName="System.Void Windows.UI.Core.Preview.SystemNavigationCloseRequestedPreviewEventArgs..ctor(System.Action`1&lt;Windows.UI.Core.Preview.SystemNavigationCloseRequestedPreviewEventArgs&gt; complete)"
				reason="Should not be public" />
			<Member
				fullName="System.Void Windows.Devices.Geolocation.Geolocator.WaitForPermissionFromBackground()"
				reason="Not part of UWP API" />
			<Member
				fullName="System.Void Windows.ApplicationModel.Background.BackgroundTaskRegistration..ctor()"
				reason="Not part of UWP API" />
			<Member
				fullName="System.Void Windows.Graphics.Printing.Workflow.PrintWorkflowObjectModelSourceFileContent..ctor()"
				reason="Does not exist in UWP" />
			<Member
				fullName="System.Void Microsoft.UI.Xaml.BringIntoViewRequestedEventArgs..ctor()"
				reason="Does not exist in UWP" />

			<!-- BEGIN .NET 6 RC 1 -->
			<Member fullName="System.Void UIKit.UIViewExtensions.SetDimensions(UIKit.UIView view, System.Nullable`1&lt;ObjCRuntime.nfloat&gt; width, System.Nullable`1&lt;ObjCRuntime.nfloat&gt; height)" reason="net6 preview 14 breaking changes" />
			<Member fullName="ObjCRuntime.nfloat UIKit.UIViewExtensions.StackSubViews(UIKit.UIView thisView)" reason="net6 preview 14 breaking changes" />
			<Member fullName="ObjCRuntime.nfloat UIKit.UIViewExtensions.StackSubViews(UIKit.UIView thisView, System.Single topPadding, System.Single spaceBetweenElements)" reason="net6 preview 14 breaking changes" />
			<Member fullName="ObjCRuntime.nfloat UIKit.UIViewExtensions.GetNativeAlpha(UIKit.UIView view)" reason="net6 preview 14 breaking changes" />
			<Member fullName="System.Void Microsoft.UI.Xaml.Controls.ListViewBaseScrollContentPresenter.SetZoomScale(ObjCRuntime.nfloat scale, System.Boolean animated)" reason="net6 preview 14 breaking changes" />
			<Member fullName="ObjCRuntime.nfloat Microsoft.UI.Xaml.Controls.VirtualizingPanelLayout.LayoutItemsInGroup(System.Int32 group, ObjCRuntime.nfloat availableBreadth, CoreGraphics.CGRect&amp; frame, System.Boolean createLayoutInfo, System.Collections.Generic.Dictionary`2&lt;Foundation.NSIndexPath,System.Nullable`1&lt;CoreGraphics.CGSize&gt;&gt; oldItemSizes)" reason="net6 preview 14 breaking changes" />
			<Member fullName="System.Void Microsoft.UI.Xaml.Controls.VirtualizingPanelLayout.UpdateLayoutAttributesForGroupHeader(UIKit.UICollectionViewLayoutAttributes groupHeaderLayout, ObjCRuntime.nfloat extentDifference, System.Boolean applyOffsetToThis)" reason="net6 preview 14 breaking changes" />
			<Member fullName="CoreGraphics.CGRect Microsoft.UI.Xaml.Controls.VirtualizingPanelLayout.AdjustExtentOffset(CoreGraphics.CGRect frame, ObjCRuntime.nfloat adjustment)" reason="net6 preview 14 breaking changes" />
			<Member fullName="CoreGraphics.CGPoint Microsoft.UI.Xaml.Controls.VirtualizingPanelLayout.AdjustExtentOffset(CoreGraphics.CGPoint point, ObjCRuntime.nfloat adjustment)" reason="net6 preview 14 breaking changes" />
			<Member fullName="ObjCRuntime.nfloat Microsoft.UI.Xaml.Controls.VirtualizingPanelLayout.GetExtentStart(CoreGraphics.CGRect frame)" reason="net6 preview 14 breaking changes" />
			<Member fullName="ObjCRuntime.nfloat Microsoft.UI.Xaml.Controls.VirtualizingPanelLayout.GetExtentEnd(CoreGraphics.CGRect frame)" reason="net6 preview 14 breaking changes" />
			<Member fullName="ObjCRuntime.nfloat Microsoft.UI.Xaml.Controls.VirtualizingPanelLayout.GetBreadth(CoreGraphics.CGSize size)" reason="net6 preview 14 breaking changes" />
			<Member fullName="ObjCRuntime.nfloat Microsoft.UI.Xaml.Controls.VirtualizingPanelLayout.GetBreadthStart(CoreGraphics.CGRect frame)" reason="net6 preview 14 breaking changes" />
			<Member fullName="ObjCRuntime.nfloat Microsoft.UI.Xaml.Controls.VirtualizingPanelLayout.GetBreadthEnd(CoreGraphics.CGRect frame)" reason="net6 preview 14 breaking changes" />
			<Member fullName="System.Void Microsoft.UI.Xaml.Controls.VirtualizingPanelLayout.SetBreadthStart(CoreGraphics.CGRect&amp; frame, ObjCRuntime.nfloat breadthStart)" reason="net6 preview 14 breaking changes" />
			<Member fullName="System.Void Microsoft.UI.Xaml.Controls.VirtualizingPanelLayout.SetBreadth(CoreGraphics.CGRect&amp; frame, ObjCRuntime.nfloat breadth)" reason="net6 preview 14 breaking changes" />
			<Member fullName="System.Void Microsoft.UI.Xaml.Controls.VirtualizingPanelLayout.SetExtentStart(CoreGraphics.CGRect&amp; frame, ObjCRuntime.nfloat extentStart)" reason="net6 preview 14 breaking changes" />
			<Member fullName="System.Void Microsoft.UI.Xaml.Controls.VirtualizingPanelLayout.SetExtent(CoreGraphics.CGSize&amp; size, ObjCRuntime.nfloat extent)" reason="net6 preview 14 breaking changes" />
			<Member fullName="CoreGraphics.CGPoint Microsoft.UI.Xaml.Controls.VirtualizingPanelLayout.SetExtentOffset(CoreGraphics.CGPoint point, ObjCRuntime.nfloat newOffset)" reason="net6 preview 14 breaking changes" />
			<Member fullName="ObjCRuntime.nfloat Uno.UI.ViewHelper.get_OnePixel()" reason="net6 preview 14 breaking changes" />
			<Member fullName="ObjCRuntime.nfloat Uno.UI.ViewHelper.GetConvertedPixel(System.Single thickness)" reason="net6 preview 14 breaking changes" />
			<Member fullName="ObjCRuntime.nfloat Uno.UI.ViewHelper.StackSubViews(System.Collections.Generic.IEnumerable`1&lt;UIKit.UIView&gt; views)" reason="net6 preview 14 breaking changes" />
			<Member fullName="ObjCRuntime.nfloat Uno.UI.ViewHelper.StackSubViews(UIKit.UIView thisView, System.Single topPadding, System.Single spaceBetweenElements)" reason="net6 preview 14 breaking changes" />
			<Member fullName="CoreGraphics.CGRect Uno.UI.Extensions.CGRectExtensions.IncrementX(CoreGraphics.CGRect thisCGRect, ObjCRuntime.nfloat delta)" reason="net6 preview 14 breaking changes" />
			<Member fullName="CoreGraphics.CGRect Uno.UI.Extensions.CGRectExtensions.IncrementY(CoreGraphics.CGRect thisCGRect, ObjCRuntime.nfloat delta)" reason="net6 preview 14 breaking changes" />
			<Member fullName="CoreGraphics.CGRect Uno.UI.Extensions.CGRectExtensions.SetX(CoreGraphics.CGRect thisCGRect, ObjCRuntime.nfloat value)" reason="net6 preview 14 breaking changes" />
			<Member fullName="CoreGraphics.CGRect Uno.UI.Extensions.CGRectExtensions.SetY(CoreGraphics.CGRect thisCGRect, ObjCRuntime.nfloat value)" reason="net6 preview 14 breaking changes" />
			<Member fullName="CoreGraphics.CGRect Uno.UI.Extensions.CGRectExtensions.SetBottom(CoreGraphics.CGRect thisCGRect, ObjCRuntime.nfloat value)" reason="net6 preview 14 breaking changes" />
			<Member fullName="CoreGraphics.CGRect Uno.UI.Extensions.CGRectExtensions.SetRight(CoreGraphics.CGRect thisCGRect, ObjCRuntime.nfloat value)" reason="net6 preview 14 breaking changes" />
			<Member fullName="CoreGraphics.CGRect Uno.UI.Extensions.CGRectExtensions.SetRightRespectWidth(CoreGraphics.CGRect thisCGRect, ObjCRuntime.nfloat value)" reason="net6 preview 14 breaking changes" />
			<Member fullName="CoreGraphics.CGRect Uno.UI.Extensions.CGRectExtensions.SetHorizontalCenter(CoreGraphics.CGRect thisCGRect, ObjCRuntime.nfloat value)" reason="net6 preview 14 breaking changes" />
			<Member fullName="CoreGraphics.CGRect Uno.UI.Extensions.CGRectExtensions.SetVerticalCenter(CoreGraphics.CGRect thisCGRect, ObjCRuntime.nfloat value)" reason="net6 preview 14 breaking changes" />
			<Member fullName="CoreGraphics.CGRect Uno.UI.Extensions.CGRectExtensions.Shrink(CoreGraphics.CGRect thisCGRect, ObjCRuntime.nfloat numberOfPixels)" reason="net6 preview 14 breaking changes" />
			<Member fullName="CoreGraphics.CGRect Uno.UI.Extensions.CGRectExtensions.Shrink(CoreGraphics.CGRect thisCGRect, ObjCRuntime.nfloat left, ObjCRuntime.nfloat top, ObjCRuntime.nfloat right, ObjCRuntime.nfloat bottom)" reason="net6 preview 14 breaking changes" />
			<Member fullName="CoreGraphics.CGRect Uno.UI.Extensions.CGRectExtensions.IncrementHeight(CoreGraphics.CGRect thisCGRect, ObjCRuntime.nfloat delta)" reason="net6 preview 14 breaking changes" />
			<Member fullName="CoreGraphics.CGRect Uno.UI.Extensions.CGRectExtensions.IncrementWidth(CoreGraphics.CGRect thisCGRect, ObjCRuntime.nfloat delta)" reason="net6 preview 14 breaking changes" />
			<Member fullName="CoreGraphics.CGRect Uno.UI.Extensions.CGRectExtensions.SetWidth(CoreGraphics.CGRect thisCGRect, ObjCRuntime.nfloat value)" reason="net6 preview 14 breaking changes" />
			<Member fullName="CoreGraphics.CGRect Uno.UI.Extensions.CGRectExtensions.SetHeight(CoreGraphics.CGRect thisCGRect, ObjCRuntime.nfloat value)" reason="net6 preview 14 breaking changes" />
			<Member fullName="ObjCRuntime.nfloat Uno.UI.Extensions.CGRectExtensions.GetXOrY(CoreGraphics.CGRect rect, System.Int32 axisIndex)" reason="net6 preview 14 breaking changes" />
			<Member fullName="ObjCRuntime.nfloat Uno.UI.Extensions.CGRectExtensions.GetWidthOrHeight(CoreGraphics.CGRect rect, System.Int32 axisIndex)" reason="net6 preview 14 breaking changes" />
			<Member fullName="CoreGraphics.CGRect Uno.UI.Extensions.CGRectExtensions.SetXOrY(CoreGraphics.CGRect rect, System.Int32 axisIndex, ObjCRuntime.nfloat newXYValue)" reason="net6 preview 14 breaking changes" />
			<Member fullName="ObjCRuntime.nfloat Uno.UI.Extensions.CGPointExtensions.GetXOrY(CoreGraphics.CGPoint point, System.Int32 axisIndex)" reason="net6 preview 14 breaking changes" />
			<Member fullName="T Uno.UI.Extensions.UIViewPositioningExtensions.SetY(T thisView, ObjCRuntime.nfloat value)" reason="net6 preview 14 breaking changes" />
			<Member fullName="System.Void AppKit.UIViewExtensions.SetDimensions(AppKit.NSView view, System.Nullable`1&lt;ObjCRuntime.nfloat&gt; width, System.Nullable`1&lt;ObjCRuntime.nfloat&gt; height)" reason="net6 preview 14 breaking changes" />
			<Member fullName="ObjCRuntime.nfloat AppKit.UIViewExtensions.StackSubViews(AppKit.NSView thisView)" reason="net6 preview 14 breaking changes" />
			<Member fullName="ObjCRuntime.nfloat AppKit.UIViewExtensions.StackSubViews(AppKit.NSView thisView, System.Single topPadding, System.Single spaceBetweenElements)" reason="net6 preview 14 breaking changes" />
			<Member fullName="ObjCRuntime.nfloat AppKit.UIViewExtensions.GetNativeAlpha(AppKit.NSView view)" reason="net6 preview 14 breaking changes" />
			<Member fullName="ObjCRuntime.nfloat Uno.UI.ViewHelper.StackSubViews(System.Collections.Generic.IEnumerable`1&lt;AppKit.NSView&gt; views)" reason="net6 preview 14 breaking changes" />
			<Member fullName="ObjCRuntime.nfloat Uno.UI.ViewHelper.StackSubViews(AppKit.NSView thisView, System.Single topPadding, System.Single spaceBetweenElements)" reason="net6 preview 14 breaking changes" />
			<Member fullName="ObjCRuntime.nfloat Uno.UI.Extensions.FontWeightExtensions.ToNSFontWeight(Windows.UI.Text.FontWeight fontWeight)" reason="net6 preview 14 breaking changes" />
			<!-- END .NET 6 RC 1 -->
		</Methods>
		<Properties>
			<!-- BEGIN .NET 6 RC 1 -->
			<Member fullName="ObjCRuntime.nfloat Uno.UI.ViewHelper::OnePixel()" reason="net6 preview 14 breaking changes" />
			<!-- END .NET 6 RC 1 -->
		</Properties>
		<Fields>
			<!-- BEGIN .NET 6 RC 1 -->
			<Member fullName="System.Collections.Generic.Dictionary`2&lt;System.Int32,ObjCRuntime.nfloat&gt; Microsoft.UI.Xaml.Controls.VirtualizingPanelLayout::_sectionEnd" reason="net6 preview 14 breaking changes" />
			<Member fullName="ObjCRuntime.nfloat Uno.UI.ViewHelper::MainScreenScale" reason="net6 preview 14 breaking changes" />
			<!-- END .NET 6 RC 1 -->
		</Fields>
	</IgnoreSet>
	<IgnoreSet baseVersion="4.2.6">

		<Types>
			<!-- BEGIN MarkupExtension -->
			<!--
				These interfaces do not existing in UWP, but have been reintroduced with Winui3 under different namespace:
				https://docs.microsoft.com/en-us/windows/winui/api/microsoft.ui.xaml.markup?view=winui-3.0#interfaces
			-->
			<Member fullName="Uno.Xaml.IRootObjectProvider" reason="Does not exist in UWP" />
			<Member fullName="System.Windows.Markup.IProvideValueTarget" reason="Does not exist in UWP" />
			<Member fullName="System.Windows.Markup.IUriContext" reason="Does not exist in UWP" />
			<Member fullName="System.Windows.Markup.IXamlTypeResolver" reason="Does not exist in UWP" />
			<!-- END MarkupExtension -->
		</Types>

		<Methods>
			<Member
				fullName="System.Void Windows.Devices.Power.BatteryReport..ctor()"
				reason="Does not exist in UWP" />
			<!-- BEGIN Bluetooth API -->
			<Member
				fullName="System.Void Windows.Devices.Bluetooth.BluetoothLEDevice..ctor()"
				reason="Does not exist in UWP" />
			<Member
				fullName="System.Void Windows.Devices.Bluetooth.GenericAttributeProfile.GattCharacteristicsResult..ctor()"
				reason="Does not exist in UWP" />
			<Member
				fullName="System.Void Windows.Devices.Bluetooth.GenericAttributeProfile.GattDescriptorsResult..ctor()"
				reason="Does not exist in UWP" />
			<Member
				fullName="System.Void Windows.Devices.Bluetooth.GenericAttributeProfile.GattDeviceServicesResult..ctor()"
				reason="Does not exist in UWP" />
			<Member
				fullName="System.Void Windows.Devices.Bluetooth.GenericAttributeProfile.GattReadResult..ctor()"
				reason="Does not exist in UWP" />
			<!-- END Bluetooth API -->
			<Member
				fullName="System.Void Windows.ApplicationModel.Background.BackgroundTaskRegistration..ctor()"
				reason="Not part of UWP API" />
			<Member
				fullName="System.UInt32 Windows.Foundation.Collections.ValueSet.get_Size()"
				reason="Not part of UWP API" />

			<!-- BEGIN .NET 6 ios updated native ctors -->
			<Member fullName="System.Void Microsoft.UI.Xaml.Application..ctor(System.IntPtr handle)" reason="Changed by .NET 6 iOS" />
			<Member fullName="System.Void Uno.UI.Views.Controls.BindableUIActivityIndicatorView..ctor(System.IntPtr handle)" reason="Changed by .NET 6 iOS" />
			<Member fullName="System.Void Uno.UI.Views.Controls.BindableUIAlertView..ctor(System.IntPtr handle)" reason="Changed by .NET 6 iOS" />
			<Member fullName="System.Void Uno.UI.Views.Controls.BindableUIButton..ctor(System.IntPtr handle)" reason="Changed by .NET 6 iOS" />
			<Member fullName="System.Void Uno.UI.Views.Controls.BindableUIScrollView..ctor(System.IntPtr handle)" reason="Changed by .NET 6 iOS" />
			<Member fullName="System.Void Uno.UI.Views.Controls.BindableUISwitch..ctor(System.IntPtr handle)" reason="Changed by .NET 6 iOS" />
			<Member fullName="System.Void Uno.UI.Views.Controls.BindableUICollectionView..ctor(System.IntPtr handle)" reason="Changed by .NET 6 iOS" />
			<Member fullName="System.Void Uno.UI.Controls.BindableSearchBar..ctor(System.IntPtr handle)" reason="Changed by .NET 6 iOS" />
			<Member fullName="System.Void Uno.UI.Controls.BindableUISlider..ctor(System.IntPtr handle)" reason="Changed by .NET 6 iOS" />
			<Member fullName="System.Void Uno.UI.Controls.BindableUIView..ctor(System.IntPtr handle)" reason="Changed by .NET 6 iOS" />
			<Member fullName="System.Void Uno.UI.Controls.RootViewController..ctor(System.IntPtr handle)" reason="Changed by .NET 6 iOS" />
			<Member fullName="System.Void Uno.UI.Controls.UnoNavigationBar..ctor(System.IntPtr handle)" reason="Changed by .NET 6 iOS" />
			<Member fullName="System.Void Uno.UI.Controls.BindableNSView..ctor(System.IntPtr handle)" reason="Changed by .NET 6 iOS" />
			<!-- END .NET 6 ios updated native ctors -->
		</Methods>
		<Properties>
			<Member
				fullName="System.UInt32 Windows.Foundation.Collections.ValueSet::Size()"
				reason="Not part of UWP API" />
		</Properties>
	</IgnoreSet>
	<IgnoreSet baseVersion="4.3.8">
		<Types>
		</Types>

		<Methods>
			<Member
				fullName="System.Void Windows.Gaming.Input.Gamepad..ctor()"
				reason="Not part of UWP API" />
		</Methods>
		<Properties>
		</Properties>
	</IgnoreSet>
	<IgnoreSet baseVersion="4.4.20">
		<Types>
			<!-- BEGIN Android Resources ignore -->
			<Member fullName="Uno.UWP.Resource" reason="Unused public member, performance improvement" />
			<Member fullName="Windows.Foundation.Resource" reason="Unused public member, performance improvement" />
			<Member fullName="Uno.Foundation.Logging.Resource" reason="Unused public member, performance improvement" />
			<Member fullName="Uno.UI.Composition.Resource" reason="Unused public member, performance improvement" />
			<Member fullName="Uno.UI.Dispatching.Resource" reason="Unused public member, performance improvement" />
			<Member fullName="Uno.UI.FluentTheme.Resource" reason="Unused public member, performance improvement" />
			<Member fullName="Uno.UI.FluentTheme.v1.Resource" reason="Unused public member, performance improvement" />
			<Member fullName="Uno.UI.FluentTheme.v2.Resource" reason="Unused public member, performance improvement" />
			<Member fullName="Uno.UI.Toolkit.Resource" reason="Unused public member, performance improvement" />
			<Member fullName="Uno.Xaml.Resource" reason="Unused public member, performance improvement" />
			<Member fullName="Uno.UWP.Resource" reason="Unused public member, performance improvement" />
			<Member fullName="Windows.Foundation.Resource" reason="Unused public member, performance improvement" />
			<Member fullName="Uno.Foundation.Logging.Resource" reason="Unused public member, performance improvement" />
			<Member fullName="Uno.UI.Composition.Resource" reason="Unused public member, performance improvement" />
			<Member fullName="Uno.UI.Dispatching.Resource" reason="Unused public member, performance improvement" />
			<Member fullName="Uno.UI.FluentTheme.Resource" reason="Unused public member, performance improvement" />
			<Member fullName="Uno.UI.FluentTheme.v1.Resource" reason="Unused public member, performance improvement" />
			<Member fullName="Uno.UI.FluentTheme.v2.Resource" reason="Unused public member, performance improvement" />
			<Member fullName="Uno.UI.Toolkit.Resource" reason="Unused public member, performance improvement" />
			<Member fullName="Uno.Xaml.Resource" reason="Unused public member, performance improvement" />
			<Member fullName="Uno.UWP.Resource" reason="Unused public member, performance improvement" />
			<Member fullName="Windows.Foundation.Resource" reason="Unused public member, performance improvement" />
			<Member fullName="Uno.UI.BindingHelper.Android.netcoremobile.Resource" reason="Unused public member, performance improvement" />
			<Member fullName="Uno.UI.Composition.Resource" reason="Unused public member, performance improvement" />
			<Member fullName="Uno.UI.Dispatching.Resource" reason="Unused public member, performance improvement" />
			<Member fullName="Uno.UI.FluentTheme.Resource" reason="Unused public member, performance improvement" />
			<Member fullName="Uno.UI.FluentTheme.v1.Resource" reason="Unused public member, performance improvement" />
			<Member fullName="Uno.UI.FluentTheme.v2.Resource" reason="Unused public member, performance improvement" />
			<Member fullName="Uno.UI.Toolkit.Resource" reason="Unused public member, performance improvement" />
			<Member fullName="Uno.Xaml.netcoremobile.Resource" reason="Unused public member, performance improvement" />
			<!-- END Android Resources ignore -->
		</Types>
		<Methods>
			<Member
				fullName="System.Void Windows.UI.UIContext..ctor()"
				reason="Not part of UWP API" />
			<Member
				fullName="System.Void Microsoft.UI.Xaml.Controls.Primitives.RangeBase.OnMinimumChanged(System.Double oldValue, System.Double newValue)"
				reason="Parameter names were incorrect" />
			<Member
				fullName="System.Void Microsoft.UI.Xaml.Controls.Primitives.RangeBase.OnMaximumChanged(System.Double oldValue, System.Double newValue)"
				reason="Parameter names were incorrect" />
			<Member
				fullName="System.Void Microsoft.UI.Xaml.Controls.Primitives.RangeBase.OnSmallChangeChanged(System.Double oldValue, System.Double newValue)"
				reason="Parameter names were incorrect" />
			<Member
				fullName="System.Void Microsoft.UI.Xaml.Controls.Primitives.RangeBase.OnSmallChangeChanged(System.Double oldValue, System.Double newValue)"
				reason="Not part of public API" />
			<Member
				fullName="System.Double Microsoft.UI.Xaml.Controls.Primitives.RangeBase.get_ActualValue()"
				reason="Not part of public API" />
			<Member
				fullName="Microsoft.UI.Xaml.DependencyProperty Microsoft.UI.Xaml.Controls.Primitives.RangeBase.get_ActualValueProperty()"
				reason="Not part of public API" />
			<Member
				fullName="System.Void Microsoft.UI.Xaml.Controls.Primitives.RangeBase.OnActualValueChanged(System.Double oldValue, System.Double newValue)"
				reason="Not part of public API" />
			<Member
				fullName="System.Void Microsoft.UI.Xaml.Automation.Peers.RangeBaseAutomationPeer..ctor()"
				reason="Not part of public API" />
			<Member
				fullName="System.Void Microsoft.UI.Xaml.Automation.Peers.RangeBaseAutomationPeer..ctor(System.Object instance)"
				reason="Not part of public API" />
			<!-- BEGIN BitmapEncoder -->
			<Member
				fullName="System.Void Windows.Graphics.Imaging.BitmapEncoder..ctor()"
				reason="Add private ctor for initialize BitmapEncoder" />
			<Member
				fullName="System.Void Windows.Graphics.Imaging.BitmapEncoder::.ctor()"
				reason="Add private ctor for initialize BitmapEncoder" />
			<!-- END BitmapEncoder API -->
			<Member
				fullName="System.Void Windows.Storage.Streams.DataWriterStoreOperation..ctor()"
				reason="Not part of UWP API" />
			<Member
				fullName="System.Threading.Tasks.Task Uno.AuthenticationBroker.WebAuthenticationBrokerProvider.LaunchBrowserCore(Windows.Security.Authentication.Web.WebAuthenticationOptions options, System.Uri requestUri, System.Uri callbackUri, System.Threading.CancellationToken ct)"
				reason="Protected method no longer used or required" />
			<!-- BEGIN iOS 16 workaround -->
			<Member
				fullName="UIKit.UITextRange Microsoft.UI.Xaml.Controls.SinglelineTextBoxView::get_SelectedTextRange()"
				reason="Workaround for iOS 16" />
			<Member
				fullName="System.Void Microsoft.UI.Xaml.Controls.SinglelineTextBoxView::set_SelectedTextRange(UIKit.UITextRange value)"
				reason="Workaround for iOS 16" />
			<Member
				fullName="UIKit.UITextRange Microsoft.UI.Xaml.Controls.MultilineTextBoxView::get_SelectedTextRange()"
				reason="Workaround for iOS 16" />
			<Member
				fullName="System.Void Microsoft.UI.Xaml.Controls.MultilineTextBoxView::set_SelectedTextRange(UIKit.UITextRange value)"
				reason="Workaround for iOS 16" />
			<!-- END iOS 16 workaround -->

			<Member
				fullName="System.Void Microsoft.UI.Xaml.Controls.TimePickerSelectedValueChangedEventArgs..ctor()"
				reason="Constructor is internal on UWP" />
			<Member
				fullName="System.Void Microsoft.UI.Xaml.Controls.TimePickerValueChangedEventArgs..ctor()"
				reason="Constructor is internal on UWP" />
		</Methods>
		<Properties>
			<Member
				fullName="System.Double Microsoft.UI.Xaml.Controls.Primitives.RangeBase::ActualValue()"
				reason="Not part of public API" />
			<Member
				fullName="Microsoft.UI.Xaml.DependencyProperty Microsoft.UI.Xaml.Controls.Primitives.RangeBase::ActualValueProperty()"
				reason="Not part of public API" />
			<Member
				fullName="System.Boolean Microsoft.UI.Xaml.Controls.SinglelineTextBoxView::SecureTextEntry()"
				reason="Removed no-longer-needed override" />
			<!-- BEGIN iOS 16 workaround -->
			<Member
				fullName="UIKit.UITextRange Microsoft.UI.Xaml.Controls.SinglelineTextBoxView::SelectedTextRange()"
				reason="Workaround for iOS 16" />
			<Member
				fullName="UIKit.UITextRange Microsoft.UI.Xaml.Controls.MultilineTextBoxView::SelectedTextRange()"
				reason="Workaround for iOS 16" />
			<!-- END iOS 16 workaround -->
		</Properties>
	</IgnoreSet>

	<IgnoreSet baseVersion="4.5">
	  <Types>
		  <!-- BEGIN Android Resources ignore -->
		  <Member fullName="Uno.UWP.Resource" reason="Unused public member, performance improvement" />
		  <Member fullName="Windows.Foundation.Resource" reason="Unused public member, performance improvement" />
		  <Member fullName="Uno.Foundation.Logging.Resource" reason="Unused public member, performance improvement" />
		  <Member fullName="Uno.UI.Composition.Resource" reason="Unused public member, performance improvement" />
		  <Member fullName="Uno.UI.Dispatching.Resource" reason="Unused public member, performance improvement" />
		  <Member fullName="Uno.UI.FluentTheme.Resource" reason="Unused public member, performance improvement" />
		  <Member fullName="Uno.UI.FluentTheme.v1.Resource" reason="Unused public member, performance improvement" />
		  <Member fullName="Uno.UI.FluentTheme.v2.Resource" reason="Unused public member, performance improvement" />
		  <Member fullName="Uno.UI.Toolkit.Resource" reason="Unused public member, performance improvement" />
		  <Member fullName="Uno.Xaml.Resource" reason="Unused public member, performance improvement" />
		  <Member fullName="Uno.UWP.Resource" reason="Unused public member, performance improvement" />
		  <Member fullName="Windows.Foundation.Resource" reason="Unused public member, performance improvement" />
		  <Member fullName="Uno.Foundation.Logging.Resource" reason="Unused public member, performance improvement" />
		  <Member fullName="Uno.UI.Composition.Resource" reason="Unused public member, performance improvement" />
		  <Member fullName="Uno.UI.Dispatching.Resource" reason="Unused public member, performance improvement" />
		  <Member fullName="Uno.UI.FluentTheme.Resource" reason="Unused public member, performance improvement" />
		  <Member fullName="Uno.UI.FluentTheme.v1.Resource" reason="Unused public member, performance improvement" />
		  <Member fullName="Uno.UI.FluentTheme.v2.Resource" reason="Unused public member, performance improvement" />
		  <Member fullName="Uno.UI.Toolkit.Resource" reason="Unused public member, performance improvement" />
		  <Member fullName="Uno.Xaml.Resource" reason="Unused public member, performance improvement" />
		  <Member fullName="Uno.UWP.Resource" reason="Unused public member, performance improvement" />
		  <Member fullName="Windows.Foundation.Resource" reason="Unused public member, performance improvement" />
		  <Member fullName="Uno.UI.BindingHelper.Android.net6.Resource" reason="Unused public member, performance improvement" />
		  <Member fullName="Uno.UI.Composition.Resource" reason="Unused public member, performance improvement" />
		  <Member fullName="Uno.UI.Dispatching.Resource" reason="Unused public member, performance improvement" />
		  <Member fullName="Uno.UI.FluentTheme.Resource" reason="Unused public member, performance improvement" />
		  <Member fullName="Uno.UI.FluentTheme.v1.Resource" reason="Unused public member, performance improvement" />
		  <Member fullName="Uno.UI.FluentTheme.v2.Resource" reason="Unused public member, performance improvement" />
		  <Member fullName="Uno.UI.Toolkit.Resource" reason="Unused public member, performance improvement" />
		  <Member fullName="Uno.Xaml.net6.Resource" reason="Unused public member, performance improvement" />
		  <!-- END Android Resources ignore -->



	  </Types>
	  <Methods>
	  	<Member fullName="System.Void Windows.ApplicationModel.Calls.PhoneCallHistoryStore..ctor()" reason="Not present in WinUI" />

		<!-- BEGIN Android 13 breaking change -->
		<Member fullName="System.Void Uno.UI.ViewManagement.IBaseActivityEvents.add_PrepareOptionsPanel(Uno.UI.ViewManagement.ActivityPrepareOptionsPanelHandler value)" reason="Not present in WinUI" />
		<Member fullName="System.Void Uno.UI.ViewManagement.IBaseActivityEvents.remove_PrepareOptionsPanel(Uno.UI.ViewManagement.ActivityPrepareOptionsPanelHandler value)" reason="Not present in WinUI" />
		<Member fullName="System.Void Uno.UI.BaseActivity.add_PrepareOptionsPanel(System.EventHandler`1&lt;Uno.UI.BaseActivity/PrepareOptionsPanelEventArgs&gt; value)" reason="Not present in WinUI" />
		<Member fullName="System.Void Uno.UI.BaseActivity.remove_PrepareOptionsPanel(System.EventHandler`1&lt;Uno.UI.BaseActivity/PrepareOptionsPanelEventArgs&gt; value)" reason="Not present in WinUI" />
		<!-- END Android 13 breaking change -->
	  </Methods>
	  <Events>
		<!-- BEGIN Android 13 breaking change -->
		<Member fullName="Uno.UI.ViewManagement.ActivityPrepareOptionsPanelHandler Uno.UI.ViewManagement.IBaseActivityEvents::PrepareOptionsPanel" reason="Not present in WinUI" />
		<Member fullName="System.EventHandler`1&lt;Uno.UI.BaseActivity/PrepareOptionsPanelEventArgs&gt; Uno.UI.BaseActivity::PrepareOptionsPanel" reason="Not present in WinUI" />
		<!-- BEGIN Android 13 breaking change -->
	  </Events>
	  <Properties>
	  </Properties>
	</IgnoreSet>

	<IgnoreSet baseVersion="4.6">
		<Types>
		</Types>

		<Events>
		</Events>

		<Fields>
		</Fields>

		<Properties>
		</Properties>

		<Methods>
			<Member fullName="System.Void Uno.UI.UnoViewGroup.OnLayoutCore(System.Boolean p0, System.Int32 p1, System.Int32 p2, System.Int32 p3, System.Int32 p4)"
					reason="Externally unused API for android layouting" />
		<Member fullName="System.Void Microsoft.UI.Xaml.Window..ctor()"
				reason="Window constructor does not exist in UWP" />
		</Methods>
	</IgnoreSet>

	<IgnoreSet baseVersion="4.8">
		<Types>
			<!-- BEGIN WebView -->
			<Member fullName="Microsoft.UI.Xaml.Controls.INativeWebView" reason="Should not be public" />
			<Member fullName="Uno.UI.Runtime.Skia.GtkApplicationExtension" reason="Not needed anymore" />
			<Member fullName="Uno.UI.Runtime.Skia.Wpf.WpfApplicationExtension" reason="Not needed anymore" />
			<!-- END WebView -->
			
			<Member fullName="Windows.UI.Core.ICoreWindowEvents" reason="Should not be public" />
		</Types>

		<Events>
		</Events>

		<Fields>
		</Fields>

		<Properties>
			<Member fullName="Microsoft.UI.Xaml.DependencyProperty Microsoft.UI.Xaml.Controls.Expander::TemplateSettingsProperty()" reason="Should not be public" />
			<Member fullName="Microsoft.UI.Xaml.DependencyProperty Microsoft.UI.Xaml.Controls.ExpanderTemplateSettings::ContentHeightProperty()" reason="Should not be public" />
			<Member fullName="Microsoft.UI.Xaml.DependencyProperty Microsoft.UI.Xaml.Controls.ExpanderTemplateSettings::NegativeContentHeightProperty()" reason="Should not be public" />
		</Properties>

		<Methods>
			<!-- BEGIN MediaPlayer updates -->
			<Member fullName="System.Void Windows.Media.Playback.MediaPlayerFailedEventArgs..ctor()" reason="Not present in Windows" />
			<Member fullName="System.Void Windows.Media.Playback.MediaPlayerRateChangedEventArgs..ctor()" reason="Not present in Windows" />
			<Member fullName="System.Void Windows.Media.Playback.PlaybackMediaMarkerReachedEventArgs..ctor()" reason="Not present in Windows" />
			<Member fullName="System.Void Windows.Media.Playback.MediaPlaybackSession..ctor()" reason="Not present in Windows" />
			<!-- END MediaPlayer updates -->

			<Member fullName="System.Void Microsoft.UI.Xaml.Controls.Image.OnImageFailed(Microsoft.UI.Xaml.Media.ImageSource imageSource)" reason="Added parameter and made private" />

			<!-- BEGIN WebView -->
			<Member fullName="System.Void Microsoft.Web.WebView2.Core.CoreWebView2..ctor()" reason="Should not be public" />
			<Member fullName="System.Void Microsoft.Web.WebView2.Core.CoreWebView2NavigationCompletedEventArgs..ctor()" reason="Should not be public" />
			<Member fullName=" System.Void Microsoft.Web.WebView2.Core.CoreWebView2NavigationStartingEventArgs..ctor()" reason="Should not be public" />
			<Member fullName="System.Void Microsoft.Web.WebView2.Core.CoreWebView2NewWindowRequestedEventArgs..ctor()" reason="Should not be public" />
			<Member fullName="System.Void Microsoft.Web.WebView2.Core.CoreWebView2WebMessageReceivedEventArgs..ctor()" reason="Should not be public" />
			<Member fullName="System.Void Microsoft.Web.WebView2.Core.CoreWebView2Settings..ctor()" reason="Should not be public" />
			<Member fullName="System.Threading.Tasks.Task Microsoft.UI.Xaml.Controls.WebView.LaunchMailto(System.Threading.CancellationToken ct, System.String subject, System.String body, System.String[] to, System.String[] cc, System.String[] bcc)" reason="Should not be public" />
			<Member fullName="System.Boolean Microsoft.UI.Xaml.Controls.WebView.MustUseWebKitWebView()" reason="Should not be public" />
			<Member fullName="System.Void Microsoft.UI.Xaml.Controls.WebViewNavigationCompletedEventArgs..ctor()" reason="Should not be public" />
			<Member fullName="System.Void Microsoft.UI.Xaml.Controls.WebViewNavigationFailedEventArgs..ctor()" reason="Should not be public" />
			<Member fullName="System.Void Microsoft.UI.Xaml.Controls.WebViewNavigationStartingEventArgs..ctor()" reason="Should not be public" />
			<Member fullName="System.Void Microsoft.UI.Xaml.Controls.WebViewUnsupportedUriSchemeIdentifiedEventArgs..ctor(System.Uri uri)" reason="Should not be public" />
			<Member fullName="System.Void Microsoft.UI.Xaml.Controls.UnoWKWebView.RegisterNavigationEvents(Microsoft.UI.Xaml.Controls.WebView xamlWebView)" reason="Should not be public" />
			<Member fullName="System.Threading.Tasks.Task`1&lt;System.String&gt; Microsoft.UI.Xaml.Controls.UnoWKWebView.EvaluateJavascriptAsync(System.Threading.CancellationToken ct, System.String javascript)" reason="Should not be public" />
			<Member fullName="System.Void Microsoft.UI.Xaml.Controls.WebView.Navigate(System.Uri uri)" reason="Was using incorrect parameter name" />
			<Member fullName="System.Threading.Tasks.Task Microsoft.UI.Xaml.Controls.WebView.LaunchMailto(System.Threading.CancellationToken ct, System.String subject, System.String body, System.String[] to, System.String[] cc, System.String[] bcc)" reason="Should not be public" />
			<Member fullName="System.Void Microsoft.Web.WebView2.Core.CoreWebView2NavigationStartingEventArgs..ctor()" reason="Should not be public" />
			<!-- END WebView -->
			
			<Member fullName="System.Void Microsoft.UI.Xaml.Controls.IconElement.OnForegroundChanged(Microsoft.UI.Xaml.DependencyPropertyChangedEventArgs e)" reason="Should not be public" />

			<Member fullName="System.Void Microsoft.UI.Xaml.Controls.Expander.OnContentClipSizeChanged(System.Object sender, Microsoft.UI.Xaml.SizeChangedEventArgs args)" reason="Should not be public" />
			<Member fullName="System.Void Microsoft.UI.Xaml.Controls.Expander.OnContentSizeChanged(System.Object sender, Microsoft.UI.Xaml.SizeChangedEventArgs args)" reason="Should not be public" />
			<Member fullName="System.Void Microsoft.UI.Xaml.Controls.Expander.RaiseExpandingEvent(Microsoft.UI.Xaml.Controls.Expander container)" reason="Should not be public" />
			<Member fullName="System.Void Microsoft.UI.Xaml.Controls.Expander.RaiseCollapsedEvent(Microsoft.UI.Xaml.Controls.Expander container)" reason="Should not be public" />
			<Member fullName="System.Void Microsoft.UI.Xaml.Controls.Expander.OnIsExpandedPropertyChanged(Microsoft.UI.Xaml.DependencyPropertyChangedEventArgs args)" reason="Should not be public" />
			<Member fullName="System.Void Microsoft.UI.Xaml.Controls.Expander.OnExpandDirectionPropertyChanged(Microsoft.UI.Xaml.DependencyPropertyChangedEventArgs args)" reason="Should not be public" />
			<Member fullName="System.Void Microsoft.UI.Xaml.Controls.Expander.set_TemplateSettings(Microsoft.UI.Xaml.Controls.ExpanderTemplateSettings value)" reason="Should not be public" />
			<Member fullName="Microsoft.UI.Xaml.DependencyProperty Microsoft.UI.Xaml.Controls.Expander.get_TemplateSettingsProperty()" reason="Should not be public" />
			<Member fullName="System.Void Microsoft.UI.Xaml.Controls.ExpanderAutomationPeer.RaiseExpandCollapseAutomationEvent(Microsoft.UI.Xaml.Automation.ExpandCollapseState newState)" reason="Should not be public" />
			<Member fullName="System.Void Microsoft.UI.Xaml.Controls.ExpanderCollapsedEventArgs..ctor()" reason="Should not be public" />
			<Member fullName="System.Void Microsoft.UI.Xaml.Controls.ExpanderExpandingEventArgs..ctor()" reason="Should not be public" />
			<Member fullName="Microsoft.UI.Xaml.DependencyProperty Microsoft.UI.Xaml.Controls.ExpanderTemplateSettings.get_ContentHeightProperty()" reason="Should not be public" />
			<Member fullName="Microsoft.UI.Xaml.DependencyProperty Microsoft.UI.Xaml.Controls.ExpanderTemplateSettings.get_NegativeContentHeightProperty()" reason="Should not be public" />
			<Member fullName="System.Void Microsoft.UI.Xaml.Controls.ExpanderTemplateSettings..ctor()" reason="Should not be public" />
			
			

			<!-- BEGIN XamlFileParser performance updates -->
			<Member fullName="System.Void Uno.Xaml.XamlXmlReader..ctor(System.Xml.XmlReader xmlReader, Uno.Xaml.XamlSchemaContext schemaContext, Uno.Xaml.XamlXmlReaderSettings settings)" reason="Adding parameter. These should not be used by user code" />
			<!-- END XamlFileParser performance updates -->

			<Member fullName="System.Void Uno.Foundation.Interop.JSObject.Dispatch(System.String handlePtr, System.String method, System.String parameters)" reason="First parameter changed from string to IntPtr for performance" />

			<Member fullName="System.Void Microsoft.UI.Xaml.Application.OnSystemThemeChanged()" reason="Does not exist in Windows" />
			<Member fullName="System.Void Microsoft.UI.Xaml.Application.ThemeChanged(Foundation.NSObject change)" reason="Does not exist in Windows" />
			
			<Member fullName="System.Void Windows.UI.Core.CoreWindow.RaisePointerCancelled(Windows.UI.Core.PointerEventArgs args)" reason="Does not exist in Windows" />
		</Methods>
	</IgnoreSet>

	<IgnoreSet baseVersion="4.10">
		<Types>
			<Member fullName="Windows.UI.Core.ICoreWindowEvents" reason="Not present in WinUI" />
			<Member fullName="Microsoft.UI.Windowing.AppWindowConfiguration" reason="Not present in WinAppSDK 1.2" />
			<Member fullName="Microsoft.Foundation.LiftedContract" reason="Not present in WinAppSDK 1.2" />
			<Member fullName="Microsoft.Foundation.LiftedExperimentalContract" reason="Not present in WinAppSDK 1.2" />
			<Member fullName="Microsoft.UI.Composition.CompositionNotificationDeferral" reason="Not present in WinAppSDK 1.2" />
			<Member fullName="Microsoft.UI.Composition.CompositionProjectedShadowDrawOrder" reason="Not present in WinAppSDK 1.2" />
			<Member fullName="Microsoft.UI.Composition.Experimental.ExpCompositionContent" reason="Not present in WinAppSDK 1.2" />
			<Member fullName="Microsoft.UI.Composition.Experimental.ExpCompositionContentAutomationProviderRequestedEventArgs" reason="Not present in WinAppSDK 1.2" />
			<Member fullName="Microsoft.UI.Composition.Experimental.ExpCompositionContentEventArgs" reason="Not present in WinAppSDK 1.2" />
			<Member fullName="Microsoft.UI.Composition.Experimental.ExpCompositionContentSite" reason="Not present in WinAppSDK 1.2" />
			<Member fullName="Microsoft.UI.Composition.Experimental.ExpCompositionContentSiteEventArgs" reason="Not present in WinAppSDK 1.2" />
			<Member fullName="Microsoft.UI.Composition.Experimental.ExpCompositionVisualSurface" reason="Not present in WinAppSDK 1.2" />
			<Member fullName="Microsoft.UI.Composition.Experimental.ExpDisplayOrientations" reason="Not present in WinAppSDK 1.2" />
			<Member fullName="Microsoft.UI.Composition.Experimental.ExpExpressionNotificationProperty" reason="Not present in WinAppSDK 1.2" />
			<Member fullName="Microsoft.UI.Composition.Experimental.IExpCompositionPropertyChanged" reason="Not present in WinAppSDK 1.2" />
			<Member fullName="Microsoft.UI.Composition.Experimental.IExpCompositionPropertyChangedListener" reason="Not present in WinAppSDK 1.2" />
			<Member fullName="Microsoft.UI.Composition.Experimental.IExpCompositor" reason="Not present in WinAppSDK 1.2" />
			<Member fullName="Microsoft.UI.Composition.Experimental.IExpContentTopLevelHost" reason="Not present in WinAppSDK 1.2" />
			<Member fullName="Microsoft.UI.Composition.Experimental.IExpVisual" reason="Not present in WinAppSDK 1.2" />
			<Member fullName="Microsoft.ApplicationModel.Resources.KnownResourceQualifierName" reason="Not present in WinAppSDK 1.2" />
			<Member fullName="Microsoft.ApplicationModel.Resources.MrtContract" reason="Not present in WinAppSDK 1.2" />
			<Member fullName="Microsoft.ApplicationModel.Resources.ResourceCandidate" reason="Not present in WinAppSDK 1.2" />
			<Member fullName="Microsoft.ApplicationModel.Resources.ResourceCandidateKind" reason="Not present in WinAppSDK 1.2" />
			<Member fullName="Microsoft.ApplicationModel.Resources.ResourceContext" reason="Not present in WinAppSDK 1.2" />
			<Member fullName="Microsoft.ApplicationModel.Resources.ResourceLoader" reason="Not present in WinAppSDK 1.2" />
			<Member fullName="Microsoft.ApplicationModel.Resources.ResourceManager" reason="Not present in WinAppSDK 1.2" />
			<Member fullName="Microsoft.ApplicationModel.Resources.ResourceMap" reason="Not present in WinAppSDK 1.2" />
			<Member fullName="Microsoft.ApplicationModel.Resources.ResourceNotFoundEventArgs" reason="Not present in WinAppSDK 1.2" />
			<Member fullName="Microsoft.UI.Input.KeyboardInput" reason="Not present in WinAppSDK 1.2" />
			<Member fullName="Microsoft.UI.Xaml.Hosting.WindowsXamlManager" reason="Not present in WinAppSDK 1.2" />
			<Member fullName="Microsoft.UI.Xaml.CustomAttributes.MUXContractPropertyAttribute" reason="Not present in WinAppSDK 1.2" />
			<Member fullName="Microsoft.UI.Xaml.Core.Direct.IXamlDirectObject" reason="Not present in WinAppSDK 1.2" />
			<Member fullName="Microsoft.UI.Xaml.Core.Direct.XamlDirect" reason="Not present in WinAppSDK 1.2" />
			<Member fullName="Microsoft.UI.Xaml.Core.Direct.XamlEventIndex" reason="Not present in WinAppSDK 1.2" />
			<Member fullName="Microsoft.UI.Xaml.Core.Direct.XamlPropertyIndex" reason="Not present in WinAppSDK 1.2" />
			<Member fullName="Microsoft.UI.Xaml.Core.Direct.XamlTypeIndex" reason="Not present in WinAppSDK 1.2" />
			<Member fullName="Microsoft.UI.Xaml.Controls.IApplicationViewSpanningRects" reason="Not present in WinAppSDK 1.2" />
			<Member fullName="Microsoft.UI.Xaml.Controls.IInputValidationControl" reason="Not present in WinAppSDK 1.2" />
			<Member fullName="Microsoft.UI.Xaml.Controls.InputValidationContext" reason="Not present in WinAppSDK 1.2" />
			<Member fullName="Microsoft.UI.Xaml.Controls.InputValidationError" reason="Not present in WinAppSDK 1.2" />
			<Member fullName="Microsoft.UI.Xaml.Controls.InputValidationErrorEventAction" reason="Not present in WinAppSDK 1.2" />
			<Member fullName="Microsoft.UI.Xaml.Controls.InputValidationErrorEventArgs" reason="Not present in WinAppSDK 1.2" />
			<Member fullName="Microsoft.UI.Xaml.Controls.InputValidationKind" reason="Not present in WinAppSDK 1.2" />
			<Member fullName="Microsoft.UI.Xaml.Controls.InputValidationMode" reason="Not present in WinAppSDK 1.2" />
			<Member fullName="Microsoft.UI.Xaml.Controls.ISelfPlayingAnimatedVisual" reason="Not present in WinAppSDK 1.2" />
			<Member fullName="Microsoft.UI.Xaml.Controls.ScrollingAnchorRequestedEventArgs" reason="Not present in WinAppSDK 1.2" />
			<Member fullName="Microsoft.UI.Xaml.Controls.ScrollingAnimationMode" reason="Not present in WinAppSDK 1.2" />
			<Member fullName="Microsoft.UI.Xaml.Controls.ScrollingBringingIntoViewEventArgs" reason="Not present in WinAppSDK 1.2" />
			<Member fullName="Microsoft.UI.Xaml.Controls.ScrollingChainMode" reason="Not present in WinAppSDK 1.2" />
			<Member fullName="Microsoft.UI.Xaml.Controls.ScrollingContentOrientation" reason="Not present in WinAppSDK 1.2" />
			<Member fullName="Microsoft.UI.Xaml.Controls.ScrollingInputKinds" reason="Not present in WinAppSDK 1.2" />
			<Member fullName="Microsoft.UI.Xaml.Controls.ScrollingInteractionState" reason="Not present in WinAppSDK 1.2" />
			<Member fullName="Microsoft.UI.Xaml.Controls.ScrollingRailMode" reason="Not present in WinAppSDK 1.2" />
			<Member fullName="Microsoft.UI.Xaml.Controls.ScrollingScrollAnimationStartingEventArgs" reason="Not present in WinAppSDK 1.2" />
			<Member fullName="Microsoft.UI.Xaml.Controls.ScrollingScrollBarVisibility" reason="Not present in WinAppSDK 1.2" />
			<Member fullName="Microsoft.UI.Xaml.Controls.ScrollingScrollCompletedEventArgs" reason="Not present in WinAppSDK 1.2" />
			<Member fullName="Microsoft.UI.Xaml.Controls.ScrollingScrollMode" reason="Not present in WinAppSDK 1.2" />
			<Member fullName="Microsoft.UI.Xaml.Controls.ScrollingScrollOptions" reason="Not present in WinAppSDK 1.2" />
			<Member fullName="Microsoft.UI.Xaml.Controls.ScrollingSnapPointsMode" reason="Not present in WinAppSDK 1.2" />
			<Member fullName="Microsoft.UI.Xaml.Controls.ScrollingZoomAnimationStartingEventArgs" reason="Not present in WinAppSDK 1.2" />
			<Member fullName="Microsoft.UI.Xaml.Controls.ScrollingZoomCompletedEventArgs" reason="Not present in WinAppSDK 1.2" />
			<Member fullName="Microsoft.UI.Xaml.Controls.ScrollingZoomMode" reason="Not present in WinAppSDK 1.2" />
			<Member fullName="Microsoft.UI.Xaml.Controls.ScrollingZoomOptions" reason="Not present in WinAppSDK 1.2" />
			<Member fullName="Microsoft.UI.Xaml.Controls.ScrollView" reason="Not present in WinAppSDK 1.2" />
			<Member fullName="Microsoft.UI.Xaml.Controls.UniformGridLayoutState" reason="Not present in WinAppSDK 1.2" />
			<Member fullName="Microsoft.UI.Xaml.Controls.Primitives.IScrollController" reason="Not present in WinAppSDK 1.2" />
			<Member fullName="Microsoft.UI.Xaml.Controls.Primitives.RepeatedScrollSnapPoint" reason="Not present in WinAppSDK 1.2" />
			<Member fullName="Microsoft.UI.Xaml.Controls.Primitives.RepeatedZoomSnapPoint" reason="Not present in WinAppSDK 1.2" />
			<Member fullName="Microsoft.UI.Xaml.Controls.Primitives.ScrollControllerAddScrollVelocityRequestedEventArgs" reason="Not present in WinAppSDK 1.2" />
			<Member fullName="Microsoft.UI.Xaml.Controls.Primitives.ScrollControllerInteractionRequestedEventArgs" reason="Not present in WinAppSDK 1.2" />
			<Member fullName="Microsoft.UI.Xaml.Controls.Primitives.ScrollControllerScrollByRequestedEventArgs" reason="Not present in WinAppSDK 1.2" />
			<Member fullName="Microsoft.UI.Xaml.Controls.Primitives.ScrollControllerScrollToRequestedEventArgs" reason="Not present in WinAppSDK 1.2" />
			<Member fullName="Microsoft.UI.Xaml.Controls.Primitives.ScrollPresenter" reason="Not present in WinAppSDK 1.2" />
			<Member fullName="Microsoft.UI.Xaml.Controls.Primitives.ScrollSnapPoint" reason="Not present in WinAppSDK 1.2" />
			<Member fullName="Microsoft.UI.Xaml.Controls.Primitives.ScrollSnapPointBase" reason="Not present in WinAppSDK 1.2" />
			<Member fullName="Microsoft.UI.Xaml.Controls.Primitives.ScrollSnapPointsAlignment" reason="Not present in WinAppSDK 1.2" />
			<Member fullName="Microsoft.UI.Xaml.Controls.Primitives.SnapPointBase" reason="Not present in WinAppSDK 1.2" />
			<Member fullName="Microsoft.UI.Xaml.Controls.Primitives.ZoomSnapPoint" reason="Not present in WinAppSDK 1.2" />
			<Member fullName="Microsoft.UI.Xaml.Controls.Primitives.ZoomSnapPointBase" reason="Not present in WinAppSDK 1.2" />
			<Member fullName="Microsoft.UI.Xaml.Automation.Peers.ScrollPresenterAutomationPeer" reason="Not present in WinAppSDK 1.2" />
			<Member fullName="Microsoft.UI.Xaml.Media.RevealBrushState" reason="Not present in WinAppSDK 1.2" />
			<Member fullName="Windows.Foundation.IClosable" reason="Shouldn't be visible in .NET and shows as IDisposable instead." />
			<Member fullName="Microsoft.UI.Xaml.Media.TransformExtensions" reason="Moved to RuntimeTests project as it is only used there." />
			<Member fullName="Uno.UI.Extensions.FragmentManagerExtensions" reason="Legacy class that is no longer needed" />
			<Member fullName="Uno.UI.BaseFragment" reason="Legacy class that is no longer needed" />
			<Member fullName="Windows.Foundation.HResult" reason="Type is hidden in .NET and shouldn't be used" />
			<Member fullName="Windows.Storage.Streams.InMemoryBuffer" reason="Windows.Storage.Streams.Buffer should be used." />
			<Member fullName="Uno.Extensions.JavaObjectExtensions" reason="Only needed internally" />
			<Member fullName="Uno.Client.ICommandExtensions" reason="Only needed internally" />
			<Member fullName="Uno.Extensions.UriExtensions" reason="Not needed publicly" />
			<Member fullName="Microsoft.UI.Xaml.Controls.PanelExtensions" reason="Not needed" />
			<Member fullName="Microsoft.UI.Xaml.Controls.PanelExtensions" reason="Not needed" />
			<Member fullName="Microsoft.UI.Xaml.FontFamilyHelper" reason="Only needed internally. The public facing type is Uno.UI.Xaml.Media.FontFamilyHelper" />
			<Member fullName="Microsoft.UI.Xaml.SolidColorBrushHelper" reason="Not needed publicly and not present in Windows." />
			<Member fullName="Microsoft.UI.Xaml.Controls.PersonPictureTemplateSettings" reason="Moved to MUXC" />
			<Member fullName="Microsoft.UI.Xaml.VisiblityExtensions" reason="Api alignments" />
			<Member fullName="Uno.Presentation.Resources.IResourceRegistry" reason="Api alignments" />
			<Member fullName="Uno.Presentation.Resources.ResourceRegistry" reason="Api alignments" />
			<Member fullName="Microsoft.UI.Xaml.Controls.ControlsResourcesVersion" reason="Api alignments" />
			<Member fullName="Microsoft.UI.Xaml.Controls.GridExtensions" reason="Api alignments" />

			<Member fullName="Uno.UI.Toolkit.Uno_UI_Toolkit_XamlTypeInfo.XamlMetaDataProvider" reason="Renamed project, reflection-based API for UAP/WinAPPSDK only" />

			<Member fullName="Uno.UI.Web.WebErrorStatus" reason="Incorrect namespace" />

			<Member fullName="Uno.UI.IndexPath" reason="Api alignments" />
			<Member fullName="Uno.UI.IResourcesService" reason="Api alignments" />
			<Member fullName="Uno.UI.Services.ResourcesService" reason="Api alignments" />
			<Member fullName="Uno.UI.Common.DelegateCommand" reason="Api alignments" />
			<Member fullName="Uno.UI.Common.DelegateCommand`1" reason="Api alignments" />
			<Member fullName="Windows.Foundation.SizeConverter" reason="Api alignments" />
			<Member fullName="Microsoft.UI.Xaml.ResourceHelper" reason="Api alignments" />
			<Member fullName="Uno.UI.Extensions.CollectionViewExtensions" reason="Api alignments" />
			<Member fullName="Microsoft.UI.Xaml.Controls.NativeMenuBarPresenter" reason="Api alignments" />
			<Member fullName="Microsoft.UI.Xaml.Controls.AnimatedVisualPlayer" reason="Api alignments" />
			<Member fullName="Microsoft.UI.Xaml.Controls.IAnimatedVisualSource" reason="Api alignments" />
			<Member fullName="Microsoft.UI.Xaml.Controls.IThemableAnimatedVisualSource" reason="Api alignments" />
			<Member fullName="Microsoft.Toolkit.Uwp.UI.Lottie.LottieVisualOptions" reason="Api alignments" />
			<Member fullName="Microsoft.Toolkit.Uwp.UI.Lottie.LottieVisualSource" reason="Api alignments" />
			<Member fullName="Microsoft.Toolkit.Uwp.UI.Lottie.LottieVisualSourceBase" reason="Api alignments" />
			<Member fullName="Microsoft.Toolkit.Uwp.UI.Lottie.ThemableLottieVisualSource" reason="Api alignments" />
			<Member fullName="Microsoft.UI.Xaml.Controls.BackButton" reason="Api alignments" />

			<!-- BEGIN OnWindowCreated -->
			<Member fullName="Microsoft.UI.Xaml.WindowCreatedEventArgs" reason="Does not exist in WinAppSDK" />
			<!-- END OnWindowCreated -->

			<Member fullName="Uno.UI.Runtime.Skia.GTK.UI.Text.FontWeightExtensions" reason="Made internal with renamed namespace to Gtk instead of GTK" />
			<Member fullName="Uno.UI.Runtime.Skia.GTK.Extensions.Helpers.CssProviderExtensions" reason="Made internal with renamed namespace to Gtk instead of GTK" />
			<Member fullName="Uno.UI.Runtime.Skia.GtkHost" reason="Renamed to Uno.UI.Runtime.Skia.Gtk.GtkHost" />
			<Member fullName="Uno.UI.Skia.Platform.WpfHost" reason="Renamed to Uno.UI.Runtime.Skia.Wpf.WpfHost" />
			<Member fullName="Uno.UI.Runtime.Skia.FrameBufferHost" reason="Renamed to Uno.UI.Runtime.Skia.Linux.FrameBuffer.FrameBufferHost" />
			<Member fullName="Uno.UI.Runtime.Skia.RenderSurfaceType" reason="Renamed to Uno.UI.Runtime.Skia.Gtk.RenderSurfaceType" />
			<Member fullName="Uno.UI.Skia.RenderSurfaceType" reason="Renamed to Uno.UI.Runtime.Skia.Wpf.RenderSurfaceType" />

			<Member fullName="Uno.UI.Extensions.KeycodeExtensions" reason="Does not exist in WinAppSDK" />
			<Member fullName="Uno.UI.Controls.ImageEx" reason="Empty class not present in WinAppSdk" />
			
			<!-- BEGIN Skia clipping -->
			<Member fullName="System.Numerics.VectorExtensions" reason="Does not exist in WinAppSDK" />
			<!-- END Skia clipping -->

			<Member fullName="Microsoft.UI.Xaml.Shapes.ArbitraryShapeBase" reason="Shapes refactoring" />
			<Member fullName="Microsoft.UI.Xaml.Controls.StackPanelExtensions" reason="Shouldn't be public, and removed completely" />

			<!-- Using regex with \. as a hack to prevent WinUIRevert from converting these to MUX namespace in WinUI tree -->
			<Member fullName="Windows\.UI\.Xaml\.Automation\.Peers\.NavigationViewItemAutomationPeer" reason="Removed from WinUI tree as it exists in MUXC namespace" isRegex="true" />
			<Member fullName="Windows\.UI\.Xaml\.Controls\.NavigationView" reason="Removed from WinUI tree as it exists in MUXC namespace" isRegex="true" />
			<Member fullName="Windows\.UI\.Xaml\.Controls\.NavigationViewBackButtonVisible" reason="Removed from WinUI tree as it exists in MUXC namespace" isRegex="true" />
			<Member fullName="Windows\.UI\.Xaml\.Controls\.NavigationViewBackRequestedEventArgs" reason="Removed from WinUI tree as it exists in MUXC namespace" isRegex="true" />
			<Member fullName="Windows\.UI\.Xaml\.Controls\.NavigationViewDisplayMode" reason="Removed from WinUI tree as it exists in MUXC namespace" isRegex="true" />
			<Member fullName="Windows\.UI\.Xaml\.Controls\.NavigationViewDisplayModeChangedEventArgs" reason="Removed from WinUI tree as it exists in MUXC namespace" isRegex="true" />
			<Member fullName="Windows\.UI\.Xaml\.Controls\.NavigationViewItemHelper" reason="Removed from WinUI tree as it exists in MUXC namespace" isRegex="true" />
			<Member fullName="Windows\.UI\.Xaml\.Controls\.NavigationViewItemHelper`1" reason="Removed from WinUI tree as it exists in MUXC namespace" isRegex="true" />
			<Member fullName="Windows\.UI\.Xaml\.Controls\.NavigationViewItem" reason="Removed from WinUI tree as it exists in MUXC namespace" isRegex="true" />
			<Member fullName="Windows\.UI\.Xaml\.Controls\.NavigationViewItemBase" reason="Removed from WinUI tree as it exists in MUXC namespace" isRegex="true" />
			<Member fullName="Windows\.UI\.Xaml\.Controls\.NavigationViewItemHeader" reason="Removed from WinUI tree as it exists in MUXC namespace" isRegex="true" />
			<Member fullName="Windows\.UI\.Xaml\.Controls\.NavigationViewItemInvokedEventArgs" reason="Removed from WinUI tree as it exists in MUXC namespace" isRegex="true" />
			<Member fullName="Windows\.UI\.Xaml\.Controls\.NavigationViewItemSeparator" reason="Removed from WinUI tree as it exists in MUXC namespace" isRegex="true" />
			<Member fullName="Windows\.UI\.Xaml\.Controls\.NavigationViewList" reason="Removed from WinUI tree as it exists in MUXC namespace" isRegex="true" />
			<Member fullName="Windows\.UI\.Xaml\.Controls\.NavigationViewPaneClosingEventArgs" reason="Removed from WinUI tree as it exists in MUXC namespace" isRegex="true" />
			<Member fullName="Windows\.UI\.Xaml\.Controls\.NavigationViewPaneDisplayMode" reason="Removed from WinUI tree as it exists in MUXC namespace" isRegex="true" />
			<Member fullName="Windows\.UI\.Xaml\.Controls\.NavigationViewSelectionChangedEventArgs" reason="Removed from WinUI tree as it exists in MUXC namespace" isRegex="true" />
			<Member fullName="Windows\.UI\.Xaml\.Controls\.NavigationViewTemplateSettings" reason="Removed from WinUI tree as it exists in MUXC namespace" isRegex="true" />
			<Member fullName="Windows\.UI\.Xaml\.Controls\.Primitives.NavigationViewItemPresenter" reason="Removed from WinUI tree as it exists in MUXC namespace" isRegex="true" />
		</Types>
		<Events>
			<Member fullName="Windows.Foundation.TypedEventHandler`2&lt;Microsoft.UI.Xaml.Controls.IInputValidationControl,Microsoft.UI.Xaml.Controls.HasValidationErrorsChangedEventArgs&gt; Microsoft.UI.Xaml.Controls.AutoSuggestBox::HasValidationErrorsChanged" reason="Not present in WinAppSDK 1.2" />
			<Member fullName="Windows.Foundation.TypedEventHandler`2&lt;Microsoft.UI.Xaml.Controls.IInputValidationControl,Microsoft.UI.Xaml.Controls.InputValidationErrorEventArgs&gt; Microsoft.UI.Xaml.Controls.AutoSuggestBox::ValidationError" reason="Not present in WinAppSDK 1.2" />
			<Member fullName="Windows.Foundation.TypedEventHandler`2&lt;Microsoft.UI.Xaml.Controls.IInputValidationControl,Microsoft.UI.Xaml.Controls.HasValidationErrorsChangedEventArgs&gt; Microsoft.UI.Xaml.Controls.ComboBox::HasValidationErrorsChanged" reason="Not present in WinAppSDK 1.2" />
			<Member fullName="Windows.Foundation.TypedEventHandler`2&lt;Microsoft.UI.Xaml.Controls.IInputValidationControl,Microsoft.UI.Xaml.Controls.InputValidationErrorEventArgs&gt; Microsoft.UI.Xaml.Controls.ComboBox::ValidationError" reason="Not present in WinAppSDK 1.2" />
			<Member fullName="Windows.Foundation.TypedEventHandler`2&lt;Microsoft.UI.Xaml.Controls.IInputValidationControl,Microsoft.UI.Xaml.Controls.HasValidationErrorsChangedEventArgs&gt; Microsoft.UI.Xaml.Controls.PasswordBox::HasValidationErrorsChanged" reason="Not present in WinAppSDK 1.2" />
			<Member fullName="Windows.Foundation.TypedEventHandler`2&lt;Microsoft.UI.Xaml.Controls.IInputValidationControl,Microsoft.UI.Xaml.Controls.InputValidationErrorEventArgs&gt; Microsoft.UI.Xaml.Controls.PasswordBox::ValidationError" reason="Not present in WinAppSDK 1.2" />
			<Member fullName="Windows.Foundation.TypedEventHandler`2&lt;Microsoft.UI.Xaml.Controls.IInputValidationControl,Microsoft.UI.Xaml.Controls.HasValidationErrorsChangedEventArgs&gt; Microsoft.UI.Xaml.Controls.TextBox::HasValidationErrorsChanged" reason="Not present in WinAppSDK 1.2" />
			<Member fullName="Windows.Foundation.TypedEventHandler`2&lt;Microsoft.UI.Xaml.Controls.IInputValidationControl,Microsoft.UI.Xaml.Controls.InputValidationErrorEventArgs&gt; Microsoft.UI.Xaml.Controls.TextBox::ValidationError" reason="Not present in WinAppSDK 1.2" />
			<Member fullName="Windows.Foundation.TypedEventHandler`2&lt;Microsoft.UI.Xaml.FrameworkElement,Microsoft.UI.Xaml.DataContextChangedEventArgs&gt; Microsoft.UI.Xaml.Controls.ElementFactory::DataContextChanged" reason="Not present in WinAppSDK 1.2" />
			<Member fullName="Windows.Foundation.TypedEventHandler`2&lt;Microsoft.UI.Xaml.Controls.CalendarDatePicker,Microsoft.UI.Xaml.Controls.CalendarDatePickerDateChangedEventArgs&gt; Microsoft.UI.Xaml.Controls.CalendarDatePicker::_dateChanged" reason="Not in Windows" />
			<Member fullName="Microsoft.UI.Xaml.DependencyPropertyChangedEventHandler Microsoft.UI.Xaml.FrameworkElement::IsEnabledChanged" reason="Api alignments" />
			<Member fullName="Windows.Foundation.Collections.VectorChangedEventHandler`1&lt;Microsoft.UI.Xaml.Controls.SwipeItem&gt; Microsoft.UI.Xaml.Controls.SwipeItems::VectorChanged" reason="Api alignments" />

			<!-- BEGIN Android TV -->
			<Member fullName=".*KeyUp" isRegex="true" reason="KeyUp should be defined on UIElement only" />
			<Member fullName=".*KeyDown" isRegex="true" reason="KeyDown should be defined on UIElement only" />
			<!-- END Android TV -->
		</Events>
		<Fields>
			<Member fullName="System.Runtime.InteropServices.NFloat Uno.UI.ViewHelper::MainScreenScale" reason="Api alignments" />
			<Member fullName="System.Boolean Uno.UI.ViewHelper::IsRetinaDisplay" reason="Api alignments" />
			<Member fullName="System.nfloat Uno.UI.ViewHelper::MainScreenScale" reason="Api alignments" />
			<Member fullName="Microsoft.UI.Xaml.DependencyProperty Microsoft.UI.Xaml.Controls.StackLayout::SpacingProperty" reason="Api alignments" />
			<Member fullName="Microsoft.UI.Xaml.DependencyProperty Microsoft.UI.Xaml.Controls.StackLayout::DisableVirtualizationProperty" reason="Api alignments" />
			<Member fullName="Microsoft.UI.Xaml.DependencyProperty Microsoft.UI.Xaml.Documents.TextElement::BaseLineAlignmentProperty" reason="Api alignments" />
			<Member fullName="Microsoft.UI.Xaml.DependencyProperty Uno.UI.Controls.BindableDrawerLayout::IsEnabledProperty" reason="Api alignments" />
			<Member fullName="Microsoft.UI.Xaml.DependencyProperty Uno.UI.Controls.BindableDrawerLayout::ContentProperty" reason="Api alignments" />
			<Member fullName="Microsoft.UI.Xaml.DependencyProperty Uno.UI.Controls.BindableDrawerLayout::RightPaneProperty" reason="Api alignments" />
			<Member fullName="Microsoft.UI.Xaml.DependencyProperty Uno.UI.Controls.BindableDrawerLayout::RightPaneOpenLengthProperty" reason="Api alignments" />
			<Member fullName="Microsoft.UI.Xaml.DependencyProperty Uno.UI.Controls.BindableDrawerLayout::IsRightPaneOpenProperty" reason="Api alignments" />
			<Member fullName="Microsoft.UI.Xaml.DependencyProperty Uno.UI.Controls.BindableDrawerLayout::RightPaneBackgroundProperty" reason="Api alignments" />
			<Member fullName="Microsoft.UI.Xaml.DependencyProperty Uno.UI.Controls.BindableDrawerLayout::LeftPaneProperty" reason="Api alignments" />
			<Member fullName="Microsoft.UI.Xaml.DependencyProperty Uno.UI.Controls.BindableDrawerLayout::LeftPaneOpenLengthProperty" reason="Api alignments" />
			<Member fullName="Microsoft.UI.Xaml.DependencyProperty Uno.UI.Controls.BindableDrawerLayout::IsLeftPaneOpenProperty" reason="Api alignments" />
			<Member fullName="Microsoft.UI.Xaml.DependencyProperty Uno.UI.Controls.BindableDrawerLayout::LeftPaneBackgroundProperty" reason="Api alignments" />
			<Member fullName="Microsoft.UI.Xaml.DependencyProperty Uno.UI.Controls.Legacy.GridView::PaddingProperty" reason="Api alignments" />
			<Member fullName="Microsoft.UI.Xaml.DependencyProperty Uno.UI.Controls.Legacy.GridView::ItemContainerStyleProperty" reason="Api alignments" />
			<Member fullName="Foundation.NSString Windows.Media.Playback.MediaPlayer::RateObservationContext" reason="Api alignments" />
			<Member fullName="UIKit.UIInterfaceOrientationMask[] Windows.Graphics.Display.DisplayInformation::PreferredOrientations" reason="Api alignments" />
			<Member fullName="Microsoft.UI.Xaml.DependencyProperty Microsoft.UI.Xaml.Controls.NavigationView::PaneTitleProperty" reason="Api alignments" />
			<Member fullName="Microsoft.UI.Xaml.DependencyProperty Microsoft.UI.Xaml.Controls.ProgressRing::DeterminateSourceProperty" reason="Api alignments" />
			<Member fullName="Microsoft.UI.Xaml.DependencyProperty Microsoft.UI.Xaml.Controls.ProgressRing::IndeterminateSourceProperty" reason="Api alignments" />
			<Member fullName="Microsoft.UI.Xaml.DependencyProperty Microsoft.UI.Xaml.Controls.RadioMenuFlyoutItem::AreCheckStatesEnabledProperty" reason="Api alignments" />
			<Member fullName="Microsoft.UI.Xaml.DependencyProperty Microsoft.UI.Xaml.Controls.RadioMenuFlyoutItem::GroupNameProperty" reason="Api alignments" />
			<Member fullName="Microsoft.UI.Xaml.DependencyProperty Microsoft.UI.Xaml.Controls.RadioMenuFlyoutItem::IsCheckedProperty" reason="Api alignments" />
			<Member fullName="Microsoft.UI.Xaml.DependencyProperty Microsoft.UI.Xaml.Controls.Primitives.ColumnMajorUniformToLargestGridLayout::ColumnSpacingProperty" reason="Api alignments" />
			<Member fullName="Microsoft.UI.Xaml.DependencyProperty Microsoft.UI.Xaml.Controls.Primitives.ColumnMajorUniformToLargestGridLayout::MaxColumnsProperty" reason="Api alignments" />
			<Member fullName="Microsoft.UI.Xaml.DependencyProperty Microsoft.UI.Xaml.Controls.Primitives.ColumnMajorUniformToLargestGridLayout::RowSpacingProperty" reason="Api alignments" />
			<Member fullName="System.Int32 Microsoft.UI.Xaml.Controls.ElementRealizationOptions::value__" reason="Api alignments" />
		</Fields>
		<Properties>
			<Member fullName="Microsoft.UI.Windowing.AppWindowConfiguration Microsoft.UI.Windowing.AppWindow::Configuration()" reason="Not present in WinAppSDK 1.2" />
			<Member fullName="System.Boolean Microsoft.UI.Windowing.AppWindowPresenter::DoNotActivateWindow()" reason="Not present in WinAppSDK 1.2" />
			<Member fullName="System.Boolean Microsoft.UI.Windowing.AppWindowTitleBar::IsVisible()" reason="Not present in WinAppSDK 1.2" />
			<Member fullName="System.Boolean Microsoft.UI.Windowing.FullScreenPresenter::IsExclusive()" reason="Not present in WinAppSDK 1.2" />

			<Member fullName="System.Single Microsoft.UI.Composition.CompositionProjectedShadow::OpacityFalloff()" reason="Not present in WinAppSDK 1.2" />
			<Member fullName="System.Single Microsoft.UI.Composition.CompositionProjectedShadow::MinOpacity()" reason="Not present in WinAppSDK 1.2" />
			<Member fullName="System.Single Microsoft.UI.Composition.CompositionProjectedShadow::MaxOpacity()" reason="Not present in WinAppSDK 1.2" />
			<Member fullName="Microsoft.UI.Composition.CompositionBrush Microsoft.UI.Composition.CompositionProjectedShadowCaster::Mask()" reason="Not present in WinAppSDK 1.2" />
			<Member fullName="Microsoft.UI.Composition.Visual Microsoft.UI.Composition.CompositionProjectedShadowCaster::AncestorClip()" reason="Not present in WinAppSDK 1.2" />
			<Member fullName="Microsoft.UI.Composition.CompositionBrush Microsoft.UI.Composition.CompositionProjectedShadowReceiver::Mask()" reason="Not present in WinAppSDK 1.2" />
			<Member fullName="Microsoft.UI.Composition.CompositionProjectedShadowDrawOrder Microsoft.UI.Composition.CompositionProjectedShadowReceiver::DrawOrder()" reason="Not present in WinAppSDK 1.2" />

			<Member fullName="Microsoft.UI.Xaml.Controls.InputValidationContext Microsoft.UI.Xaml.Controls.AutoSuggestBox::ValidationContext()" reason="Not present in WinAppSDK 1.2" />
			<Member fullName="Microsoft.UI.Xaml.Controls.InputValidationMode Microsoft.UI.Xaml.Controls.AutoSuggestBox::InputValidationMode()" reason="Not present in WinAppSDK 1.2" />
			<Member fullName="Microsoft.UI.Xaml.Controls.InputValidationKind Microsoft.UI.Xaml.Controls.AutoSuggestBox::InputValidationKind()" reason="Not present in WinAppSDK 1.2" />
			<Member fullName="Microsoft.UI.Xaml.DataTemplate Microsoft.UI.Xaml.Controls.AutoSuggestBox::ErrorTemplate()" reason="Not present in WinAppSDK 1.2" />
			<Member fullName="System.Boolean Microsoft.UI.Xaml.Controls.AutoSuggestBox::HasValidationErrors()" reason="Not present in WinAppSDK 1.2" />
			<Member fullName="Microsoft.UI.Xaml.DependencyProperty Microsoft.UI.Xaml.Controls.AutoSuggestBox::ErrorTemplateProperty()" reason="Not present in WinAppSDK 1.2" />
			<Member fullName="Microsoft.UI.Xaml.DependencyProperty Microsoft.UI.Xaml.Controls.AutoSuggestBox::InputValidationKindProperty()" reason="Not present in WinAppSDK 1.2" />
			<Member fullName="Microsoft.UI.Xaml.DependencyProperty Microsoft.UI.Xaml.Controls.AutoSuggestBox::InputValidationModeProperty()" reason="Not present in WinAppSDK 1.2" />

			<Member fullName="Windows.Foundation.Collections.IObservableVector`1&lt;Microsoft.UI.Xaml.Controls.InputValidationError&gt; Microsoft.UI.Xaml.Controls.AutoSuggestBox::ValidationErrors()" reason="Not present in WinAppSDK 1.2" />
			<Member fullName="Microsoft.UI.Xaml.Controls.InputValidationContext Microsoft.UI.Xaml.Controls.ComboBox::ValidationContext()" reason="Not present in WinAppSDK 1.2" />
			<Member fullName="Microsoft.UI.Xaml.Controls.InputValidationMode Microsoft.UI.Xaml.Controls.ComboBox::InputValidationMode()" reason="Not present in WinAppSDK 1.2" />
			<Member fullName="Microsoft.UI.Xaml.Controls.InputValidationKind Microsoft.UI.Xaml.Controls.ComboBox::InputValidationKind()" reason="Not present in WinAppSDK 1.2" />
			<Member fullName="Microsoft.UI.Xaml.DataTemplate Microsoft.UI.Xaml.Controls.ComboBox::ErrorTemplate()" reason="Not present in WinAppSDK 1.2" />
			<Member fullName="System.Boolean Microsoft.UI.Xaml.Controls.ComboBox::HasValidationErrors()" reason="Not present in WinAppSDK 1.2" />
			<Member fullName="Windows.Foundation.Collections.IObservableVector`1&lt;Microsoft.UI.Xaml.Controls.InputValidationError&gt; Microsoft.UI.Xaml.Controls.ComboBox::ValidationErrors()" reason="Not present in WinAppSDK 1.2" />
			<Member fullName="Microsoft.UI.Xaml.DependencyProperty Microsoft.UI.Xaml.Controls.ComboBox::ErrorTemplateProperty()" reason="Not present in WinAppSDK 1.2" />
			<Member fullName="Microsoft.UI.Xaml.DependencyProperty Microsoft.UI.Xaml.Controls.ComboBox::InputValidationKindProperty()" reason="Not present in WinAppSDK 1.2" />
			<Member fullName="Microsoft.UI.Xaml.DependencyProperty Microsoft.UI.Xaml.Controls.ComboBox::InputValidationModeProperty()" reason="Not present in WinAppSDK 1.2" />

			<Member fullName="Windows.UI.Core.CoreDispatcher Microsoft.UI.Xaml.Controls.ElementFactory::Dispatcher()" reason="Not present in WinAppSDK 1.2" />
			<Member fullName="Microsoft.UI.Dispatching.DispatcherQueue Microsoft.UI.Xaml.Controls.ElementFactory::DispatcherQueue()" reason="Not present in WinAppSDK 1.2" />
			<Member fullName="System.Boolean Microsoft.UI.Xaml.Controls.ElementFactory::IsStoreInitialized()" reason="Not present in WinAppSDK 1.2" />
			<Member fullName="System.Object Microsoft.UI.Xaml.Controls.ElementFactory::DataContext()" reason="Not present in WinAppSDK 1.2" />
			<Member fullName="Microsoft.UI.Xaml.DependencyProperty Microsoft.UI.Xaml.Controls.ElementFactory::DataContextProperty()" reason="Not present in WinAppSDK 1.2" />
			<Member fullName="Microsoft.UI.Xaml.DependencyObject Microsoft.UI.Xaml.Controls.ElementFactory::TemplatedParent()" reason="Not present in WinAppSDK 1.2" />
			<Member fullName="Microsoft.UI.Xaml.DependencyProperty Microsoft.UI.Xaml.Controls.ElementFactory::TemplatedParentProperty()" reason="Not present in WinAppSDK 1.2" />

			<Member fullName="System.Windows.Input.ICommand Microsoft.UI.Xaml.Controls.PagerControl::PagerInputCommand()" reason="Not present in WinAppSDK 1.2" />
			<Member fullName="Microsoft.UI.Xaml.DependencyProperty Microsoft.UI.Xaml.Controls.PagerControl::PagerInputCommandProperty()" reason="Not present in WinAppSDK 1.2" />

			<Member fullName="Microsoft.UI.Xaml.Controls.InputValidationContext Microsoft.UI.Xaml.Controls.PasswordBox::ValidationContext()" reason="Not present in WinAppSDK 1.2" />
			<Member fullName="Microsoft.UI.Xaml.Controls.InputValidationMode Microsoft.UI.Xaml.Controls.PasswordBox::InputValidationMode()" reason="Not present in WinAppSDK 1.2" />
			<Member fullName="Microsoft.UI.Xaml.Controls.InputValidationKind Microsoft.UI.Xaml.Controls.PasswordBox::InputValidationKind()" reason="Not present in WinAppSDK 1.2" />
			<Member fullName="Microsoft.UI.Xaml.DataTemplate Microsoft.UI.Xaml.Controls.PasswordBox::ErrorTemplate()" reason="Not present in WinAppSDK 1.2" />
			<Member fullName="System.Boolean Microsoft.UI.Xaml.Controls.PasswordBox::HasValidationErrors()" reason="Not present in WinAppSDK 1.2" />
			<Member fullName="Windows.Foundation.Collections.IObservableVector`1&lt;Microsoft.UI.Xaml.Controls.InputValidationError&gt; Microsoft.UI.Xaml.Controls.PasswordBox::ValidationErrors()" reason="Not present in WinAppSDK 1.2" />
			<Member fullName="Microsoft.UI.Xaml.DependencyProperty Microsoft.UI.Xaml.Controls.PasswordBox::ErrorTemplateProperty()" reason="Not present in WinAppSDK 1.2" />
			<Member fullName="Microsoft.UI.Xaml.DependencyProperty Microsoft.UI.Xaml.Controls.PasswordBox::InputValidationKindProperty()" reason="Not present in WinAppSDK 1.2" />
			<Member fullName="Microsoft.UI.Xaml.DependencyProperty Microsoft.UI.Xaml.Controls.PasswordBox::InputValidationModeProperty()" reason="Not present in WinAppSDK 1.2" />

			<Member fullName="Microsoft.UI.Xaml.Controls.InputValidationContext Microsoft.UI.Xaml.Controls.TextBox::ValidationContext()" reason="Not present in WinAppSDK 1.2" />
			<Member fullName="Microsoft.UI.Xaml.Controls.InputValidationMode Microsoft.UI.Xaml.Controls.TextBox::InputValidationMode()" reason="Not present in WinAppSDK 1.2" />
			<Member fullName="Microsoft.UI.Xaml.DataTemplate Microsoft.UI.Xaml.Controls.TextBox::ErrorTemplate()" reason="Not present in WinAppSDK 1.2" />
			<Member fullName="Microsoft.UI.Xaml.Controls.InputValidationKind Microsoft.UI.Xaml.Controls.TextBox::InputValidationKind()" reason="Not present in WinAppSDK 1.2" />
			<Member fullName="Windows.Foundation.Collections.IObservableVector`1&lt;Microsoft.UI.Xaml.Controls.InputValidationError&gt; Microsoft.UI.Xaml.Controls.TextBox::ValidationErrors()" reason="Not present in WinAppSDK 1.2" />
			<Member fullName="System.Boolean Microsoft.UI.Xaml.Controls.TextBox::HasValidationErrors()" reason="Not present in WinAppSDK 1.2" />
			<Member fullName="Microsoft.UI.Xaml.DependencyProperty Microsoft.UI.Xaml.Controls.TextBox::ErrorTemplateProperty()" reason="Not present in WinAppSDK 1.2" />
			<Member fullName="Microsoft.UI.Xaml.DependencyProperty Microsoft.UI.Xaml.Controls.TextBox::InputValidationKindProperty()" reason="Not present in WinAppSDK 1.2" />
			<Member fullName="Microsoft.UI.Xaml.DependencyProperty Microsoft.UI.Xaml.Controls.TextBox::InputValidationModeProperty()" reason="Not present in WinAppSDK 1.2" />

			<Member fullName="Microsoft.UI.Xaml.Controls.IAnimatedVisualSource Microsoft.UI.Xaml.Controls.ProgressRing::DeterminateSource()" reason="Api alignments" />
			<Member fullName="Microsoft.UI.Xaml.Controls.IAnimatedVisualSource Microsoft.UI.Xaml.Controls.ProgressRing::IndeterminateSource()" reason="Api alignments" />

			<Member fullName="Microsoft.UI.Xaml.ApplicationTheme Microsoft.UI.Xaml.Media.RevealBrush::TargetTheme()" reason="Not present in WinAppSDK 1.2" />
			<Member fullName="System.Boolean Microsoft.UI.Xaml.Media.RevealBrush::AlwaysUseFallback()" reason="Not present in WinAppSDK 1.2" />
			<Member fullName="Microsoft.UI.Xaml.DependencyProperty Microsoft.UI.Xaml.Media.RevealBrush::AlwaysUseFallbackProperty()" reason="Not present in WinAppSDK 1.2" />
			<Member fullName="Microsoft.UI.Xaml.DependencyProperty Microsoft.UI.Xaml.Media.RevealBrush::StateProperty()" reason="Not present in WinAppSDK 1.2" />
			<Member fullName="Microsoft.UI.Xaml.DependencyProperty Microsoft.UI.Xaml.Media.RevealBrush::TargetThemeProperty()" reason="Not present in WinAppSDK 1.2" />
			<Member fullName="System.String Microsoft.UI.Xaml.Markup.ContentPropertyAttribute::Name()" reason="Property changed to field to match Windows" />
			<Member fullName="Microsoft.UI.Xaml.DependencyProperty Uno.UI.Toolkit.ElevatedView::CornerRadiusProperty()" reason="Already exists in Control and ElevatedView should not shadow it" />
			<Member fullName="Microsoft.UI.Xaml.CornerRadius Uno.UI.Toolkit.ElevatedView::CornerRadius()" reason="Already exists in Control and ElevatedView should not shadow it" />
			<Member fullName="Microsoft.UI.Xaml.Controls.PersonPictureTemplateSettings Microsoft.UI.Xaml.Controls.PersonPicture::TemplateSettings()" reason="Moved to MUXC" />
			<Member fullName="System.Boolean Uno.Devices.Sensors.INativeDualScreenProvider::IsDualScreen()" reason="Api alignments" />
			<Member fullName="Uno.Presentation.Resources.IResourceRegistry Microsoft.UI.Xaml.ResourceHelper::Registry()" reason="Api alignments" />
			<Member fullName="Microsoft.UI.Xaml.DependencyProperty Microsoft.UI.Xaml.FrameworkElement::IsEnabledProperty()" reason="Api alignments" />
			<Member fullName="System.String Microsoft.UI.Xaml.UIElement::Name()" reason="Api alignments" />
			<Member fullName="System.Boolean Microsoft.UI.Xaml.FrameworkElement::IsEnabled()" reason="Api alignments" />

			<Member fullName="Microsoft.UI.Xaml.FocusState Microsoft.UI.Xaml.Controls.Control::FocusState()" reason="Api alignments" />
			<Member fullName="Microsoft.UI.Xaml.DependencyProperty Microsoft.UI.Xaml.Controls.Control::FocusStateProperty()" reason="Api alignments" />
			<Member fullName="System.Boolean Microsoft.UI.Xaml.Controls.Control::IsTabStop()" reason="Api alignments" />
			<Member fullName="Microsoft.UI.Xaml.DependencyProperty Microsoft.UI.Xaml.Controls.Control::IsTabStopProperty()" reason="Api alignments" />
			<Member fullName="System.Int32 Microsoft.UI.Xaml.Controls.Control::TabIndex()" reason="Api alignments" />
			<Member fullName="Microsoft.UI.Xaml.DependencyProperty Microsoft.UI.Xaml.Controls.Control::TabIndexProperty()" reason="Api alignments" />
			<Member fullName="Microsoft.UI.Xaml.DependencyObject Microsoft.UI.Xaml.Controls.Control::XYFocusUp()" reason="Api alignments" />
			<Member fullName="Microsoft.UI.Xaml.DependencyProperty Microsoft.UI.Xaml.Controls.Control::XYFocusUpProperty()" reason="Api alignments" />
			<Member fullName="Microsoft.UI.Xaml.DependencyObject Microsoft.UI.Xaml.Controls.Control::XYFocusDown()" reason="Api alignments" />
			<Member fullName="Microsoft.UI.Xaml.DependencyProperty Microsoft.UI.Xaml.Controls.Control::XYFocusDownProperty()" reason="Api alignments" />
			<Member fullName="Microsoft.UI.Xaml.DependencyObject Microsoft.UI.Xaml.Controls.Control::XYFocusLeft()" reason="Api alignments" />
			<Member fullName="Microsoft.UI.Xaml.DependencyProperty Microsoft.UI.Xaml.Controls.Control::XYFocusLeftProperty()" reason="Api alignments" />
			<Member fullName="Microsoft.UI.Xaml.DependencyObject Microsoft.UI.Xaml.Controls.Control::XYFocusRight()" reason="Api alignments" />
			<Member fullName="Microsoft.UI.Xaml.DependencyProperty Microsoft.UI.Xaml.Controls.Control::XYFocusRightProperty()" reason="Api alignments" />
			<Member fullName="System.Boolean Microsoft.UI.Xaml.Controls.Control::UseSystemFocusVisuals()" reason="Api alignments" />
			<Member fullName="Microsoft.UI.Xaml.DependencyProperty Microsoft.UI.Xaml.Controls.Control::UseSystemFocusVisualsProperty()" reason="Api alignments" />
			<Member fullName="System.String Microsoft.UI.Xaml.TemplatePartAttribute::Name()" reason="Api alignments" />
			<Member fullName="System.Type Microsoft.UI.Xaml.TemplatePartAttribute::Type()" reason="Api alignments" />
			<Member fullName="System.Double Microsoft.UI.Xaml.CornerRadius::TopLeft()" reason="Api alignments" />
			<Member fullName="System.Double Microsoft.UI.Xaml.CornerRadius::TopRight()" reason="Api alignments" />
			<Member fullName="System.Double Microsoft.UI.Xaml.CornerRadius::BottomRight()" reason="Api alignments" />
			<Member fullName="System.Double Microsoft.UI.Xaml.CornerRadius::BottomLeft()" reason="Api alignments" />
			<Member fullName="Microsoft.UI.Xaml.DurationType Microsoft.UI.Xaml.Duration::Type()" reason="Api alignments" />
			<Member fullName="System.TimeSpan Microsoft.UI.Xaml.Duration::TimeSpan()" reason="Api alignments" />
			<Member fullName="Microsoft.UI.Xaml.GridUnitType Microsoft.UI.Xaml.GridLength::GridUnitType()" reason="Api alignments" />
			<Member fullName="System.Double Microsoft.UI.Xaml.GridLength::Value()" reason="Api alignments" />
			<Member fullName="System.Double Microsoft.UI.Xaml.Thickness::Left()" reason="Api alignments" />
			<Member fullName="System.Double Microsoft.UI.Xaml.Thickness::Top()" reason="Api alignments" />
			<Member fullName="System.Double Microsoft.UI.Xaml.Thickness::Right()" reason="Api alignments" />
			<Member fullName="System.Double Microsoft.UI.Xaml.Thickness::Bottom()" reason="Api alignments" />
			<Member fullName="System.Int32 Microsoft.UI.Xaml.Controls.Primitives.GeneratorPosition::Index()" reason="Api alignments" />
			<Member fullName="System.Int32 Microsoft.UI.Xaml.Controls.Primitives.GeneratorPosition::Offset()" reason="Api alignments" />
			<Member fullName="System.Double Microsoft.UI.Xaml.Media.Matrix::M11()" reason="Api alignments" />
			<Member fullName="System.Double Microsoft.UI.Xaml.Media.Matrix::M12()" reason="Api alignments" />
			<Member fullName="System.Double Microsoft.UI.Xaml.Media.Matrix::M21()" reason="Api alignments" />
			<Member fullName="System.Double Microsoft.UI.Xaml.Media.Matrix::M22()" reason="Api alignments" />
			<Member fullName="System.Double Microsoft.UI.Xaml.Media.Matrix::OffsetX()" reason="Api alignments" />
			<Member fullName="System.Double Microsoft.UI.Xaml.Media.Matrix::OffsetY()" reason="Api alignments" />
			<Member fullName="System.Double Microsoft.UI.Xaml.Media.Media3D.Matrix3D::M11()" reason="Api alignments" />
			<Member fullName="System.Double Microsoft.UI.Xaml.Media.Media3D.Matrix3D::M12()" reason="Api alignments" />
			<Member fullName="System.Double Microsoft.UI.Xaml.Media.Media3D.Matrix3D::M13()" reason="Api alignments" />
			<Member fullName="System.Double Microsoft.UI.Xaml.Media.Media3D.Matrix3D::M14()" reason="Api alignments" />
			<Member fullName="System.Double Microsoft.UI.Xaml.Media.Media3D.Matrix3D::M21()" reason="Api alignments" />
			<Member fullName="System.Double Microsoft.UI.Xaml.Media.Media3D.Matrix3D::M22()" reason="Api alignments" />
			<Member fullName="System.Double Microsoft.UI.Xaml.Media.Media3D.Matrix3D::M23()" reason="Api alignments" />
			<Member fullName="System.Double Microsoft.UI.Xaml.Media.Media3D.Matrix3D::M24()" reason="Api alignments" />
			<Member fullName="System.Double Microsoft.UI.Xaml.Media.Media3D.Matrix3D::M31()" reason="Api alignments" />
			<Member fullName="System.Double Microsoft.UI.Xaml.Media.Media3D.Matrix3D::M32()" reason="Api alignments" />
			<Member fullName="System.Double Microsoft.UI.Xaml.Media.Media3D.Matrix3D::M33()" reason="Api alignments" />
			<Member fullName="System.Double Microsoft.UI.Xaml.Media.Media3D.Matrix3D::M34()" reason="Api alignments" />
			<Member fullName="System.Double Microsoft.UI.Xaml.Media.Media3D.Matrix3D::M44()" reason="Api alignments" />
			<Member fullName="System.Double Microsoft.UI.Xaml.Media.Media3D.Matrix3D::OffsetX()" reason="Api alignments" />
			<Member fullName="System.Double Microsoft.UI.Xaml.Media.Media3D.Matrix3D::OffsetY()" reason="Api alignments" />
			<Member fullName="System.Double Microsoft.UI.Xaml.Media.Media3D.Matrix3D::OffsetZ()" reason="Api alignments" />
			<Member fullName="System.Single Microsoft.UI.Xaml.Media.Animation.EntranceThemeTransition::FromHorizontalOffset()" reason="Api alignments" />
			<Member fullName="System.Single Microsoft.UI.Xaml.Media.Animation.EntranceThemeTransition::FromVerticalOffset()" reason="Api alignments" />
			<Member fullName="System.TimeSpan Microsoft.UI.Xaml.Media.Animation.KeyTime::TimeSpan()" reason="Api alignments" />
			<Member fullName="System.Double Microsoft.UI.Xaml.Media.Animation.RepeatBehavior::Count()" reason="Api alignments" />
			<Member fullName="System.TimeSpan Microsoft.UI.Xaml.Media.Animation.RepeatBehavior::Duration()" reason="Api alignments" />
			<Member fullName="Microsoft.UI.Xaml.Media.Animation.RepeatBehaviorType Microsoft.UI.Xaml.Media.Animation.RepeatBehavior::Type()" reason="Api alignments" />
			<Member fullName="Microsoft.UI.Xaml.UIElement Microsoft.UI.Xaml.Controls.Primitives.ButtonBase::ContentTemplateRoot()" reason="Api alignments" />
			<Member fullName="AppKit.NSView Microsoft.UI.Xaml.Controls.Primitives.ButtonBase::ContentTemplateRoot()" reason="Api alignments" />
			<Member fullName="UIKit.UIView Microsoft.UI.Xaml.Controls.Primitives.ButtonBase::ContentTemplateRoot()" reason="Api alignments" />
			<Member fullName="Android.Views.View Microsoft.UI.Xaml.Controls.Primitives.ButtonBase::ContentTemplateRoot()" reason="Api alignments" />
			<Member fullName="System.Int32 Microsoft.UI.Xaml.Media.Animation.PowerEase::Power()" reason="Api alignments" />
			<Member fullName="System.Func`2&lt;System.String,System.String&gt; Windows.ApplicationModel.Resources.ResourceLoader::GetStringInternal()" reason="Api alignments" />

			<!-- BEGIN WebView -->
			<Member fullName="Uno.UI.Web.WebErrorStatus Microsoft.UI.Xaml.Controls.WebViewNavigationCompletedEventArgs::WebErrorStatus()" reason="Incorrect type" />
			<Member fullName="Uno.UI.Web.WebErrorStatus Microsoft.UI.Xaml.Controls.WebViewNavigationFailedEventArgs::WebErrorStatus()" reason="Incorrect type" />
			<!-- END WebView -->

			<!-- BEGIN Skia Adjustments -->
			<Member fullName="SkiaSharp.SKSize Uno.UI.Skia.Platform.WpfHost::CanvasSize()" reason="Incorrect type" />
			<!-- END Skia Adjustments -->
			
			<!-- BEGIN Skia lifecycle -->
			<Member fullName="System.Boolean Uno.UI.Skia.Platform.WpfHost::IsIsland()" reason="Not needed" />
			<Member fullName="Microsoft.UI.Xaml.UIElement Uno.UI.Skia.Platform.WpfHost::RootElement()" reason="Not needed" />
			<Member fullName="Uno.UI.Skia.Platform.WpfHost Uno.UI.Skia.Platform.WpfHost::Current()" reason="Not needed" />
			<Member fullName="System.Boolean Uno.UI.XamlHost.Skia.Wpf.UnoXamlHostBase::IsIsland()" reason="Not needed" />
			<Member fullName="Microsoft.UI.Xaml.UIElement Uno.UI.XamlHost.Skia.Wpf.UnoXamlHostBase::RootElement()" reason="Not needed" />			
			<!-- End Skia lifecycle -->

			<Member fullName="System.Nullable`1&lt;Uno.UI.Skia.RenderSurfaceType&gt; Uno.UI.XamlHost.Skia.Wpf.UnoXamlHostBase::RenderSurfaceType()" reason="Changed RenderSurfaceType namespace to Uno.UI.Runtime.Skia.Wpf" />

			<!-- BEGIN PopupRoot alignment -->
			<Member fullName="UIKit.UIView Microsoft.UI.Xaml.Controls.Primitives.Popup::MainWindow()" reason="Not available in WinUI" />
			<Member fullName="AppKit.NSView Microsoft.UI.Xaml.Controls.Primitives.Popup::MainWindowContent()" reason="Not available in WinUI" />
			<!-- END PopupRoot alignment -->

			<Member fullName="System.Boolean Microsoft.UI.Xaml.Shapes.ArbitraryShapeBase::ShouldPreserveOrigin()" reason="Cleanup shapes on Wasm" />
			
			<Member fullName="System.Double Microsoft.UI.Xaml.Controls.NavigationViewTemplateSettings::OpenPaneWidth()" reason="Does not exist in UWP" />
			<Member fullName="Microsoft.UI.Xaml.DependencyProperty Microsoft.UI.Xaml.Controls.NavigationViewTemplateSettings::OpenPaneWidthProperty()" reason="Does not exist in UWP" />
		</Properties>
		<Methods>
			<Member fullName="System.Void Windows.UI.Core.CoreDispatcher..ctor()" reason="Align with UWP" />

			<Member fullName="System.Void Windows.UI.Core.CoreWindow.RaisePointerCancelled(Windows.UI.Core.PointerEventArgs args)" reason="Not present in WInUI" />
			<Member fullName="Uno.UI.Web.WebErrorStatus Microsoft.UI.Xaml.Controls.WebViewNavigationFailedEventArgs.get_WebErrorStatus()" reason="Wrong type" />
			<Member fullName="Uno.UI.Web.WebErrorStatus Microsoft.UI.Xaml.Controls.WebViewNavigationCompletedEventArgs.get_WebErrorStatus()" reason="Wrong type" />
			<Member fullName="System.Threading.Tasks.Task`1&lt;System.String&gt; Microsoft.UI.Xaml.Controls.WebView.InvokeScriptAsync(System.Threading.CancellationToken ct, System.String script, System.String[] arguments)" reason="Wrong type" />
			<Member fullName="Microsoft.UI.Windowing.AppWindowConfiguration Microsoft.UI.Windowing.AppWindow.get_Configuration()" reason="Not present in WinAppSDK 1.2" />
			<Member fullName="System.Void Microsoft.UI.Windowing.AppWindow.ApplyConfiguration(Microsoft.UI.Windowing.AppWindowConfiguration appWindowConfiguration)" reason="Not present in WinAppSDK 1.2" />
			<Member fullName="System.Boolean Microsoft.UI.Windowing.AppWindow.Destroy()" reason="Not present in WinAppSDK 1.2" />
			<Member fullName="System.Boolean Microsoft.UI.Windowing.AppWindow.Move(Windows.Graphics.PointInt32 position)" reason="Not present in WinAppSDK 1.2" />
			<Member fullName="System.Boolean Microsoft.UI.Windowing.AppWindow.MoveAndResize(Windows.Graphics.RectInt32 rect)" reason="Not present in WinAppSDK 1.2" />
			<Member fullName="System.Boolean Microsoft.UI.Windowing.AppWindow.MoveAndResize(Windows.Graphics.RectInt32 rect, Microsoft.UI.Windowing.DisplayArea displayarea)" reason="Not present in WinAppSDK 1.2" />
			<Member fullName="System.Boolean Microsoft.UI.Windowing.AppWindow.Resize(Windows.Graphics.SizeInt32 size)" reason="Not present in WinAppSDK 1.2" />
			<Member fullName="System.Void Microsoft.UI.Windowing.AppWindow.Show(System.Boolean activatewindow)" reason="Not present in WinAppSDK 1.2" />
			<Member fullName="System.Boolean Microsoft.UI.Windowing.AppWindow.TrySetPresenter(Microsoft.UI.Windowing.AppWindowPresenter appWindowPresenter)" reason="Not present in WinAppSDK 1.2" />
			<Member fullName="System.Boolean Microsoft.UI.Windowing.AppWindow.TrySetPresenter(Microsoft.UI.Windowing.AppWindowPresenterKind appWindowPresenterKind)" reason="Not present in WinAppSDK 1.2" />
			<Member fullName="Microsoft.UI.Windowing.AppWindow Microsoft.UI.Windowing.AppWindow.Create(Microsoft.UI.Windowing.AppWindowConfiguration appWindowConfiguration)" reason="Not present in WinAppSDK 1.2" />
			<Member fullName="System.Boolean Microsoft.UI.Windowing.AppWindowPresenter.get_DoNotActivateWindow()" reason="Not present in WinAppSDK 1.2" />
			<Member fullName="System.Void Microsoft.UI.Windowing.AppWindowPresenter.set_DoNotActivateWindow(System.Boolean value)" reason="Not present in WinAppSDK 1.2" />
			<Member fullName="System.Boolean Microsoft.UI.Windowing.AppWindowTitleBar.get_IsVisible()" reason="Not present in WinAppSDK 1.2" />

			<Member fullName="System.Void Microsoft.UI.Windowing.DisplayAreaWatcher.add_Added(Windows.Foundation.TypedEventHandler`2&lt;Microsoft.UI.Windowing.DisplayAreaWatcher,System.Object&gt; value)" reason="Not present in WinAppSDK 1.2" />
			<Member fullName="System.Void Microsoft.UI.Windowing.DisplayAreaWatcher.remove_Added(Windows.Foundation.TypedEventHandler`2&lt;Microsoft.UI.Windowing.DisplayAreaWatcher,System.Object&gt; value)" reason="Not present in WinAppSDK 1.2" />
			<Member fullName="System.Void Microsoft.UI.Windowing.DisplayAreaWatcher.add_Removed(Windows.Foundation.TypedEventHandler`2&lt;Microsoft.UI.Windowing.DisplayAreaWatcher,System.Object&gt; value)" reason="Not present in WinAppSDK 1.2" />
			<Member fullName="System.Void Microsoft.UI.Windowing.DisplayAreaWatcher.remove_Removed(Windows.Foundation.TypedEventHandler`2&lt;Microsoft.UI.Windowing.DisplayAreaWatcher,System.Object&gt; value)" reason="Not present in WinAppSDK 1.2" />
			<Member fullName="System.Void Microsoft.UI.Windowing.DisplayAreaWatcher.add_Updated(Windows.Foundation.TypedEventHandler`2&lt;Microsoft.UI.Windowing.DisplayAreaWatcher,System.Object&gt; value)" reason="Not present in WinAppSDK 1.2" />
			<Member fullName="System.Void Microsoft.UI.Windowing.DisplayAreaWatcher.remove_Updated(Windows.Foundation.TypedEventHandler`2&lt;Microsoft.UI.Windowing.DisplayAreaWatcher,System.Object&gt; value)" reason="Not present in WinAppSDK 1.2" />

			<Member fullName="System.Boolean Microsoft.UI.Windowing.FullScreenPresenter.get_IsExclusive()" reason="Not present in WinAppSDK 1.2" />
			<Member fullName="System.Void Microsoft.UI.Windowing.FullScreenPresenter.set_IsExclusive(System.Boolean value)" reason="Not present in WinAppSDK 1.2" />

			<Member fullName="System.Single Microsoft.UI.Composition.CompositionProjectedShadow.get_OpacityFalloff()" reason="Not present in WinAppSDK 1.2" />
			<Member fullName="System.Void Microsoft.UI.Composition.CompositionProjectedShadow.set_OpacityFalloff(System.Single value)" reason="Not present in WinAppSDK 1.2" />
			<Member fullName="System.Single Microsoft.UI.Composition.CompositionProjectedShadow.get_MinOpacity()" reason="Not present in WinAppSDK 1.2" />
			<Member fullName="System.Void Microsoft.UI.Composition.CompositionProjectedShadow.set_MinOpacity(System.Single value)" reason="Not present in WinAppSDK 1.2" />
			<Member fullName="System.Single Microsoft.UI.Composition.CompositionProjectedShadow.get_MaxOpacity()" reason="Not present in WinAppSDK 1.2" />
			<Member fullName="System.Void Microsoft.UI.Composition.CompositionProjectedShadow.set_MaxOpacity(System.Single value)" reason="Not present in WinAppSDK 1.2" />
			<Member fullName="Microsoft.UI.Composition.CompositionBrush Microsoft.UI.Composition.CompositionProjectedShadowCaster.get_Mask()" reason="Not present in WinAppSDK 1.2" />
			<Member fullName="System.Void Microsoft.UI.Composition.CompositionProjectedShadowCaster.set_Mask(Microsoft.UI.Composition.CompositionBrush value)" reason="Not present in WinAppSDK 1.2" />
			<Member fullName="Microsoft.UI.Composition.Visual Microsoft.UI.Composition.CompositionProjectedShadowCaster.get_AncestorClip()" reason="Not present in WinAppSDK 1.2" />
			<Member fullName="System.Void Microsoft.UI.Composition.CompositionProjectedShadowCaster.set_AncestorClip(Microsoft.UI.Composition.Visual value)" reason="Not present in WinAppSDK 1.2" />
			<Member fullName="Microsoft.UI.Composition.CompositionBrush Microsoft.UI.Composition.CompositionProjectedShadowReceiver.get_Mask()" reason="Not present in WinAppSDK 1.2" />
			<Member fullName="System.Void Microsoft.UI.Composition.CompositionProjectedShadowReceiver.set_Mask(Microsoft.UI.Composition.CompositionBrush value)" reason="Not present in WinAppSDK 1.2" />
			<Member fullName="Microsoft.UI.Composition.CompositionProjectedShadowDrawOrder Microsoft.UI.Composition.CompositionProjectedShadowReceiver.get_DrawOrder()" reason="Not present in WinAppSDK 1.2" />
			<Member fullName="System.Void Microsoft.UI.Composition.CompositionProjectedShadowReceiver.set_DrawOrder(Microsoft.UI.Composition.CompositionProjectedShadowDrawOrder value)" reason="Not present in WinAppSDK 1.2" />

			<Member fullName="System.Void Microsoft.UI.Xaml.Application.OnFileActivated(Windows.ApplicationModel.Activation.FileActivatedEventArgs args)" reason="Not present in WinAppSDK 1.2" />
			<Member fullName="System.Void Microsoft.UI.Xaml.Application.OnSearchActivated(Windows.ApplicationModel.Activation.SearchActivatedEventArgs args)" reason="Not present in WinAppSDK 1.2" />
			<Member fullName="System.Void Microsoft.UI.Xaml.Application.OnShareTargetActivated(Windows.ApplicationModel.Activation.ShareTargetActivatedEventArgs args)" reason="Not present in WinAppSDK 1.2" />
			<Member fullName="System.Void Microsoft.UI.Xaml.Application.OnFileOpenPickerActivated(Windows.ApplicationModel.Activation.FileOpenPickerActivatedEventArgs args)" reason="Not present in WinAppSDK 1.2" />
			<Member fullName="System.Void Microsoft.UI.Xaml.Application.OnFileSavePickerActivated(Windows.ApplicationModel.Activation.FileSavePickerActivatedEventArgs args)" reason="Not present in WinAppSDK 1.2" />
			<Member fullName="System.Void Microsoft.UI.Xaml.Application.OnCachedFileUpdaterActivated(Windows.ApplicationModel.Activation.CachedFileUpdaterActivatedEventArgs args)" reason="Not present in WinAppSDK 1.2" />
			<Member fullName="System.Void Microsoft.UI.Xaml.Application.OnBackgroundActivated(Windows.ApplicationModel.Activation.BackgroundActivatedEventArgs args)" reason="Not present in WinAppSDK 1.2" />

			<Member fullName="Microsoft.UI.Xaml.Controls.InputValidationContext Microsoft.UI.Xaml.Controls.AutoSuggestBox.get_ValidationContext()" reason="Not present in WinAppSDK 1.2" />
			<Member fullName="System.Void Microsoft.UI.Xaml.Controls.AutoSuggestBox.set_ValidationContext(Microsoft.UI.Xaml.Controls.InputValidationContext value)" reason="Not present in WinAppSDK 1.2" />
			<Member fullName="Microsoft.UI.Xaml.Controls.InputValidationMode Microsoft.UI.Xaml.Controls.AutoSuggestBox.get_InputValidationMode()" reason="Not present in WinAppSDK 1.2" />
			<Member fullName="System.Void Microsoft.UI.Xaml.Controls.AutoSuggestBox.set_InputValidationMode(Microsoft.UI.Xaml.Controls.InputValidationMode value)" reason="Not present in WinAppSDK 1.2" />
			<Member fullName="Microsoft.UI.Xaml.Controls.InputValidationKind Microsoft.UI.Xaml.Controls.AutoSuggestBox.get_InputValidationKind()" reason="Not present in WinAppSDK 1.2" />
			<Member fullName="System.Void Microsoft.UI.Xaml.Controls.AutoSuggestBox.set_InputValidationKind(Microsoft.UI.Xaml.Controls.InputValidationKind value)" reason="Not present in WinAppSDK 1.2" />
			<Member fullName="Microsoft.UI.Xaml.DataTemplate Microsoft.UI.Xaml.Controls.AutoSuggestBox.get_ErrorTemplate()" reason="Not present in WinAppSDK 1.2" />
			<Member fullName="System.Void Microsoft.UI.Xaml.Controls.AutoSuggestBox.set_ErrorTemplate(Microsoft.UI.Xaml.DataTemplate value)" reason="Not present in WinAppSDK 1.2" />
			<Member fullName="System.Boolean Microsoft.UI.Xaml.Controls.AutoSuggestBox.get_HasValidationErrors()" reason="Not present in WinAppSDK 1.2" />
			<Member fullName="Windows.Foundation.Collections.IObservableVector`1&lt;Microsoft.UI.Xaml.Controls.InputValidationError&gt; Microsoft.UI.Xaml.Controls.AutoSuggestBox.get_ValidationErrors()" reason="Not present in WinAppSDK 1.2" />
			<Member fullName="Microsoft.UI.Xaml.DependencyProperty Microsoft.UI.Xaml.Controls.AutoSuggestBox.get_ErrorTemplateProperty()" reason="Not present in WinAppSDK 1.2" />
			<Member fullName="Microsoft.UI.Xaml.DependencyProperty Microsoft.UI.Xaml.Controls.AutoSuggestBox.get_InputValidationKindProperty()" reason="Not present in WinAppSDK 1.2" />
			<Member fullName="Microsoft.UI.Xaml.DependencyProperty Microsoft.UI.Xaml.Controls.AutoSuggestBox.get_InputValidationModeProperty()" reason="Not present in WinAppSDK 1.2" />
			<Member fullName="System.Void Microsoft.UI.Xaml.Controls.AutoSuggestBox.add_HasValidationErrorsChanged(Windows.Foundation.TypedEventHandler`2&lt;Microsoft.UI.Xaml.Controls.IInputValidationControl,Microsoft.UI.Xaml.Controls.HasValidationErrorsChangedEventArgs&gt; value)" reason="Not present in WinAppSDK 1.2" />
			<Member fullName="System.Void Microsoft.UI.Xaml.Controls.AutoSuggestBox.remove_HasValidationErrorsChanged(Windows.Foundation.TypedEventHandler`2&lt;Microsoft.UI.Xaml.Controls.IInputValidationControl,Microsoft.UI.Xaml.Controls.HasValidationErrorsChangedEventArgs&gt; value)" reason="Not present in WinAppSDK 1.2" />
			<Member fullName="System.Void Microsoft.UI.Xaml.Controls.AutoSuggestBox.add_ValidationError(Windows.Foundation.TypedEventHandler`2&lt;Microsoft.UI.Xaml.Controls.IInputValidationControl,Microsoft.UI.Xaml.Controls.InputValidationErrorEventArgs&gt; value)" reason="Not present in WinAppSDK 1.2" />
			<Member fullName="System.Void Microsoft.UI.Xaml.Controls.AutoSuggestBox.remove_ValidationError(Windows.Foundation.TypedEventHandler`2&lt;Microsoft.UI.Xaml.Controls.IInputValidationControl,Microsoft.UI.Xaml.Controls.InputValidationErrorEventArgs&gt; value)" reason="Not present in WinAppSDK 1.2" />

			<Member fullName="Microsoft.UI.Xaml.Controls.InputValidationContext Microsoft.UI.Xaml.Controls.ComboBox.get_ValidationContext()" reason="Not present in WinAppSDK 1.2" />
			<Member fullName="System.Void Microsoft.UI.Xaml.Controls.ComboBox.set_ValidationContext(Microsoft.UI.Xaml.Controls.InputValidationContext value)" reason="Not present in WinAppSDK 1.2" />
			<Member fullName="Microsoft.UI.Xaml.Controls.InputValidationMode Microsoft.UI.Xaml.Controls.ComboBox.get_InputValidationMode()" reason="Not present in WinAppSDK 1.2" />
			<Member fullName="System.Void Microsoft.UI.Xaml.Controls.ComboBox.set_InputValidationMode(Microsoft.UI.Xaml.Controls.InputValidationMode value)" reason="Not present in WinAppSDK 1.2" />
			<Member fullName="Microsoft.UI.Xaml.Controls.InputValidationKind Microsoft.UI.Xaml.Controls.ComboBox.get_InputValidationKind()" reason="Not present in WinAppSDK 1.2" />
			<Member fullName="System.Void Microsoft.UI.Xaml.Controls.ComboBox.set_InputValidationKind(Microsoft.UI.Xaml.Controls.InputValidationKind value)" reason="Not present in WinAppSDK 1.2" />
			<Member fullName="Microsoft.UI.Xaml.DataTemplate Microsoft.UI.Xaml.Controls.ComboBox.get_ErrorTemplate()" reason="Not present in WinAppSDK 1.2" />
			<Member fullName="System.Void Microsoft.UI.Xaml.Controls.ComboBox.set_ErrorTemplate(Microsoft.UI.Xaml.DataTemplate value)" reason="Not present in WinAppSDK 1.2" />
			<Member fullName="System.Boolean Microsoft.UI.Xaml.Controls.ComboBox.get_HasValidationErrors()" reason="Not present in WinAppSDK 1.2" />
			<Member fullName="Windows.Foundation.Collections.IObservableVector`1&lt;Microsoft.UI.Xaml.Controls.InputValidationError&gt; Microsoft.UI.Xaml.Controls.ComboBox.get_ValidationErrors()" reason="Not present in WinAppSDK 1.2" />
			<Member fullName="Microsoft.UI.Xaml.DependencyProperty Microsoft.UI.Xaml.Controls.ComboBox.get_ErrorTemplateProperty()" reason="Not present in WinAppSDK 1.2" />
			<Member fullName="Microsoft.UI.Xaml.DependencyProperty Microsoft.UI.Xaml.Controls.ComboBox.get_InputValidationKindProperty()" reason="Not present in WinAppSDK 1.2" />
			<Member fullName="Microsoft.UI.Xaml.DependencyProperty Microsoft.UI.Xaml.Controls.ComboBox.get_InputValidationModeProperty()" reason="Not present in WinAppSDK 1.2" />
			<Member fullName="System.Void Microsoft.UI.Xaml.Controls.ComboBox.add_HasValidationErrorsChanged(Windows.Foundation.TypedEventHandler`2&lt;Microsoft.UI.Xaml.Controls.IInputValidationControl,Microsoft.UI.Xaml.Controls.HasValidationErrorsChangedEventArgs&gt; value)" reason="Not present in WinAppSDK 1.2" />
			<Member fullName="System.Void Microsoft.UI.Xaml.Controls.ComboBox.remove_HasValidationErrorsChanged(Windows.Foundation.TypedEventHandler`2&lt;Microsoft.UI.Xaml.Controls.IInputValidationControl,Microsoft.UI.Xaml.Controls.HasValidationErrorsChangedEventArgs&gt; value)" reason="Not present in WinAppSDK 1.2" />
			<Member fullName="System.Void Microsoft.UI.Xaml.Controls.ComboBox.add_ValidationError(Windows.Foundation.TypedEventHandler`2&lt;Microsoft.UI.Xaml.Controls.IInputValidationControl,Microsoft.UI.Xaml.Controls.InputValidationErrorEventArgs&gt; value)" reason="Not present in WinAppSDK 1.2" />
			<Member fullName="System.Void Microsoft.UI.Xaml.Controls.ComboBox.remove_ValidationError(Windows.Foundation.TypedEventHandler`2&lt;Microsoft.UI.Xaml.Controls.IInputValidationControl,Microsoft.UI.Xaml.Controls.InputValidationErrorEventArgs&gt; value)" reason="Not present in WinAppSDK 1.2" />

			<Member fullName="Windows.UI.Core.CoreDispatcher Microsoft.UI.Xaml.Controls.ElementFactory.get_Dispatcher()" reason="Not present in WinAppSDK 1.2" />
			<Member fullName="Microsoft.UI.Dispatching.DispatcherQueue Microsoft.UI.Xaml.Controls.ElementFactory.get_DispatcherQueue()" reason="Not present in WinAppSDK 1.2" />
			<Member fullName="System.Boolean Microsoft.UI.Xaml.Controls.ElementFactory.get_IsStoreInitialized()" reason="Not present in WinAppSDK 1.2" />
			<Member fullName="System.Object Microsoft.UI.Xaml.Controls.ElementFactory.GetValue(Microsoft.UI.Xaml.DependencyProperty dp)" reason="Not present in WinAppSDK 1.2" />
			<Member fullName="System.Void Microsoft.UI.Xaml.Controls.ElementFactory.SetValue(Microsoft.UI.Xaml.DependencyProperty dp, System.Object value)" reason="Not present in WinAppSDK 1.2" />
			<Member fullName="System.Void Microsoft.UI.Xaml.Controls.ElementFactory.ClearValue(Microsoft.UI.Xaml.DependencyProperty dp)" reason="Not present in WinAppSDK 1.2" />
			<Member fullName="System.Object Microsoft.UI.Xaml.Controls.ElementFactory.ReadLocalValue(Microsoft.UI.Xaml.DependencyProperty dp)" reason="Not present in WinAppSDK 1.2" />
			<Member fullName="System.Object Microsoft.UI.Xaml.Controls.ElementFactory.GetAnimationBaseValue(Microsoft.UI.Xaml.DependencyProperty dp)" reason="Not present in WinAppSDK 1.2" />
			<Member fullName="System.Int64 Microsoft.UI.Xaml.Controls.ElementFactory.RegisterPropertyChangedCallback(Microsoft.UI.Xaml.DependencyProperty dp, Microsoft.UI.Xaml.DependencyPropertyChangedCallback callback)" reason="Not present in WinAppSDK 1.2" />
			<Member fullName="System.Void Microsoft.UI.Xaml.Controls.ElementFactory.UnregisterPropertyChangedCallback(Microsoft.UI.Xaml.DependencyProperty dp, System.Int64 token)" reason="Not present in WinAppSDK 1.2" />
			<Member fullName="System.Void Microsoft.UI.Xaml.Controls.ElementFactory.add_DataContextChanged(Windows.Foundation.TypedEventHandler`2&lt;Microsoft.UI.Xaml.FrameworkElement,Microsoft.UI.Xaml.DataContextChangedEventArgs&gt; value)" reason="Not present in WinAppSDK 1.2" />
			<Member fullName="System.Void Microsoft.UI.Xaml.Controls.ElementFactory.remove_DataContextChanged(Windows.Foundation.TypedEventHandler`2&lt;Microsoft.UI.Xaml.FrameworkElement,Microsoft.UI.Xaml.DataContextChangedEventArgs&gt; value)" reason="Not present in WinAppSDK 1.2" />
			<Member fullName="System.Void Microsoft.UI.Xaml.Controls.ElementFactory.ClearBindings()" reason="Not present in WinAppSDK 1.2" />
			<Member fullName="System.Void Microsoft.UI.Xaml.Controls.ElementFactory.RestoreBindings()" reason="Not present in WinAppSDK 1.2" />
			<Member fullName="System.Void Microsoft.UI.Xaml.Controls.ElementFactory.ApplyCompiledBindings()" reason="Not present in WinAppSDK 1.2" />
			<Member fullName="System.Object Microsoft.UI.Xaml.Controls.ElementFactory.get_DataContext()" reason="Not present in WinAppSDK 1.2" />
			<Member fullName="System.Void Microsoft.UI.Xaml.Controls.ElementFactory.set_DataContext(System.Object value)" reason="Not present in WinAppSDK 1.2" />
			<Member fullName="Microsoft.UI.Xaml.DependencyProperty Microsoft.UI.Xaml.Controls.ElementFactory.get_DataContextProperty()" reason="Not present in WinAppSDK 1.2" />
			<Member fullName="Microsoft.UI.Xaml.DependencyObject Microsoft.UI.Xaml.Controls.ElementFactory.get_TemplatedParent()" reason="Not present in WinAppSDK 1.2" />
			<Member fullName="System.Void Microsoft.UI.Xaml.Controls.ElementFactory.set_TemplatedParent(Microsoft.UI.Xaml.DependencyObject value)" reason="Not present in WinAppSDK 1.2" />
			<Member fullName="Microsoft.UI.Xaml.DependencyProperty Microsoft.UI.Xaml.Controls.ElementFactory.get_TemplatedParentProperty()" reason="Not present in WinAppSDK 1.2" />
			<Member fullName="System.Void Microsoft.UI.Xaml.Controls.ElementFactory.SetBinding(System.Object target, System.String dependencyProperty, Microsoft.UI.Xaml.Data.BindingBase binding)" reason="Not present in WinAppSDK 1.2" />
			<Member fullName="System.Void Microsoft.UI.Xaml.Controls.ElementFactory.SetBinding(System.String dependencyProperty, Microsoft.UI.Xaml.Data.BindingBase binding)" reason="Not present in WinAppSDK 1.2" />
			<Member fullName="System.Void Microsoft.UI.Xaml.Controls.ElementFactory.SetBinding(Microsoft.UI.Xaml.DependencyProperty dependencyProperty, Microsoft.UI.Xaml.Data.BindingBase binding)" reason="Not present in WinAppSDK 1.2" />
			<Member fullName="System.Void Microsoft.UI.Xaml.Controls.ElementFactory.SetBindingValue(System.Object value, System.String propertyName)" reason="Not present in WinAppSDK 1.2" />
			<Member fullName="Microsoft.UI.Xaml.Data.BindingExpression Microsoft.UI.Xaml.Controls.ElementFactory.GetBindingExpression(Microsoft.UI.Xaml.DependencyProperty dependencyProperty)" reason="Not present in WinAppSDK 1.2" />
			<Member fullName="System.Void Microsoft.UI.Xaml.Controls.ElementFactory.ResumeBindings()" reason="Not present in WinAppSDK 1.2" />
			<Member fullName="System.Void Microsoft.UI.Xaml.Controls.ElementFactory.SuspendBindings()" reason="Not present in WinAppSDK 1.2" />

			<Member fullName="System.Windows.Input.ICommand Microsoft.UI.Xaml.Controls.PagerControl.get_PagerInputCommand()" reason="Not present in WinAppSDK 1.2" />
			<Member fullName="System.Void Microsoft.UI.Xaml.Controls.PagerControl.set_PagerInputCommand(System.Windows.Input.ICommand value)" reason="Not present in WinAppSDK 1.2" />
			<Member fullName="Microsoft.UI.Xaml.DependencyProperty Microsoft.UI.Xaml.Controls.PagerControl.get_PagerInputCommandProperty()" reason="Not present in WinAppSDK 1.2" />
			<Member fullName="Microsoft.UI.Xaml.Controls.InputValidationContext Microsoft.UI.Xaml.Controls.PasswordBox.get_ValidationContext()" reason="Not present in WinAppSDK 1.2" />
			<Member fullName="System.Void Microsoft.UI.Xaml.Controls.PasswordBox.set_ValidationContext(Microsoft.UI.Xaml.Controls.InputValidationContext value)" reason="Not present in WinAppSDK 1.2" />
			<Member fullName="Microsoft.UI.Xaml.Controls.InputValidationMode Microsoft.UI.Xaml.Controls.PasswordBox.get_InputValidationMode()" reason="Not present in WinAppSDK 1.2" />
			<Member fullName="System.Void Microsoft.UI.Xaml.Controls.PasswordBox.set_InputValidationMode(Microsoft.UI.Xaml.Controls.InputValidationMode value)" reason="Not present in WinAppSDK 1.2" />
			<Member fullName="Microsoft.UI.Xaml.Controls.InputValidationKind Microsoft.UI.Xaml.Controls.PasswordBox.get_InputValidationKind()" reason="Not present in WinAppSDK 1.2" />
			<Member fullName="System.Void Microsoft.UI.Xaml.Controls.PasswordBox.set_InputValidationKind(Microsoft.UI.Xaml.Controls.InputValidationKind value)" reason="Not present in WinAppSDK 1.2" />
			<Member fullName="Microsoft.UI.Xaml.DataTemplate Microsoft.UI.Xaml.Controls.PasswordBox.get_ErrorTemplate()" reason="Not present in WinAppSDK 1.2" />
			<Member fullName="System.Void Microsoft.UI.Xaml.Controls.PasswordBox.set_ErrorTemplate(Microsoft.UI.Xaml.DataTemplate value)" reason="Not present in WinAppSDK 1.2" />
			<Member fullName="System.Boolean Microsoft.UI.Xaml.Controls.PasswordBox.get_HasValidationErrors()" reason="Not present in WinAppSDK 1.2" />
			<Member fullName="Windows.Foundation.Collections.IObservableVector`1&lt;Microsoft.UI.Xaml.Controls.InputValidationError&gt; Microsoft.UI.Xaml.Controls.PasswordBox.get_ValidationErrors()" reason="Not present in WinAppSDK 1.2" />
			<Member fullName="Microsoft.UI.Xaml.DependencyProperty Microsoft.UI.Xaml.Controls.PasswordBox.get_ErrorTemplateProperty()" reason="Not present in WinAppSDK 1.2" />
			<Member fullName="Microsoft.UI.Xaml.DependencyProperty Microsoft.UI.Xaml.Controls.PasswordBox.get_InputValidationKindProperty()" reason="Not present in WinAppSDK 1.2" />
			<Member fullName="Microsoft.UI.Xaml.DependencyProperty Microsoft.UI.Xaml.Controls.PasswordBox.get_InputValidationModeProperty()" reason="Not present in WinAppSDK 1.2" />
			<Member fullName="System.Void Microsoft.UI.Xaml.Controls.PasswordBox.add_HasValidationErrorsChanged(Windows.Foundation.TypedEventHandler`2&lt;Microsoft.UI.Xaml.Controls.IInputValidationControl,Microsoft.UI.Xaml.Controls.HasValidationErrorsChangedEventArgs&gt; value)" reason="Not present in WinAppSDK 1.2" />
			<Member fullName="System.Void Microsoft.UI.Xaml.Controls.PasswordBox.remove_HasValidationErrorsChanged(Windows.Foundation.TypedEventHandler`2&lt;Microsoft.UI.Xaml.Controls.IInputValidationControl,Microsoft.UI.Xaml.Controls.HasValidationErrorsChangedEventArgs&gt; value)" reason="Not present in WinAppSDK 1.2" />
			<Member fullName="System.Void Microsoft.UI.Xaml.Controls.PasswordBox.add_ValidationError(Windows.Foundation.TypedEventHandler`2&lt;Microsoft.UI.Xaml.Controls.IInputValidationControl,Microsoft.UI.Xaml.Controls.InputValidationErrorEventArgs&gt; value)" reason="Not present in WinAppSDK 1.2" />
			<Member fullName="System.Void Microsoft.UI.Xaml.Controls.PasswordBox.remove_ValidationError(Windows.Foundation.TypedEventHandler`2&lt;Microsoft.UI.Xaml.Controls.IInputValidationControl,Microsoft.UI.Xaml.Controls.InputValidationErrorEventArgs&gt; value)" reason="Not present in WinAppSDK 1.2" />

			<Member fullName="Microsoft.UI.Xaml.Controls.InputValidationContext Microsoft.UI.Xaml.Controls.TextBox.get_ValidationContext()" reason="Not present in WinAppSDK 1.2" />
			<Member fullName="System.Void Microsoft.UI.Xaml.Controls.TextBox.set_ValidationContext(Microsoft.UI.Xaml.Controls.InputValidationContext value)" reason="Not present in WinAppSDK 1.2" />
			<Member fullName="Microsoft.UI.Xaml.Controls.InputValidationMode Microsoft.UI.Xaml.Controls.TextBox.get_InputValidationMode()" reason="Not present in WinAppSDK 1.2" />
			<Member fullName="System.Void Microsoft.UI.Xaml.Controls.TextBox.set_InputValidationMode(Microsoft.UI.Xaml.Controls.InputValidationMode value)" reason="Not present in WinAppSDK 1.2" />
			<Member fullName="Microsoft.UI.Xaml.DataTemplate Microsoft.UI.Xaml.Controls.TextBox.get_ErrorTemplate()" reason="Not present in WinAppSDK 1.2" />
			<Member fullName="System.Void Microsoft.UI.Xaml.Controls.TextBox.set_ErrorTemplate(Microsoft.UI.Xaml.DataTemplate value)" reason="Not present in WinAppSDK 1.2" />
			<Member fullName="Microsoft.UI.Xaml.Controls.InputValidationKind Microsoft.UI.Xaml.Controls.TextBox.get_InputValidationKind()" reason="Not present in WinAppSDK 1.2" />
			<Member fullName="System.Void Microsoft.UI.Xaml.Controls.TextBox.set_InputValidationKind(Microsoft.UI.Xaml.Controls.InputValidationKind value)" reason="Not present in WinAppSDK 1.2" />
			<Member fullName="Windows.Foundation.Collections.IObservableVector`1&lt;Microsoft.UI.Xaml.Controls.InputValidationError&gt; Microsoft.UI.Xaml.Controls.TextBox.get_ValidationErrors()" reason="Not present in WinAppSDK 1.2" />
			<Member fullName="System.Boolean Microsoft.UI.Xaml.Controls.TextBox.get_HasValidationErrors()" reason="Not present in WinAppSDK 1.2" />
			<Member fullName="Microsoft.UI.Xaml.DependencyProperty Microsoft.UI.Xaml.Controls.TextBox.get_ErrorTemplateProperty()" reason="Not present in WinAppSDK 1.2" />
			<Member fullName="Microsoft.UI.Xaml.DependencyProperty Microsoft.UI.Xaml.Controls.TextBox.get_InputValidationKindProperty()" reason="Not present in WinAppSDK 1.2" />
			<Member fullName="Microsoft.UI.Xaml.DependencyProperty Microsoft.UI.Xaml.Controls.TextBox.get_InputValidationModeProperty()" reason="Not present in WinAppSDK 1.2" />
			<Member fullName="System.Void Microsoft.UI.Xaml.Controls.TextBox.add_HasValidationErrorsChanged(Windows.Foundation.TypedEventHandler`2&lt;Microsoft.UI.Xaml.Controls.IInputValidationControl,Microsoft.UI.Xaml.Controls.HasValidationErrorsChangedEventArgs&gt; value)" reason="Not present in WinAppSDK 1.2" />
			<Member fullName="System.Void Microsoft.UI.Xaml.Controls.TextBox.remove_HasValidationErrorsChanged(Windows.Foundation.TypedEventHandler`2&lt;Microsoft.UI.Xaml.Controls.IInputValidationControl,Microsoft.UI.Xaml.Controls.HasValidationErrorsChangedEventArgs&gt; value)" reason="Not present in WinAppSDK 1.2" />
			<Member fullName="System.Void Microsoft.UI.Xaml.Controls.TextBox.add_ValidationError(Windows.Foundation.TypedEventHandler`2&lt;Microsoft.UI.Xaml.Controls.IInputValidationControl,Microsoft.UI.Xaml.Controls.InputValidationErrorEventArgs&gt; value)" reason="Not present in WinAppSDK 1.2" />
			<Member fullName="System.Void Microsoft.UI.Xaml.Controls.TextBox.remove_ValidationError(Windows.Foundation.TypedEventHandler`2&lt;Microsoft.UI.Xaml.Controls.IInputValidationControl,Microsoft.UI.Xaml.Controls.InputValidationErrorEventArgs&gt; value)" reason="Not present in WinAppSDK 1.2" />

			<Member fullName="Microsoft.UI.Xaml.ApplicationTheme Microsoft.UI.Xaml.Media.RevealBrush.get_TargetTheme()" reason="Not present in WinAppSDK 1.2" />
			<Member fullName="System.Void Microsoft.UI.Xaml.Media.RevealBrush.set_TargetTheme(Microsoft.UI.Xaml.ApplicationTheme value)" reason="Not present in WinAppSDK 1.2" />
			<Member fullName="System.Boolean Microsoft.UI.Xaml.Media.RevealBrush.get_AlwaysUseFallback()" reason="Not present in WinAppSDK 1.2" />
			<Member fullName="System.Void Microsoft.UI.Xaml.Media.RevealBrush.set_AlwaysUseFallback(System.Boolean value)" reason="Not present in WinAppSDK 1.2" />
			<Member fullName="Microsoft.UI.Xaml.DependencyProperty Microsoft.UI.Xaml.Media.RevealBrush.get_AlwaysUseFallbackProperty()" reason="Not present in WinAppSDK 1.2" />
			<Member fullName="Microsoft.UI.Xaml.DependencyProperty Microsoft.UI.Xaml.Media.RevealBrush.get_StateProperty()" reason="Not present in WinAppSDK 1.2" />
			<Member fullName="Microsoft.UI.Xaml.DependencyProperty Microsoft.UI.Xaml.Media.RevealBrush.get_TargetThemeProperty()" reason="Not present in WinAppSDK 1.2" />
			<Member fullName="System.Void Microsoft.UI.Xaml.Media.RevealBrush.SetState(Microsoft.UI.Xaml.UIElement element, Microsoft.UI.Xaml.Media.RevealBrushState value)" reason="Not present in WinAppSDK 1.2" />
			<Member fullName="Microsoft.UI.Xaml.Media.RevealBrushState Microsoft.UI.Xaml.Media.RevealBrush.GetState(Microsoft.UI.Xaml.UIElement element)" reason="Not present in WinAppSDK 1.2" />
			<Member fullName="System.Void Windows.Web.Http.Headers.HttpRequestHeaderCollection..ctor()" reason="Not in Windows and must not be instantiated by user." />
			<Member fullName="System.Void Windows.Foundation.IPropertyValue.GetDateTimeArray(System.DateTime[]&amp; value)" reason="Not in Windows" />
			<Member fullName="Uno.UI.Xaml.RoutedEventFlag Microsoft.UI.Xaml.Controls.Control.GetImplementedRoutedEvents(System.Type type)" reason="Not in Windows and is unnecessary now." />
			<Member fullName="System.Object Uno.UI.FluentTheme.GlobalStaticResources.FindResource(System.String name)" reason="Empty method generated by XAML generator" />
			<Member fullName="System.Object Uno.UI.FluentTheme.v1.GlobalStaticResources.FindResource(System.String name)" reason="Empty method generated by XAML generator" />
			<Member fullName="System.Object Uno.UI.FluentTheme.v2.GlobalStaticResources.FindResource(System.String name)" reason="Empty method generated by XAML generator" />
			<Member fullName="System.Object Uno.UI.Toolkit.GlobalStaticResources.FindResource(System.String name)" reason="Empty method generated by XAML generator" />
			<Member fullName="Uno.UI.Xaml.RoutedEventFlag Microsoft.UI.Xaml.Controls.Control.GetImplementedRoutedEvents(System.Type type)" reason="Not in Windows and is unnecessary now." />
			<Member fullName="System.Void Windows.Devices.Geolocation.Geolocator.OnLocationChanged(Android.Locations.Location location)" reason="Not present in Windows" />
			<Member fullName="System.Void Windows.Devices.Geolocation.Geolocator.OnProviderDisabled(System.String provider)" reason="Not present in Windows" />
			<Member fullName="System.Void Windows.Devices.Geolocation.Geolocator.OnProviderEnabled(System.String provider)" reason="Not present in Windows" />
			<Member fullName="System.Void Windows.Devices.Geolocation.Geolocator.OnStatusChanged(System.String provider, Android.Locations.Availability status, Android.OS.Bundle extras)" reason="Not present in Windows" />
			<Member fullName="System.Void Microsoft.UI.Xaml.Controls.TextBox.OnInputScopeChanged(Microsoft.UI.Xaml.DependencyPropertyChangedEventArgs e)" reason="Changed parameter type and made private." />
			<Member fullName="System.Void Microsoft.UI.Xaml.Controls.TextBox.OnIsSpellCheckEnabledChanged(Microsoft.UI.Xaml.DependencyPropertyChangedEventArgs e)" reason="Changed parameter type and made private." />
			<Member fullName="System.Void Microsoft.UI.Xaml.Controls.TextBox.OnIsTextPredictionEnabledChanged(Microsoft.UI.Xaml.DependencyPropertyChangedEventArgs e)" reason="Changed parameter type and made private." />
			<Member fullName="System.Void Microsoft.UI.Xaml.Controls.TextBox.OnTextAlignmentChanged(Microsoft.UI.Xaml.DependencyPropertyChangedEventArgs e)" reason="Changed parameter type and made private." />
			<Member fullName="System.Void Windows.Devices.Lights.Lamp..ctor()" reason="Not present in Windows" />
			<Member fullName="System.String Microsoft.UI.Xaml.Markup.ContentPropertyAttribute.get_Name()" reason="Property changed to field to match Windows" />
			<Member fullName="System.Void Microsoft.UI.Xaml.Markup.ContentPropertyAttribute.set_Name(System.String value)" reason="Property changed to field to match Windows" />
			<Member fullName="System.Void Windows.Foundation.Deferral.Close()" reason="Shouldn't be visible in .NET" />
			<Member fullName="Microsoft.UI.Xaml.CornerRadius Uno.UI.Toolkit.ElevatedView.get_CornerRadius()" reason="Already exists in Control and ElevatedView should not shadow it" />
			<Member fullName="System.Void Uno.UI.Toolkit.ElevatedView.set_CornerRadius(Microsoft.UI.Xaml.CornerRadius value)" reason="Already exists in Control and ElevatedView should not shadow it" />
			<Member fullName="Microsoft.UI.Xaml.DependencyProperty Uno.UI.Toolkit.ElevatedView.get_CornerRadiusProperty()" reason="Already exists in Control and ElevatedView should not shadow it" />
			<Member fullName="System.Void Windows.ApplicationModel.SuspendingDeferral..ctor(System.Action deferralDone)" reason="This constructor does not exist in Windows" />
			<Member fullName="System.Void Microsoft.UI.Xaml.Controls.CalendarDatePicker.add__dateChanged(Windows.Foundation.TypedEventHandler`2&lt;Microsoft.UI.Xaml.Controls.CalendarDatePicker,Microsoft.UI.Xaml.Controls.CalendarDatePickerDateChangedEventArgs&gt; value)" reason="Not in Windows" />
			<Member fullName="System.Void Microsoft.UI.Xaml.Controls.CalendarDatePicker.remove__dateChanged(Windows.Foundation.TypedEventHandler`2&lt;Microsoft.UI.Xaml.Controls.CalendarDatePicker,Microsoft.UI.Xaml.Controls.CalendarDatePickerDateChangedEventArgs&gt; value)" reason="Not in Windows" />
			<Member fullName="System.Threading.Tasks.Task`1&lt;System.Collections.Generic.IList`1&lt;Windows.Devices.Geolocation.Geoposition&gt;&gt; Windows.Devices.Geolocation.Geolocator.GetGeopositionHistoryAsync(System.DateTime startTime)" reason="Not in Windows and not implemented properly" />
			<Member fullName="System.Threading.Tasks.Task`1&lt;System.Collections.Generic.IList`1&lt;Windows.Devices.Geolocation.Geoposition&gt;&gt; Windows.Devices.Geolocation.Geolocator.GetGeopositionHistoryAsync(System.DateTime startTime, System.TimeSpan duration)" reason="Not in Windows and not implemented properly" />
			<Member fullName="System.Void Uno.UI.Controls.Window.SetNeedsKeyboard(AppKit.NSView view, System.Boolean needsKeyboard)" reason="Not needed and doesn't do something useful" />
			<Member fullName="System.Object Uno.UI.GlobalStaticResources.FindResource(System.String name)" reason="Method that does nothing" />
			<Member fullName="CoreGraphics.CGSize Uno.UI.ViewHelper.GetScreenSize()" reason="Renamed to GetMainWindowSize and made internal" />
			<Member fullName="System.Threading.Tasks.Task`1&lt;System.Collections.Generic.IList`1&lt;Windows.Devices.Geolocation.Geoposition&gt;&gt; Windows.Devices.Geolocation.Geolocator.GetGeopositionHistoryAsync(System.DateTime startTime)" reason="Not in Windows and not implemented properly" />
			<Member fullName="System.Threading.Tasks.Task`1&lt;System.Collections.Generic.IList`1&lt;Windows.Devices.Geolocation.Geoposition&gt;&gt; Windows.Devices.Geolocation.Geolocator.GetGeopositionHistoryAsync(System.DateTime startTime, System.TimeSpan duration)" reason="Not in Windows and not implemented properly" />
			<Member fullName="System.Void Microsoft.UI.Xaml.Style.RegisterDefaultStyleForType(System.Type type, Microsoft.UI.Xaml.Style/StyleProviderHandler styleProvider)" reason="Was used by Xaml generated code but no longer used." />
			<Member fullName="System.Void Microsoft.UI.Xaml.Style.RegisterDefaultStyleForType(System.Type type, Microsoft.UI.Xaml.Style/StyleProviderHandler styleProvider, System.Boolean isNative)" reason="Was used by Xaml generated code but no longer used." />

			<Member fullName="System.Void Windows.ApplicationModel.SuspendingDeferral..ctor(System.Action deferralDone)" reason="This constructor does not exist in Windows" />
			<Member fullName="Microsoft.UI.Xaml.Controls.PersonPictureTemplateSettings Microsoft.UI.Xaml.Controls.PersonPicture.get_TemplateSettings()" reason="Moved to MUXC" />
			<Member fullName="System.Boolean Microsoft.UI.Xaml.Controls.MenuBarItem.IsFlyoutOpen()" reason="Api alignments" />
			<Member fullName="System.Void Microsoft.UI.Xaml.Controls.MenuBarItem.Invoke()" reason="Api alignments" />
			<Member fullName="System.Boolean Microsoft.UI.Xaml.Controls.RelativePanel.GetAlignBottomWithPanel(Microsoft.UI.Xaml.UIElement view)" reason="Api alignments" />
			<Member fullName="System.Void Microsoft.UI.Xaml.Controls.RelativePanel.SetAlignBottomWithPanel(Microsoft.UI.Xaml.UIElement view, System.Boolean value)" reason="Api alignments" />
			<Member fullName="System.Boolean Microsoft.UI.Xaml.Controls.RelativePanel.GetAlignLeftWithPanel(Microsoft.UI.Xaml.UIElement view)" reason="Api alignments" />
			<Member fullName="System.Void Microsoft.UI.Xaml.Controls.RelativePanel.SetAlignLeftWithPanel(Microsoft.UI.Xaml.UIElement view, System.Boolean value)" reason="Api alignments" />
			<Member fullName="System.Boolean Microsoft.UI.Xaml.Controls.RelativePanel.GetAlignRightWithPanel(Microsoft.UI.Xaml.UIElement view)" reason="Api alignments" />
			<Member fullName="System.Void Microsoft.UI.Xaml.Controls.RelativePanel.SetAlignRightWithPanel(Microsoft.UI.Xaml.UIElement view, System.Boolean value)" reason="Api alignments" />
			<Member fullName="System.Boolean Microsoft.UI.Xaml.Controls.RelativePanel.GetAlignTopWithPanel(Microsoft.UI.Xaml.UIElement view)" reason="Api alignments" />
			<Member fullName="System.Void Microsoft.UI.Xaml.Controls.RelativePanel.SetAlignTopWithPanel(Microsoft.UI.Xaml.UIElement view, System.Boolean value)" reason="Api alignments" />
			<Member fullName="System.Boolean Microsoft.UI.Xaml.Controls.RelativePanel.GetAlignHorizontalCenterWithPanel(Microsoft.UI.Xaml.UIElement view)" reason="Api alignments" />
			<Member fullName="System.Void Microsoft.UI.Xaml.Controls.RelativePanel.SetAlignHorizontalCenterWithPanel(Microsoft.UI.Xaml.UIElement view, System.Boolean value)" reason="Api alignments" />
			<Member fullName="System.Boolean Microsoft.UI.Xaml.Controls.RelativePanel.GetAlignVerticalCenterWithPanel(Microsoft.UI.Xaml.UIElement view)" reason="Api alignments" />
			<Member fullName="System.Void Microsoft.UI.Xaml.Controls.RelativePanel.SetAlignVerticalCenterWithPanel(Microsoft.UI.Xaml.UIElement view, System.Boolean value)" reason="Api alignments" />
			<Member fullName="System.Object Microsoft.UI.Xaml.Controls.RelativePanel.GetAlignBottomWith(Microsoft.UI.Xaml.UIElement view)" reason="Api alignments" />
			<Member fullName="System.Void Microsoft.UI.Xaml.Controls.RelativePanel.SetAlignBottomWith(Microsoft.UI.Xaml.UIElement view, System.Object value)" reason="Api alignments" />
			<Member fullName="System.Object Microsoft.UI.Xaml.Controls.RelativePanel.GetAlignLeftWith(Microsoft.UI.Xaml.UIElement view)" reason="Api alignments" />
			<Member fullName="System.Void Microsoft.UI.Xaml.Controls.RelativePanel.SetAlignLeftWith(Microsoft.UI.Xaml.UIElement view, System.Object value)" reason="Api alignments" />
			<Member fullName="System.Object Microsoft.UI.Xaml.Controls.RelativePanel.GetAlignRightWith(Microsoft.UI.Xaml.UIElement view)" reason="Api alignments" />
			<Member fullName="System.Void Microsoft.UI.Xaml.Controls.RelativePanel.SetAlignRightWith(Microsoft.UI.Xaml.UIElement view, System.Object value)" reason="Api alignments" />
			<Member fullName="System.Object Microsoft.UI.Xaml.Controls.RelativePanel.GetAlignTopWith(Microsoft.UI.Xaml.UIElement view)" reason="Api alignments" />
			<Member fullName="System.Void Microsoft.UI.Xaml.Controls.RelativePanel.SetAlignTopWith(Microsoft.UI.Xaml.UIElement view, System.Object value)" reason="Api alignments" />
			<Member fullName="System.Object Microsoft.UI.Xaml.Controls.RelativePanel.GetAlignHorizontalCenterWith(Microsoft.UI.Xaml.UIElement view)" reason="Api alignments" />
			<Member fullName="System.Void Microsoft.UI.Xaml.Controls.RelativePanel.SetAlignHorizontalCenterWith(Microsoft.UI.Xaml.UIElement view, System.Object value)" reason="Api alignments" />
			<Member fullName="System.Object Microsoft.UI.Xaml.Controls.RelativePanel.GetAlignVerticalCenterWith(Microsoft.UI.Xaml.UIElement view)" reason="Api alignments" />
			<Member fullName="System.Void Microsoft.UI.Xaml.Controls.RelativePanel.SetAlignVerticalCenterWith(Microsoft.UI.Xaml.UIElement view, System.Object value)" reason="Api alignments" />
			<Member fullName="System.Object Microsoft.UI.Xaml.Controls.RelativePanel.GetAbove(Microsoft.UI.Xaml.UIElement view)" reason="Api alignments" />
			<Member fullName="System.Void Microsoft.UI.Xaml.Controls.RelativePanel.SetAbove(Microsoft.UI.Xaml.UIElement view, System.Object value)" reason="Api alignments" />
			<Member fullName="System.Object Microsoft.UI.Xaml.Controls.RelativePanel.GetBelow(Microsoft.UI.Xaml.UIElement view)" reason="Api alignments" />
			<Member fullName="System.Void Microsoft.UI.Xaml.Controls.RelativePanel.SetBelow(Microsoft.UI.Xaml.UIElement view, System.Object value)" reason="Api alignments" />
			<Member fullName="System.Object Microsoft.UI.Xaml.Controls.RelativePanel.GetLeftOf(Microsoft.UI.Xaml.UIElement view)" reason="Api alignments" />
			<Member fullName="System.Void Microsoft.UI.Xaml.Controls.RelativePanel.SetLeftOf(Microsoft.UI.Xaml.UIElement view, System.Object value)" reason="Api alignments" />
			<Member fullName="System.Object Microsoft.UI.Xaml.Controls.RelativePanel.GetRightOf(Microsoft.UI.Xaml.UIElement view)" reason="Api alignments" />
			<Member fullName="System.Void Microsoft.UI.Xaml.Controls.Primitives.Popup.OnHorizontalOffsetChanged(System.Double oldHorizontalOffset, System.Double newHorizontalOffset)" reason="Api alignments" />
			<Member fullName="System.Void Microsoft.UI.Xaml.Controls.Primitives.Popup.OnVerticalOffsetChanged(System.Double oldVerticalOffset, System.Double newVerticalOffset)" reason="Api alignments" />
			<Member fullName="System.Void Microsoft.UI.Xaml.Controls.RelativePanel.SetRightOf(Microsoft.UI.Xaml.UIElement view, System.Object value)" reason="Api alignments" />
			<Member fullName="System.Void Microsoft.UI.Xaml.Controls.WebView.NavigateWithHttpRequestMessage(System.Net.Http.HttpRequestMessage requestMessage)" reason="Api alignments" />
			<Member fullName="System.Boolean Uno.Devices.Sensors.INativeDualScreenProvider.get_IsDualScreen()" reason="Api alignments" />
			<Member fullName="System.Boolean Microsoft.UI.Xaml.Controls.WebView.MustUseWebKitWebView()" reason="Api alignments" />
			<Member fullName="System.Double Microsoft.UI.Xaml.Controls.Canvas.GetLeft(Microsoft.UI.Xaml.DependencyObject obj)" reason="Api alignments" />
			<Member fullName="System.Void Microsoft.UI.Xaml.Controls.Canvas.SetLeft(Microsoft.UI.Xaml.DependencyObject obj, System.Double value)" reason="Api alignments" />
			<Member fullName="System.Double Microsoft.UI.Xaml.Controls.Canvas.GetTop(Microsoft.UI.Xaml.DependencyObject obj)" reason="Api alignments" />
			<Member fullName="System.Void Microsoft.UI.Xaml.Controls.Canvas.SetTop(Microsoft.UI.Xaml.DependencyObject obj, System.Double value)" reason="Api alignments" />
			<Member fullName="System.Double Microsoft.UI.Xaml.Controls.Canvas.GetZIndex(Microsoft.UI.Xaml.DependencyObject obj)" reason="Api alignments" />
			<Member fullName="System.Void Microsoft.UI.Xaml.Controls.Canvas.SetZIndex(Microsoft.UI.Xaml.DependencyObject obj, System.Double value)" reason="Api alignments" />
			<Member fullName="Uno.Presentation.Resources.IResourceRegistry Microsoft.UI.Xaml.ResourceHelper.get_Registry()" reason="Api alignments" />
			<Member fullName="System.Void Microsoft.UI.Xaml.ResourceHelper.set_Registry(Uno.Presentation.Resources.IResourceRegistry value)" reason="Api alignments" />
			<Member fullName="System.Object Microsoft.UI.Xaml.ResourceHelper.FindResource(System.String resourceName)" reason="Api alignments" />
			<Member fullName="Microsoft.UI.Xaml.Data.IValueConverter Microsoft.UI.Xaml.ResourceHelper.FindConverter(System.String converterName)" reason="Api alignments" />
			<Member fullName="Microsoft.UI.Xaml.DependencyProperty Microsoft.UI.Xaml.DependencyProperty.RegisterAttached(System.String name, System.Type propertyType, System.Type ownerType, Microsoft.UI.Xaml.PropertyMetadata typeMetadata)" reason="Changed parameter name to match WinUI" />
			<Member fullName="System.Object Uno.UI.Lottie.GlobalStaticResources.FindResource(System.String name)" reason="Obsolete API" />

			<Member fullName="System.Void Microsoft.UI.Xaml.Controls.IconElement..ctor()" reason="Not public in WinUI" />

			<Member fullName="System.Void Microsoft.UI.Xaml.Controls.ListViewBaseScrollContentPresenter.SetContentOffset(CoreGraphics.CGPoint contentOffset, System.Boolean animated)" reason="Api alignments" />
			<Member fullName="System.Void Microsoft.UI.Xaml.Controls.ListViewBaseScrollContentPresenter.SetZoomScale(System.Runtime.InteropServices.NFloat scale, System.Boolean animated)" reason="Api alignments" />

			<Member fullName="System.Boolean Microsoft.UI.Xaml.Controls.Control.Focus(Microsoft.UI.Xaml.FocusState value)" reason="Api alignments" />
			<Member fullName="Microsoft.UI.Xaml.FocusState Microsoft.UI.Xaml.Controls.Control.get_FocusState()" reason="Api alignments" />
			<Member fullName="System.Void Microsoft.UI.Xaml.Controls.Control.set_FocusState(Microsoft.UI.Xaml.FocusState value)" reason="Api alignments" />
			<Member fullName="Microsoft.UI.Xaml.DependencyProperty Microsoft.UI.Xaml.Controls.Control.get_FocusStateProperty()" reason="Api alignments" />
			<Member fullName="System.Boolean Microsoft.UI.Xaml.Controls.Control.get_IsTabStop()" reason="Api alignments" />
			<Member fullName="System.Void Microsoft.UI.Xaml.Controls.Control.set_IsTabStop(System.Boolean value)" reason="Api alignments" />
			<Member fullName="Microsoft.UI.Xaml.DependencyProperty Microsoft.UI.Xaml.Controls.Control.get_IsTabStopProperty()" reason="Api alignments" />
			<Member fullName="System.Int32 Microsoft.UI.Xaml.Controls.Control.get_TabIndex()" reason="Api alignments" />
			<Member fullName="System.Void Microsoft.UI.Xaml.Controls.Control.set_TabIndex(System.Int32 value)" reason="Api alignments" />
			<Member fullName="Microsoft.UI.Xaml.DependencyProperty Microsoft.UI.Xaml.Controls.Control.get_TabIndexProperty()" reason="Api alignments" />
			<Member fullName="Microsoft.UI.Xaml.DependencyObject Microsoft.UI.Xaml.Controls.Control.get_XYFocusUp()" reason="Api alignments" />
			<Member fullName="System.Void Microsoft.UI.Xaml.Controls.Control.set_XYFocusUp(Microsoft.UI.Xaml.DependencyObject value)" reason="Api alignments" />
			<Member fullName="Microsoft.UI.Xaml.DependencyProperty Microsoft.UI.Xaml.Controls.Control.get_XYFocusUpProperty()" reason="Api alignments" />
			<Member fullName="Microsoft.UI.Xaml.DependencyObject Microsoft.UI.Xaml.Controls.Control.get_XYFocusDown()" reason="Api alignments" />
			<Member fullName="System.Void Microsoft.UI.Xaml.Controls.Control.set_XYFocusDown(Microsoft.UI.Xaml.DependencyObject value)" reason="Api alignments" />
			<Member fullName="Microsoft.UI.Xaml.DependencyProperty Microsoft.UI.Xaml.Controls.Control.get_XYFocusDownProperty()" reason="Api alignments" />
			<Member fullName="Microsoft.UI.Xaml.DependencyObject Microsoft.UI.Xaml.Controls.Control.get_XYFocusLeft()" reason="Api alignments" />
			<Member fullName="System.Void Microsoft.UI.Xaml.Controls.Control.set_XYFocusLeft(Microsoft.UI.Xaml.DependencyObject value)" reason="Api alignments" />
			<Member fullName="Microsoft.UI.Xaml.DependencyProperty Microsoft.UI.Xaml.Controls.Control.get_XYFocusLeftProperty()" reason="Api alignments" />
			<Member fullName="Microsoft.UI.Xaml.DependencyObject Microsoft.UI.Xaml.Controls.Control.get_XYFocusRight()" reason="Api alignments" />
			<Member fullName="System.Void Microsoft.UI.Xaml.Controls.Control.set_XYFocusRight(Microsoft.UI.Xaml.DependencyObject value)" reason="Api alignments" />
			<Member fullName="Microsoft.UI.Xaml.DependencyProperty Microsoft.UI.Xaml.Controls.Control.get_XYFocusRightProperty()" reason="Api alignments" />
			<Member fullName="System.Boolean Microsoft.UI.Xaml.Controls.Control.get_UseSystemFocusVisuals()" reason="Api alignments" />
			<Member fullName="System.Void Microsoft.UI.Xaml.Controls.Control.set_UseSystemFocusVisuals(System.Boolean value)" reason="Api alignments" />
			<Member fullName="Microsoft.UI.Xaml.DependencyProperty Microsoft.UI.Xaml.Controls.Control.get_UseSystemFocusVisualsProperty()" reason="Api alignments" />
			<Member fullName="System.Void Microsoft.UI.Xaml.FrameworkElement.add_IsEnabledChanged(Microsoft.UI.Xaml.DependencyPropertyChangedEventHandler value)" reason="Api alignments" />
			<Member fullName="System.Void Microsoft.UI.Xaml.FrameworkElement.remove_IsEnabledChanged(Microsoft.UI.Xaml.DependencyPropertyChangedEventHandler value)" reason="Api alignments" />
			<Member fullName="Microsoft.UI.Xaml.DependencyProperty Microsoft.UI.Xaml.FrameworkElement.get_IsEnabledProperty()" reason="Api alignments" />
			<Member fullName="System.Boolean Microsoft.UI.Xaml.FrameworkElement.get_IsEnabled()" reason="Api alignments" />
			<Member fullName="System.Void Microsoft.UI.Xaml.FrameworkElement.set_IsEnabled(System.Boolean value)" reason="Api alignments" />
			<Member fullName="System.Void Microsoft.UI.Xaml.FrameworkElement.OnIsEnabledChangedCore()" reason="Api alignments" />
			<Member fullName="System.Void Microsoft.UI.Xaml.Controls.NativeListViewBase.OnIsEnabledChangedCore()" reason="Api alignments" />
			<Member fullName="System.Void Microsoft.UI.Xaml.Controls.NativePagedView.OnIsEnabledChangedCore()" reason="Api alignments" />
			<Member fullName="System.Void Uno.UI.Xaml.Controls.NativeRefreshControl.OnIsEnabledChangedCore()" reason="Api alignments" />
			<Member fullName="System.Void Uno.UI.Controls.Legacy.GridView.OnIsEnabledChangedCore()" reason="Api alignments" />
			<Member fullName="System.Void Uno.UI.Controls.Legacy.HorizontalGridView.OnIsEnabledChangedCore()" reason="Api alignments" />
			<Member fullName="System.Void Uno.UI.Controls.Legacy.HorizontalListView.OnIsEnabledChangedCore()" reason="Api alignments" />
			<Member fullName="System.Void Uno.UI.Controls.Legacy.ListView.OnIsEnabledChangedCore()" reason="Api alignments" />
			<Member fullName="System.Boolean Microsoft.UI.Xaml.Controls.NativeListViewBase.get_IsEnabled()" reason="Api alignments" />
			<Member fullName="System.Void Microsoft.UI.Xaml.Controls.NativeListViewBase.set_IsEnabled(System.Boolean value)" reason="Api alignments" />
			<Member fullName="System.Boolean Microsoft.UI.Xaml.Controls.Picker.get_IsEnabled()" reason="Api alignments" />
			<Member fullName="System.Void Microsoft.UI.Xaml.Controls.Picker.set_IsEnabled(System.Boolean value)" reason="Api alignments" />
			<Member fullName="System.Boolean Microsoft.UI.Xaml.Controls.MultilineTextBoxView.get_IsEnabled()" reason="Api alignments" />
			<Member fullName="System.Void Microsoft.UI.Xaml.Controls.MultilineTextBoxView.set_IsEnabled(System.Boolean value)" reason="Api alignments" />
			<Member fullName="System.Boolean Microsoft.UI.Xaml.Controls.SinglelineTextBoxView.get_IsEnabled()" reason="Api alignments" />
			<Member fullName="System.Void Microsoft.UI.Xaml.Controls.SinglelineTextBoxView.set_IsEnabled(System.Boolean value)" reason="Api alignments" />
			<Member fullName="System.Boolean Uno.UI.Controls.Legacy.ListViewBase.get_IsEnabled()" reason="Api alignments" />
			<Member fullName="System.Void Uno.UI.Controls.Legacy.ListViewBase.set_IsEnabled(System.Boolean value)" reason="Api alignments" />
			<Member fullName="System.Boolean Microsoft.UI.Xaml.Controls.SecureTextBoxView.get_IsEnabled()" reason="Api alignments" />
			<Member fullName="System.Void Microsoft.UI.Xaml.Controls.SecureTextBoxView.set_IsEnabled(System.Boolean value)" reason="Api alignments" />
			<Member fullName="Microsoft.UI.Xaml.Controls.IAnimatedVisualSource Microsoft.UI.Xaml.Controls.ILottieVisualSourceProvider.CreateFromLottieAsset(System.Uri sourceFile)" reason="Api alignments" />
			<Member fullName="Microsoft.UI.Xaml.Controls.IThemableAnimatedVisualSource Microsoft.UI.Xaml.Controls.ILottieVisualSourceProvider.CreateTheamableFromLottieAsset(System.Uri sourceFile)" reason="Api alignments" />
			<Member fullName="System.Boolean Microsoft.UI.Xaml.Controls.ILottieVisualSourceProvider.TryCreateThemableFromAnimatedVisualSource(Microsoft.UI.Xaml.Controls.IAnimatedVisualSource animatedVisualSource, Microsoft.UI.Xaml.Controls.IThemableAnimatedVisualSource&amp; themableAnimatedVisualSource)" reason="Api alignments" />
			<Member fullName="Microsoft.UI.Xaml.Controls.IAnimatedVisualSource Microsoft.UI.Xaml.Controls.ProgressRing.get_DeterminateSource()" reason="Api alignments" />
			<Member fullName="System.Void Microsoft.UI.Xaml.Controls.ProgressRing.set_DeterminateSource(Microsoft.UI.Xaml.Controls.IAnimatedVisualSource value)" reason="Api alignments" />
			<Member fullName="Microsoft.UI.Xaml.Controls.IAnimatedVisualSource Microsoft.UI.Xaml.Controls.ProgressRing.get_IndeterminateSource()" reason="Api alignments" />
			<Member fullName="System.Void Microsoft.UI.Xaml.Controls.ProgressRing.set_IndeterminateSource(Microsoft.UI.Xaml.Controls.IAnimatedVisualSource value)" reason="Api alignments" />
			<Member fullName="System.Void Microsoft.UI.Xaml.Controls.AnimatedVisuals.AnimatedAcceptVisualSource.Update(Microsoft.UI.Xaml.Controls.AnimatedVisualPlayer player)" reason="Api alignments" />
			<Member fullName="System.Void Microsoft.UI.Xaml.Controls.AnimatedVisuals.AnimatedBackVisualSource.Update(Microsoft.UI.Xaml.Controls.AnimatedVisualPlayer player)" reason="Api alignments" />
			<Member fullName="System.Void Microsoft.UI.Xaml.Controls.AnimatedVisuals.AnimatedChevronDownSmallVisualSource.Update(Microsoft.UI.Xaml.Controls.AnimatedVisualPlayer player)" reason="Api alignments" />
			<Member fullName="System.Void Microsoft.UI.Xaml.Controls.AnimatedVisuals.AnimatedChevronRightDownSmallVisualSource.Update(Microsoft.UI.Xaml.Controls.AnimatedVisualPlayer player)" reason="Api alignments" />
			<Member fullName="System.Void Microsoft.UI.Xaml.Controls.AnimatedVisuals.AnimatedChevronUpDownSmallVisualSource.Update(Microsoft.UI.Xaml.Controls.AnimatedVisualPlayer player)" reason="Api alignments" />
			<Member fullName="System.Void Microsoft.UI.Xaml.Controls.AnimatedVisuals.AnimatedFindVisualSource.Update(Microsoft.UI.Xaml.Controls.AnimatedVisualPlayer player)" reason="Api alignments" />
			<Member fullName="System.Void Microsoft.UI.Xaml.Controls.AnimatedVisuals.AnimatedGlobalNavigationButtonVisualSource.Update(Microsoft.UI.Xaml.Controls.AnimatedVisualPlayer player)" reason="Api alignments" />
			<Member fullName="System.Void Microsoft.UI.Xaml.Controls.AnimatedVisuals.AnimatedSettingsVisualSource.Update(Microsoft.UI.Xaml.Controls.AnimatedVisualPlayer player)" reason="Api alignments" />
			<Member fullName="Microsoft.UI.Xaml.Controls.IAnimatedVisualSource Uno.UI.Lottie.LottieVisualSourceProvider.CreateFromLottieAsset(System.Uri sourceFile)" reason="Api alignments" />
			<Member fullName="Microsoft.UI.Xaml.Controls.IThemableAnimatedVisualSource Uno.UI.Lottie.LottieVisualSourceProvider.CreateTheamableFromLottieAsset(System.Uri sourceFile)" reason="Api alignments" />
			<Member fullName="System.Boolean Uno.UI.Lottie.LottieVisualSourceProvider.TryCreateThemableFromAnimatedVisualSource(Microsoft.UI.Xaml.Controls.IAnimatedVisualSource animatedVisualSource, Microsoft.UI.Xaml.Controls.IThemableAnimatedVisualSource&amp; themableAnimatedVisualSource)" reason="Api alignments" />
			<Member fullName="System.Void Microsoft.Toolkit.Uwp.UI.Lottie.LottieVisualSourceBase.Update(Microsoft.UI.Xaml.Controls.AnimatedVisualPlayer player)" reason="Api alignments" />

			<Member fullName="System.Nullable`1&lt;Uno.UI.IndexPath&gt; Microsoft.UI.Xaml.Controls.VirtualizingPanelLayout.GetNextUnmaterializedItem(Microsoft.UI.Xaml.Controls.Primitives.GeneratorDirection fillDirection, System.Nullable`1&lt;Uno.UI.IndexPath&gt; currentMaterializedItem)" reason="Api alignments" />
			<Member fullName="System.Nullable`1&lt;Uno.UI.IndexPath&gt; Microsoft.UI.Xaml.Controls.VirtualizingPanelLayout.GetDynamicSeedIndex(System.Nullable`1&lt;Uno.UI.IndexPath&gt; firstVisibleItem)" reason="Api alignments" />
			<Member fullName="Microsoft.UI.Xaml.Controls.VirtualizingPanelLayout/Line Microsoft.UI.Xaml.Controls.VirtualizingPanelLayout.CreateLine(Microsoft.UI.Xaml.Controls.Primitives.GeneratorDirection fillDirection, System.Double extentOffset, System.Double availableBreadth, Uno.UI.IndexPath nextVisibleItem)" reason="Api alignments" />
			<Member fullName="System.Int32 Microsoft.UI.Xaml.Controls.VirtualizingPanelLayout.GetFlatItemIndex(Uno.UI.IndexPath indexPath)" reason="Api alignments" />
			<Member fullName="System.Nullable`1&lt;Uno.UI.IndexPath&gt; Microsoft.UI.Xaml.Controls.VirtualizingPanelLayout.GetAndUpdateReorderingIndex()" reason="Api alignments" />
			<Member fullName="Microsoft.UI.Xaml.Controls.VirtualizingPanelLayout/Line Microsoft.UI.Xaml.Controls.VirtualizingPanelLayout.CreateLine(Microsoft.UI.Xaml.Controls.Primitives.GeneratorDirection fillDirection, System.Int32 extentOffset, System.Int32 breadthOffset, System.Int32 availableBreadth, AndroidX.RecyclerView.Widget.RecyclerView/Recycler recycler, AndroidX.RecyclerView.Widget.RecyclerView/State state, Uno.UI.IndexPath nextVisibleItem, System.Boolean isNewGroup)" reason="Api alignments" />
			<Member fullName="System.Nullable`1&lt;Uno.UI.IndexPath&gt; Microsoft.UI.Xaml.Controls.VirtualizingPanelLayout.GetDynamicSeedIndex(System.Nullable`1&lt;Uno.UI.IndexPath&gt; firstVisibleItem, System.Int32 availableBreadth)" reason="Api alignments" />
			<Member fullName="System.String Uno.UI.Services.ResourcesService.Get(System.String id)" reason="Api alignments" />
			<Member fullName="System.Void Windows.ApplicationModel.Resources.ResourceLoader.set_GetStringInternal(System.Func`2&lt;System.String,System.String&gt; value)" reason="Api alignments" />
			<Member fullName="System.Func`2&lt;System.String,System.String&gt; Windows.ApplicationModel.Resources.ResourceLoader.get_GetStringInternal()" reason="Api alignments" />

			<Member fullName="System.Object Uno.UI.Svg.GlobalStaticResources.FindResource(System.String name)" reason="API Alignment" />

			<Member fullName="Windows.Foundation.Point Windows.Foundation.Point.op_Implicit(System.String point)" reason="Api alignments" />
			<Member fullName="System.Void Microsoft.UI.Xaml.Window.set_Visible(System.Boolean value)" reason="Does not exist in UWP and WinUI" />

			<Member fullName="System.Object Uno.UI.Svg.GlobalStaticResources.FindResource(System.String name)" reason="API Alignment" />
			<Member fullName="System.Void Windows.ApplicationModel.Appointments.Appointment.set_CalendarId(System.String value)" reason="Api alignments" />
			<Member fullName="System.Void Windows.ApplicationModel.Appointments.Appointment.set_LocalId(System.String value)" reason="Api alignments" />
			<Member fullName="System.Void Microsoft.UI.Composition.KeyFrameAnimation.set_KeyFrameCount(System.Int32 value)" reason="Api alignments" />
			<Member fullName="System.String Microsoft.UI.Xaml.TemplatePartAttribute.get_Name()" reason="Api alignments" />
			<Member fullName="System.Void Microsoft.UI.Xaml.TemplatePartAttribute.set_Name(System.String value)" reason="Api alignments" />
			<Member fullName="System.Type Microsoft.UI.Xaml.TemplatePartAttribute.get_Type()" reason="Api alignments" />
			<Member fullName="System.Void Microsoft.UI.Xaml.TemplatePartAttribute.set_Type(System.Type value)" reason="Api alignments" />
			<Member fullName="System.Double Microsoft.UI.Xaml.CornerRadius.get_TopLeft()" reason="Api alignments" />
			<Member fullName="System.Void Microsoft.UI.Xaml.CornerRadius.set_TopLeft(System.Double value)" reason="Api alignments" />
			<Member fullName="System.Double Microsoft.UI.Xaml.CornerRadius.get_TopRight()" reason="Api alignments" />
			<Member fullName="System.Void Microsoft.UI.Xaml.CornerRadius.set_TopRight(System.Double value)" reason="Api alignments" />
			<Member fullName="System.Double Microsoft.UI.Xaml.CornerRadius.get_BottomRight()" reason="Api alignments" />
			<Member fullName="System.Void Microsoft.UI.Xaml.CornerRadius.set_BottomRight(System.Double value)" reason="Api alignments" />
			<Member fullName="System.Double Microsoft.UI.Xaml.CornerRadius.get_BottomLeft()" reason="Api alignments" />
			<Member fullName="System.Void Microsoft.UI.Xaml.CornerRadius.set_BottomLeft(System.Double value)" reason="Api alignments" />
			<Member fullName="Microsoft.UI.Xaml.DurationType Microsoft.UI.Xaml.Duration.get_Type()" reason="Api alignments" />
			<Member fullName="System.TimeSpan Microsoft.UI.Xaml.Duration.get_TimeSpan()" reason="Api alignments" />
			<Member fullName="Microsoft.UI.Xaml.GridUnitType Microsoft.UI.Xaml.GridLength.get_GridUnitType()" reason="Api alignments" />
			<Member fullName="System.Double Microsoft.UI.Xaml.GridLength.get_Value()" reason="Api alignments" />
			<Member fullName="System.Double Microsoft.UI.Xaml.Thickness.get_Left()" reason="Api alignments" />
			<Member fullName="System.Void Microsoft.UI.Xaml.Thickness.set_Left(System.Double value)" reason="Api alignments" />
			<Member fullName="System.Double Microsoft.UI.Xaml.Thickness.get_Top()" reason="Api alignments" />
			<Member fullName="System.Void Microsoft.UI.Xaml.Thickness.set_Top(System.Double value)" reason="Api alignments" />
			<Member fullName="System.Double Microsoft.UI.Xaml.Thickness.get_Right()" reason="Api alignments" />
			<Member fullName="System.Void Microsoft.UI.Xaml.Thickness.set_Right(System.Double value)" reason="Api alignments" />
			<Member fullName="System.Double Microsoft.UI.Xaml.Thickness.get_Bottom()" reason="Api alignments" />
			<Member fullName="System.Void Microsoft.UI.Xaml.Thickness.set_Bottom(System.Double value)" reason="Api alignments" />
			<Member fullName="System.Int32 Microsoft.UI.Xaml.Controls.Primitives.GeneratorPosition.get_Index()" reason="Api alignments" />
			<Member fullName="System.Void Microsoft.UI.Xaml.Controls.Primitives.GeneratorPosition.set_Index(System.Int32 value)" reason="Api alignments" />
			<Member fullName="System.Int32 Microsoft.UI.Xaml.Controls.Primitives.GeneratorPosition.get_Offset()" reason="Api alignments" />
			<Member fullName="System.Void Microsoft.UI.Xaml.Controls.Primitives.GeneratorPosition.set_Offset(System.Int32 value)" reason="Api alignments" />
			<Member fullName="System.Double Microsoft.UI.Xaml.Media.Matrix.get_M11()" reason="Api alignments" />
			<Member fullName="System.Void Microsoft.UI.Xaml.Media.Matrix.set_M11(System.Double value)" reason="Api alignments" />
			<Member fullName="System.Double Microsoft.UI.Xaml.Media.Matrix.get_M12()" reason="Api alignments" />
			<Member fullName="System.Void Microsoft.UI.Xaml.Media.Matrix.set_M12(System.Double value)" reason="Api alignments" />
			<Member fullName="System.Double Microsoft.UI.Xaml.Media.Matrix.get_M21()" reason="Api alignments" />
			<Member fullName="System.Void Microsoft.UI.Xaml.Media.Matrix.set_M21(System.Double value)" reason="Api alignments" />
			<Member fullName="System.Double Microsoft.UI.Xaml.Media.Matrix.get_M22()" reason="Api alignments" />
			<Member fullName="System.Void Microsoft.UI.Xaml.Media.Matrix.set_M22(System.Double value)" reason="Api alignments" />
			<Member fullName="System.Double Microsoft.UI.Xaml.Media.Matrix.get_OffsetX()" reason="Api alignments" />
			<Member fullName="System.Void Microsoft.UI.Xaml.Media.Matrix.set_OffsetX(System.Double value)" reason="Api alignments" />
			<Member fullName="System.Double Microsoft.UI.Xaml.Media.Matrix.get_OffsetY()" reason="Api alignments" />
			<Member fullName="System.Void Microsoft.UI.Xaml.Media.Matrix.set_OffsetY(System.Double value)" reason="Api alignments" />
			<Member fullName="System.String Microsoft.UI.Xaml.Media.Matrix.ToString(System.IFormatProvider provider)" reason="Api alignments" />
			<Member fullName="System.String Microsoft.UI.Xaml.Media.Matrix.ToString(System.String format, System.IFormatProvider provider)" reason="Api alignments" />
			<Member fullName="System.Double Microsoft.UI.Xaml.Media.Media3D.Matrix3D.get_M11()" reason="Api alignments" />
			<Member fullName="System.Void Microsoft.UI.Xaml.Media.Media3D.Matrix3D.set_M11(System.Double value)" reason="Api alignments" />
			<Member fullName="System.Double Microsoft.UI.Xaml.Media.Media3D.Matrix3D.get_M12()" reason="Api alignments" />
			<Member fullName="System.Void Microsoft.UI.Xaml.Media.Media3D.Matrix3D.set_M12(System.Double value)" reason="Api alignments" />
			<Member fullName="System.Double Microsoft.UI.Xaml.Media.Media3D.Matrix3D.get_M13()" reason="Api alignments" />
			<Member fullName="System.Void Microsoft.UI.Xaml.Media.Media3D.Matrix3D.set_M13(System.Double value)" reason="Api alignments" />
			<Member fullName="System.Double Microsoft.UI.Xaml.Media.Media3D.Matrix3D.get_M14()" reason="Api alignments" />
			<Member fullName="System.Void Microsoft.UI.Xaml.Media.Media3D.Matrix3D.set_M14(System.Double value)" reason="Api alignments" />
			<Member fullName="System.Double Microsoft.UI.Xaml.Media.Media3D.Matrix3D.get_M21()" reason="Api alignments" />
			<Member fullName="System.Void Microsoft.UI.Xaml.Media.Media3D.Matrix3D.set_M21(System.Double value)" reason="Api alignments" />
			<Member fullName="System.Double Microsoft.UI.Xaml.Media.Media3D.Matrix3D.get_M22()" reason="Api alignments" />
			<Member fullName="System.Void Microsoft.UI.Xaml.Media.Media3D.Matrix3D.set_M22(System.Double value)" reason="Api alignments" />
			<Member fullName="System.Double Microsoft.UI.Xaml.Media.Media3D.Matrix3D.get_M23()" reason="Api alignments" />
			<Member fullName="System.Void Microsoft.UI.Xaml.Media.Media3D.Matrix3D.set_M23(System.Double value)" reason="Api alignments" />
			<Member fullName="System.Double Microsoft.UI.Xaml.Media.Media3D.Matrix3D.get_M24()" reason="Api alignments" />
			<Member fullName="System.Void Microsoft.UI.Xaml.Media.Media3D.Matrix3D.set_M24(System.Double value)" reason="Api alignments" />
			<Member fullName="System.Double Microsoft.UI.Xaml.Media.Media3D.Matrix3D.get_M31()" reason="Api alignments" />
			<Member fullName="System.Void Microsoft.UI.Xaml.Media.Media3D.Matrix3D.set_M31(System.Double value)" reason="Api alignments" />
			<Member fullName="System.Double Microsoft.UI.Xaml.Media.Media3D.Matrix3D.get_M32()" reason="Api alignments" />
			<Member fullName="System.Void Microsoft.UI.Xaml.Media.Media3D.Matrix3D.set_M32(System.Double value)" reason="Api alignments" />
			<Member fullName="System.Double Microsoft.UI.Xaml.Media.Media3D.Matrix3D.get_M33()" reason="Api alignments" />
			<Member fullName="System.Void Microsoft.UI.Xaml.Media.Media3D.Matrix3D.set_M33(System.Double value)" reason="Api alignments" />
			<Member fullName="System.Double Microsoft.UI.Xaml.Media.Media3D.Matrix3D.get_M34()" reason="Api alignments" />
			<Member fullName="System.Void Microsoft.UI.Xaml.Media.Media3D.Matrix3D.set_M34(System.Double value)" reason="Api alignments" />
			<Member fullName="System.Double Microsoft.UI.Xaml.Media.Media3D.Matrix3D.get_M44()" reason="Api alignments" />
			<Member fullName="System.Void Microsoft.UI.Xaml.Media.Media3D.Matrix3D.set_M44(System.Double value)" reason="Api alignments" />
			<Member fullName="System.Double Microsoft.UI.Xaml.Media.Media3D.Matrix3D.get_OffsetX()" reason="Api alignments" />
			<Member fullName="System.Void Microsoft.UI.Xaml.Media.Media3D.Matrix3D.set_OffsetX(System.Double value)" reason="Api alignments" />
			<Member fullName="System.Double Microsoft.UI.Xaml.Media.Media3D.Matrix3D.get_OffsetY()" reason="Api alignments" />
			<Member fullName="System.Void Microsoft.UI.Xaml.Media.Media3D.Matrix3D.set_OffsetY(System.Double value)" reason="Api alignments" />
			<Member fullName="System.Double Microsoft.UI.Xaml.Media.Media3D.Matrix3D.get_OffsetZ()" reason="Api alignments" />
			<Member fullName="System.Void Microsoft.UI.Xaml.Media.Media3D.Matrix3D.set_OffsetZ(System.Double value)" reason="Api alignments" />
			<Member fullName="System.Single Microsoft.UI.Xaml.Media.Animation.EntranceThemeTransition.get_FromHorizontalOffset()" reason="Api alignments" />
			<Member fullName="System.Void Microsoft.UI.Xaml.Media.Animation.EntranceThemeTransition.set_FromHorizontalOffset(System.Single value)" reason="Api alignments" />
			<Member fullName="System.Single Microsoft.UI.Xaml.Media.Animation.EntranceThemeTransition.get_FromVerticalOffset()" reason="Api alignments" />
			<Member fullName="System.Void Microsoft.UI.Xaml.Media.Animation.EntranceThemeTransition.set_FromVerticalOffset(System.Single value)" reason="Api alignments" />
			<Member fullName="System.TimeSpan Microsoft.UI.Xaml.Media.Animation.KeyTime.get_TimeSpan()" reason="Api alignments" />
			<Member fullName="System.Double Microsoft.UI.Xaml.Media.Animation.RepeatBehavior.get_Count()" reason="Api alignments" />
			<Member fullName="System.Void Microsoft.UI.Xaml.Media.Animation.RepeatBehavior.set_Count(System.Double value)" reason="Api alignments" />
			<Member fullName="System.TimeSpan Microsoft.UI.Xaml.Media.Animation.RepeatBehavior.get_Duration()" reason="Api alignments" />
			<Member fullName="System.Void Microsoft.UI.Xaml.Media.Animation.RepeatBehavior.set_Duration(System.TimeSpan value)" reason="Api alignments" />
			<Member fullName="Microsoft.UI.Xaml.Media.Animation.RepeatBehaviorType Microsoft.UI.Xaml.Media.Animation.RepeatBehavior.get_Type()" reason="Api alignments" />
			<Member fullName="System.Void Microsoft.UI.Xaml.Media.Animation.RepeatBehavior.set_Type(Microsoft.UI.Xaml.Media.Animation.RepeatBehaviorType value)" reason="Api alignments" />
			<Member fullName="System.Void Windows.Media.Playback.MediaPlayer.set_Position(System.TimeSpan value)" reason="Api alignments" />
			<Member fullName="System.TimeSpan Windows.Media.Playback.MediaPlayer.get_Position()" reason="Api alignments" />

			<Member
				fullName="System.IDisposable Uno.UI.Xaml.Controls.NativeRefreshControl.RegisterLoadActions(System.Action loaded, System.Action unloaded)"
				reason="Remove LoadActions" />
			<Member
				fullName="System.IDisposable Microsoft.UI.Xaml.Controls.NativeListViewBase.RegisterLoadActions(System.Action loaded, System.Action unloaded)"
				reason="Remove LoadActions" />
			<Member
				fullName="System.IDisposable Microsoft.UI.Xaml.Controls.NativePagedView.RegisterLoadActions(System.Action loaded, System.Action unloaded)"
				reason="Remove LoadActions" />
			<Member
				fullName="System.IDisposable Uno.UI.Controls.BindableButton.RegisterLoadActions(System.Action loaded, System.Action unloaded)"
				reason="Remove LoadActions" />
			<Member
				fullName="System.IDisposable Uno.UI.Controls.BindableCheckBox.RegisterLoadActions(System.Action loaded, System.Action unloaded)"
				reason="Remove LoadActions" />
			<Member
				fullName="System.IDisposable Uno.UI.Controls.BindableDrawerLayout.RegisterLoadActions(System.Action loaded, System.Action unloaded)"
				reason="Remove LoadActions" />
			<Member
				fullName="System.IDisposable Uno.UI.Controls.BindableListView.RegisterLoadActions(System.Action loaded, System.Action unloaded)"
				reason="Remove LoadActions" />
			<Member
				fullName="System.IDisposable Uno.UI.Controls.BindableProgressBar.RegisterLoadActions(System.Action loaded, System.Action unloaded)"
				reason="Remove LoadActions" />
			<Member
				fullName="System.IDisposable Uno.UI.Controls.BindableRadioButton.RegisterLoadActions(System.Action loaded, System.Action unloaded)"
				reason="Remove LoadActions" />
			<Member
				fullName="System.IDisposable Uno.UI.Controls.BindableSeekBar.RegisterLoadActions(System.Action loaded, System.Action unloaded)"
				reason="Remove LoadActions" />
			<Member
				fullName="System.IDisposable Uno.UI.Controls.BindableSwitchCompat.RegisterLoadActions(System.Action loaded, System.Action unloaded)"
				reason="Remove LoadActions" />
			<Member
				fullName="System.IDisposable Uno.UI.Controls.BindableToggleButton.RegisterLoadActions(System.Action loaded, System.Action unloaded)"
				reason="Remove LoadActions" />
			<Member
				fullName="System.IDisposable Uno.UI.Controls.BindableView.RegisterLoadActions(System.Action loaded, System.Action unloaded)"
				reason="Remove LoadActions" />
			<Member
				fullName="System.IDisposable Uno.UI.Controls.Legacy.GridView.RegisterLoadActions(System.Action loaded, System.Action unloaded)"
				reason="Remove LoadActions" />
			<Member
				fullName="System.IDisposable Uno.UI.Controls.Legacy.HorizontalGridView.RegisterLoadActions(System.Action loaded, System.Action unloaded)"
				reason="Remove LoadActions" />
			<Member
				fullName="System.IDisposable Uno.UI.Controls.Legacy.HorizontalListView.RegisterLoadActions(System.Action loaded, System.Action unloaded)"
				reason="Remove LoadActions" />
			<Member
				fullName="System.IDisposable Uno.UI.Controls.Legacy.ListView.RegisterLoadActions(System.Action loaded, System.Action unloaded)"
				reason="Remove LoadActions" />
			<Member
				fullName="System.IDisposable Microsoft.UI.Xaml.Controls.Picker.RegisterLoadActions(System.Action loaded, System.Action unloaded)"
				reason="Remove LoadActions" />
			<Member
				fullName="System.IDisposable Microsoft.UI.Xaml.Controls.MultilineTextBoxView.RegisterLoadActions(System.Action loaded, System.Action unloaded)"
				reason="Remove LoadActions" />
			<Member
				fullName="System.IDisposable Microsoft.UI.Xaml.Controls.SinglelineTextBoxView.RegisterLoadActions(System.Action loaded, System.Action unloaded)"
				reason="Remove LoadActions" />
			<Member
				fullName="System.IDisposable Uno.UI.Views.Controls.BindableUIActivityIndicatorView.RegisterLoadActions(System.Action loaded, System.Action unloaded)"
				reason="Remove LoadActions" />
			<Member
				fullName="System.IDisposable Uno.UI.Views.Controls.BindableUIAlertView.RegisterLoadActions(System.Action loaded, System.Action unloaded)"
				reason="Remove LoadActions" />
			<Member
				fullName="System.IDisposable Uno.UI.Views.Controls.BindableUIButton.RegisterLoadActions(System.Action loaded, System.Action unloaded)"
				reason="Remove LoadActions" />
			<Member
				fullName="System.IDisposable Uno.UI.Views.Controls.BindableUIProgressView.RegisterLoadActions(System.Action loaded, System.Action unloaded)"
				reason="Remove LoadActions" />
			<Member
				fullName="System.IDisposable Uno.UI.Views.Controls.BindableUIScrollView.RegisterLoadActions(System.Action loaded, System.Action unloaded)"
				reason="Remove LoadActions" />
			<Member
				fullName="System.IDisposable Uno.UI.Views.Controls.BindableUISwitch.RegisterLoadActions(System.Action loaded, System.Action unloaded)"
				reason="Remove LoadActions" />
			<Member
				fullName="System.IDisposable Uno.UI.Views.Controls.BindableUICollectionView.RegisterLoadActions(System.Action loaded, System.Action unloaded)"
				reason="Remove LoadActions" />
			<Member
				fullName="System.IDisposable Uno.UI.Controls.BindableSearchBar.RegisterLoadActions(System.Action loaded, System.Action unloaded)"
				reason="Remove LoadActions" />
			<Member
				fullName="System.IDisposable Uno.UI.Controls.BindableUISlider.RegisterLoadActions(System.Action loaded, System.Action unloaded)"
				reason="Remove LoadActions" />
			<Member
				fullName="System.IDisposable Uno.UI.Controls.BindableUIView.RegisterLoadActions(System.Action loaded, System.Action unloaded)"
				reason="Remove LoadActions" />
			<Member
				fullName="System.IDisposable Uno.UI.Controls.StatePresenter.RegisterLoadActions(System.Action loaded, System.Action unloaded)"
				reason="Remove LoadActions" />
			<Member
				fullName="System.IDisposable Uno.UI.Controls.UnoNavigationBar.RegisterLoadActions(System.Action loaded, System.Action unloaded)"
				reason="Remove LoadActions" />
			<Member
				fullName="System.IDisposable Microsoft.UI.Xaml.Controls.SecureTextBoxView.RegisterLoadActions(System.Action loaded, System.Action unloaded)"
				reason="Remove LoadActions" />
			<Member
				fullName="System.IDisposable Uno.UI.Controls.BindableNSView.RegisterLoadActions(System.Action loaded, System.Action unloaded)"
				reason="Remove LoadActions" />

			<Member fullName="System.Void Microsoft.UI.Xaml.Controls.Primitives.ToggleButton.OnIsCheckedChanged(System.Nullable`1&lt;System.Boolean&gt; oldValue, System.Nullable`1&lt;System.Boolean&gt; newValue)" reason="Api alignments" />

			<Member fullName="System.String Microsoft.UI.Xaml.UIElement.get_Name()" reason="Api alignments" />
			<Member fullName="System.Void Microsoft.UI.Xaml.UIElement.set_Name(System.String value)" reason="Api alignments" />
			<Member fullName="System.Void Microsoft.UI.Xaml.Media.Animation.Timeline.Dispose(System.Boolean disposing)" reason="Api alignments" />
			<Member fullName="System.Void Microsoft.UI.Xaml.Media.Animation.Timeline.Dispose()" reason="Api alignments" />
			<Member fullName="System.Threading.Tasks.Task`1&lt;Windows.UI.Popups.IUICommand&gt; Windows.UI.Popups.PopupMenu.ShowForSelectionAsync(Windows.Foundation.Rect selection)" reason="Api alignments" />
			<Member fullName="System.Threading.Tasks.Task`1&lt;Windows.UI.Popups.IUICommand&gt; Windows.UI.Popups.PopupMenu.ShowForSelectionAsync(Windows.Foundation.Rect selection, Windows.UI.Popups.Placement preferredPlacement)" reason="Api alignments" />
			<Member fullName="Windows.Foundation.IAsyncAction Windows.UI.Core.CoreDispatcher.RunAsync(Windows.UI.Core.CoreDispatcherPriority priority, Windows.UI.Core.DispatchedHandler handler)" reason="Api alignments" />
			<Member fullName="Windows.Foundation.IAsyncAction Windows.UI.Core.CoreDispatcher.RunIdleAsync(Windows.UI.Core.IdleDispatchedHandler handler)" reason="Api alignments" />
			<Member fullName="System.Threading.Tasks.Task`1&lt;System.Boolean&gt; Windows.System.Launcher.LaunchUriAsync(System.Uri uri)" reason="Api alignments" />
			<Member fullName="Windows.Foundation.IAsyncOperation`1&lt;Windows.Storage.StorageFolder&gt; Windows.Storage.StorageFolder.CreateFolderAsync(System.String folderName)" reason="Api alignments" />
			<Member fullName="Windows.Foundation.IAsyncOperation`1&lt;Windows.Storage.StorageFolder&gt; Windows.Storage.StorageFolder.CreateFolderAsync(System.String folderName, Windows.Storage.CreationCollisionOption option)" reason="Api alignments" />
			<Member fullName="Windows.Foundation.IAsyncOperation`1&lt;Windows.Storage.StorageFile&gt; Windows.Storage.StorageFolder.GetFileAsync(System.String path)" reason="Api alignments" />
			<Member fullName="Windows.Foundation.IAsyncOperation`1&lt;Windows.Storage.IStorageItem&gt; Windows.Storage.StorageFolder.TryGetItemAsync(System.String path)" reason="Api alignments" />
			<Member fullName="System.Void Microsoft.UI.Composition.KeyFrameAnimation.InsertKeyFrame(System.Single normalizedProgressKey, System.Single value)" reason="Api alignments" />
			<Member fullName="System.Void Microsoft.UI.Composition.KeyFrameAnimation.InsertKeyFrame(System.Single normalizedProgressKey, System.Single value, Microsoft.UI.Composition.CompositionEasingFunction easingFunction)" reason="Api alignments" />
			<Member fullName="System.Void Microsoft.UI.Xaml.Automation.Peers.NavigationViewItemAutomationPeer..ctor(Microsoft.UI.Xaml.Controls.NavigationViewItem navigationViewItem)" reason="Api alignments" />
			<Member fullName="System.String Microsoft.UI.Xaml.Controls.AnimatedIcon.GetState(Microsoft.UI.Xaml.DependencyObject obj)" reason="Api alignments" />
			<Member fullName="System.Void Microsoft.UI.Xaml.Controls.AnimatedIcon.SetState(Microsoft.UI.Xaml.DependencyObject obj, System.String value)" reason="Api alignments" />
			<Member fullName="System.Int32 Microsoft.UI.Xaml.Controls.ItemsSourceView.IndexFromKey(System.String id)" reason="Api alignments" />
			<Member fullName="System.Void Microsoft.UI.Xaml.Controls.TreeView.Expand(Microsoft.UI.Xaml.Controls.TreeViewNode node)" reason="Api alignments" />
			<Member fullName="System.Void Microsoft.UI.Xaml.Controls.TreeView.Collapse(Microsoft.UI.Xaml.Controls.TreeViewNode node)" reason="Api alignments" />
			<Member fullName="Microsoft.UI.Xaml.Thickness Microsoft.UI.Xaml.Controls.Primitives.InfoBarPanel.GetHorizontalOrientationMargin(Microsoft.UI.Xaml.DependencyObject obj)" reason="Api alignments" />
			<Member fullName="System.Void Microsoft.UI.Xaml.Controls.Primitives.InfoBarPanel.SetHorizontalOrientationMargin(Microsoft.UI.Xaml.DependencyObject obj, Microsoft.UI.Xaml.Thickness value)" reason="Api alignments" />
			<Member fullName="Microsoft.UI.Xaml.Thickness Microsoft.UI.Xaml.Controls.Primitives.InfoBarPanel.GetVerticalOrientationMargin(Microsoft.UI.Xaml.DependencyObject obj)" reason="Api alignments" />
			<Member fullName="System.Void Microsoft.UI.Xaml.Controls.Primitives.InfoBarPanel.SetVerticalOrientationMargin(Microsoft.UI.Xaml.DependencyObject obj, Microsoft.UI.Xaml.Thickness value)" reason="Api alignments" />
			<Member fullName="System.Void Microsoft.UI.Xaml.StateTriggerBase.SetActive(System.Boolean active)" reason="Api alignments" />
			<Member fullName="System.Void Microsoft.UI.Xaml.Input.InputScopeName..ctor(Microsoft.UI.Xaml.Input.InputScopeNameValue value)" reason="Api alignments" />
			<Member fullName="Microsoft.UI.Xaml.UIElement Microsoft.UI.Xaml.Controls.Border.get_Child()" reason="Api alignments" />
			<Member fullName="System.Void Microsoft.UI.Xaml.Controls.Border.set_Child(Microsoft.UI.Xaml.UIElement value)" reason="Api alignments" />
			<Member fullName="System.Void Microsoft.UI.Xaml.Controls.Border.OnChildChanged(Microsoft.UI.Xaml.UIElement oldValue, Microsoft.UI.Xaml.UIElement newValue)" reason="Api alignments" />
			<Member fullName="System.Void Microsoft.UI.Xaml.Controls.Border.OnPaddingChanged(Microsoft.UI.Xaml.Thickness oldValue, Microsoft.UI.Xaml.Thickness newValue)" reason="Api alignments" />
			<Member fullName="System.Void Microsoft.UI.Xaml.Controls.Border.OnBorderThicknessChanged(Microsoft.UI.Xaml.Thickness oldValue, Microsoft.UI.Xaml.Thickness newValue)" reason="Api alignments" />
			<Member fullName="System.Void Microsoft.UI.Xaml.Controls.Border.OnBorderBrushChanged(Microsoft.UI.Xaml.Media.Brush oldValue, Microsoft.UI.Xaml.Media.Brush newValue)" reason="Api alignments" />
			<Member fullName="System.Object Microsoft.UI.Xaml.Controls.ContentControl.get_Content()" reason="Api alignments" />
			<Member fullName="System.Void Microsoft.UI.Xaml.Controls.ContentControl.set_Content(System.Object value)" reason="Api alignments" />
			<Member fullName="System.Void Microsoft.UI.Xaml.Controls.ContentControl.OnContentChanged(System.Object oldValue, System.Object newValue)" reason="Api alignments" />
			<Member fullName="System.Void Microsoft.UI.Xaml.Controls.ContentControl.OnContentTemplateChanged(Microsoft.UI.Xaml.DataTemplate oldTemplate, Microsoft.UI.Xaml.DataTemplate newTemplate)" reason="Api alignments" />
			<Member fullName="System.Void Microsoft.UI.Xaml.Controls.ContentControl.OnContentTemplateSelectorChanged(Microsoft.UI.Xaml.Controls.DataTemplateSelector dataTemplateSelector1, Microsoft.UI.Xaml.Controls.DataTemplateSelector dataTemplateSelector2)" reason="Api alignments" />
			<Member fullName="Microsoft.UI.Xaml.UIElement Microsoft.UI.Xaml.Controls.ContentControl.get_ContentTemplateRoot()" reason="Api alignments" />
			<Member fullName="System.Void Microsoft.UI.Xaml.Controls.ContentControl.set_ContentTemplateRoot(Microsoft.UI.Xaml.UIElement value)" reason="Api alignments" />
			<Member fullName="System.Object Microsoft.UI.Xaml.Controls.ContentPresenter.get_Content()" reason="Api alignments" />
			<Member fullName="System.Void Microsoft.UI.Xaml.Controls.ContentPresenter.set_Content(System.Object value)" reason="Api alignments" />
			<Member fullName="System.Void Microsoft.UI.Xaml.Controls.ContentPresenter.OnContentTemplateChanged(Microsoft.UI.Xaml.DataTemplate oldTemplate, Microsoft.UI.Xaml.DataTemplate newTemplate)" reason="Api alignments" />
			<Member fullName="Microsoft.UI.Xaml.UIElement Microsoft.UI.Xaml.Controls.ContentPresenter.get_ContentTemplateRoot()" reason="Api alignments" />
			<Member fullName="System.Void Microsoft.UI.Xaml.Controls.ContentPresenter.set_ContentTemplateRoot(Microsoft.UI.Xaml.UIElement value)" reason="Api alignments" />
			<Member fullName="System.Void Microsoft.UI.Xaml.Controls.Control.OnKeyDown(Microsoft.UI.Xaml.Input.KeyRoutedEventArgs args)" reason="Api alignments" />
			<Member fullName="System.Void Microsoft.UI.Xaml.Controls.Control.OnKeyUp(Microsoft.UI.Xaml.Input.KeyRoutedEventArgs args)" reason="Api alignments" />
			<Member fullName="System.Void Microsoft.UI.Xaml.Controls.ItemsControl.SyncDataContext()" reason="Api alignments" />
			<Member fullName="System.Void Microsoft.UI.Xaml.Controls.ItemsControl.SetNeedsUpdateItems()" reason="Api alignments" />
			<Member fullName="System.Boolean Microsoft.UI.Xaml.Controls.ItemsControl.UpdateItemsIfNeeded()" reason="Api alignments" />
			<Member fullName="System.Boolean Microsoft.UI.Xaml.Controls.ItemsControl.UpdateItems()" reason="Api alignments" />
			<Member fullName="Microsoft.UI.Xaml.Controls.ScrollBarVisibility Microsoft.UI.Xaml.Controls.ScrollViewer.GetHorizontalScrollBarVisibility(Microsoft.UI.Xaml.DependencyObject obj)" reason="Api alignments" />
			<Member fullName="System.Void Microsoft.UI.Xaml.Controls.ScrollViewer.SetHorizontalScrollBarVisibility(Microsoft.UI.Xaml.DependencyObject obj, Microsoft.UI.Xaml.Controls.ScrollBarVisibility value)" reason="Api alignments" />
			<Member fullName="Microsoft.UI.Xaml.Controls.ScrollBarVisibility Microsoft.UI.Xaml.Controls.ScrollViewer.GetVerticalScrollBarVisibility(Microsoft.UI.Xaml.DependencyObject obj)" reason="Api alignments" />
			<Member fullName="System.Void Microsoft.UI.Xaml.Controls.ScrollViewer.SetVerticalScrollBarVisibility(Microsoft.UI.Xaml.DependencyObject obj, Microsoft.UI.Xaml.Controls.ScrollBarVisibility value)" reason="Api alignments" />
			<Member fullName="Microsoft.UI.Xaml.Controls.ScrollMode Microsoft.UI.Xaml.Controls.ScrollViewer.GetHorizontalScrollMode(Microsoft.UI.Xaml.DependencyObject obj)" reason="Api alignments" />
			<Member fullName="System.Void Microsoft.UI.Xaml.Controls.ScrollViewer.SetHorizontalScrollMode(Microsoft.UI.Xaml.DependencyObject obj, Microsoft.UI.Xaml.Controls.ScrollMode value)" reason="Api alignments" />
			<Member fullName="Microsoft.UI.Xaml.Controls.ScrollMode Microsoft.UI.Xaml.Controls.ScrollViewer.GetVerticalScrollMode(Microsoft.UI.Xaml.DependencyObject obj)" reason="Api alignments" />
			<Member fullName="System.Void Microsoft.UI.Xaml.Controls.ScrollViewer.SetVerticalScrollMode(Microsoft.UI.Xaml.DependencyObject obj, Microsoft.UI.Xaml.Controls.ScrollMode value)" reason="Api alignments" />
			<Member fullName="System.Object Microsoft.UI.Xaml.Controls.ToolTipService.GetToolTip(Microsoft.UI.Xaml.DependencyObject obj)" reason="Api alignments" />
			<Member fullName="System.Void Microsoft.UI.Xaml.Controls.ToolTipService.SetToolTip(Microsoft.UI.Xaml.DependencyObject obj, System.Object value)" reason="Api alignments" />
			<Member fullName="Microsoft.UI.Xaml.Controls.Primitives.PlacementMode Microsoft.UI.Xaml.Controls.ToolTipService.GetPlacement(Microsoft.UI.Xaml.DependencyObject obj)" reason="Api alignments" />
			<Member fullName="System.Void Microsoft.UI.Xaml.Controls.ToolTipService.SetPlacement(Microsoft.UI.Xaml.DependencyObject obj, Microsoft.UI.Xaml.Controls.Primitives.PlacementMode value)" reason="Api alignments" />
			<Member fullName="System.Void Microsoft.UI.Xaml.Automation.Peers.ToggleButtonAutomationPeer..ctor(Microsoft.UI.Xaml.Controls.Primitives.ToggleButton element)" reason="Api alignments" />
			<Member fullName="System.Void Microsoft.UI.Xaml.Media.Transform..ctor()" reason="Api alignments" />
			<Member fullName="System.String Microsoft.UI.Xaml.Media.Animation.Storyboard.GetTargetName(Microsoft.UI.Xaml.Media.Animation.Timeline timeline)" reason="Api alignments" />
			<Member fullName="System.Void Microsoft.UI.Xaml.Media.Animation.Storyboard.SetTargetName(Microsoft.UI.Xaml.Media.Animation.Timeline timeline, System.String value)" reason="Api alignments" />
			<Member fullName="System.String Microsoft.UI.Xaml.Media.Animation.Storyboard.GetTargetProperty(Microsoft.UI.Xaml.Media.Animation.Timeline timeline)" reason="Api alignments" />
			<Member fullName="System.Void Microsoft.UI.Xaml.Media.Animation.Storyboard.SetTargetProperty(Microsoft.UI.Xaml.Media.Animation.Timeline timeline, System.String value)" reason="Api alignments" />
			<Member fullName="Uno.Media.Playback.IVideoSurface Windows.Media.Playback.MediaPlayer.get_RenderSurface()" reason="Api alignments" />
			<Member fullName="System.Void Windows.Media.Playback.MediaPlayer.InitializeSource()" reason="Api alignments" />
			<Member fullName="System.Void Windows.Media.Playback.MediaPlayer.Play()" reason="Api alignments" />
			<Member fullName="System.Void Windows.Media.Playback.MediaPlayer.Pause()" reason="Api alignments" />
			<Member fullName="System.Void Windows.Media.Playback.MediaPlayer.Stop()" reason="Api alignments" />
			<Member fullName="System.Threading.Tasks.Task`1&lt;Windows.Devices.Geolocation.GeolocationAccessStatus&gt; Windows.Devices.Geolocation.Geolocator.RequestAccessAsync()" reason="Api alignments" />
			<Member fullName="System.Threading.Tasks.Task`1&lt;Windows.Devices.Geolocation.Geoposition&gt; Windows.Devices.Geolocation.Geolocator.GetGeopositionAsync()" reason="Api alignments" />
			<Member fullName="System.Threading.Tasks.Task`1&lt;Windows.Devices.Geolocation.Geoposition&gt; Windows.Devices.Geolocation.Geolocator.GetGeopositionAsync(System.TimeSpan maximumAge, System.TimeSpan timeout)" reason="Api alignments" />
			<Member fullName="Android.Views.View Microsoft.UI.Xaml.Controls.ContentControl.get_ContentTemplateRoot()" reason="Api alignments" />
			<Member fullName="System.Void Microsoft.UI.Xaml.Controls.ContentControl.set_ContentTemplateRoot(Android.Views.View value)" reason="Api alignments" />
			<Member fullName="Android.Views.View Microsoft.UI.Xaml.Controls.ContentPresenter.get_ContentTemplateRoot()" reason="Api alignments" />
			<Member fullName="System.Void Microsoft.UI.Xaml.Controls.ContentPresenter.set_ContentTemplateRoot(Android.Views.View value)" reason="Api alignments" />
			<Member fullName="UIKit.UIView Microsoft.UI.Xaml.Controls.ContentControl.get_ContentTemplateRoot()" reason="Api alignments" />
			<Member fullName="System.Void Microsoft.UI.Xaml.Controls.ContentControl.set_ContentTemplateRoot(UIKit.UIView value)" reason="Api alignments" />
			<Member fullName="UIKit.UIView Microsoft.UI.Xaml.Controls.ContentPresenter.get_ContentTemplateRoot()" reason="Api alignments" />
			<Member fullName="System.Void Microsoft.UI.Xaml.Controls.ContentPresenter.set_ContentTemplateRoot(UIKit.UIView value)" reason="Api alignments" />
			<Member fullName="AppKit.NSView Microsoft.UI.Xaml.Controls.ContentControl.get_ContentTemplateRoot()" reason="Api alignments" />
			<Member fullName="System.Void Microsoft.UI.Xaml.Controls.ContentControl.set_ContentTemplateRoot(AppKit.NSView value)" reason="Api alignments" />
			<Member fullName="AppKit.NSView Microsoft.UI.Xaml.Controls.ContentPresenter.get_ContentTemplateRoot()" reason="Api alignments" />
			<Member fullName="System.Void Microsoft.UI.Xaml.Controls.ContentPresenter.set_ContentTemplateRoot(AppKit.NSView value)" reason="Api alignments" />
			<Member fullName="System.Void Microsoft.UI.Xaml.Window.set_Visible(System.Boolean value)" reason="Does not exist in UWP and WinUI" />
			<Member fullName="System.Void Microsoft.UI.Xaml.UIElement.Arrange(Windows.Foundation.Rect finalRect)" reason="Api alignments" />
			<Member fullName="System.Void Microsoft.UI.Xaml.UIElement.Measure(Windows.Foundation.Size availableSize)" reason="Api alignments" />
			<Member fullName="System.Object Uno.UI.Svg.GlobalStaticResources.FindResource(System.String name)" reason="API Alignment" />
			<Member fullName="System.Void Windows.Devices.Sensors.SimpleOrientationSensor.OnAccuracyChanged(Android.Hardware.Sensor sensor, Android.Hardware.SensorStatus accuracy)" reason="Api alignments" />
			<Member fullName="System.Void Windows.Devices.Sensors.SimpleOrientationSensor.OnSensorChanged(Android.Hardware.SensorEvent e)" reason="Api alignments" />
			<Member fullName="Microsoft.UI.Xaml.Controls.SwipeItem Microsoft.UI.Xaml.Controls.SwipeItems.GetAt(System.UInt32 index)" reason="Api alignments" />
			<Member fullName="System.Boolean Microsoft.UI.Xaml.Controls.SwipeItems.IndexOf(Microsoft.UI.Xaml.Controls.SwipeItem value, System.UInt32&amp; index)" reason="Api alignments" />
			<Member fullName="System.Void Microsoft.UI.Xaml.Controls.SwipeItems.SetAt(System.UInt32 index, Microsoft.UI.Xaml.Controls.SwipeItem value)" reason="Api alignments" />
			<Member fullName="System.Void Microsoft.UI.Xaml.Controls.SwipeItems.InsertAt(System.UInt32 index, Microsoft.UI.Xaml.Controls.SwipeItem value)" reason="Api alignments" />
			<Member fullName="System.Void Microsoft.UI.Xaml.Controls.SwipeItems.RemoveAt(System.UInt32 index)" reason="Api alignments" />
			<Member fullName="System.Void Microsoft.UI.Xaml.Controls.SwipeItems.Append(Microsoft.UI.Xaml.Controls.SwipeItem value)" reason="Api alignments" />
			<Member fullName="System.Void Microsoft.UI.Xaml.Controls.SwipeItems.RemoveAtEnd()" reason="Api alignments" />
			<Member fullName="System.Void Microsoft.UI.Xaml.Controls.SwipeItems.add_VectorChanged(Windows.Foundation.Collections.VectorChangedEventHandler`1&lt;Microsoft.UI.Xaml.Controls.SwipeItem&gt; value)" reason="Api alignments" />
			<Member fullName="System.Void Microsoft.UI.Xaml.Controls.SwipeItems.remove_VectorChanged(Windows.Foundation.Collections.VectorChangedEventHandler`1&lt;Microsoft.UI.Xaml.Controls.SwipeItem&gt; value)" reason="Api alignments" />
			<Member fullName="Microsoft.UI.Xaml.Controls.SwipeItem Microsoft.UI.Xaml.Controls.SwipeItems.First()" reason="Api alignments" />
			<Member fullName="System.UInt32 Microsoft.UI.Xaml.Controls.SwipeItems.GetMany(System.UInt32 startIndex, Microsoft.UI.Xaml.Controls.SwipeItem[] items)" reason="Api alignments" />
			<Member fullName="System.Void Microsoft.UI.Xaml.Controls.SwipeItems.ReplaceAll(Microsoft.UI.Xaml.Controls.SwipeItem[] items)" reason="Api alignments" />

			<Member fullName="Microsoft.UI.Xaml.UIElement Microsoft.UI.Xaml.FrameworkTemplate.LoadContent()" reason="Api alignments" />
			<Member fullName="Microsoft.UI.Xaml.UIElement Microsoft.UI.Xaml.Controls.ItemsPanelTemplate.LoadContent()" reason="Api alignments" />
			<Member fullName="Android.Views.View Microsoft.UI.Xaml.Controls.ItemsPanelTemplate.LoadContent()" reason="Api alignments" />
			<Member fullName="Android.Views.View Microsoft.UI.Xaml.FrameworkTemplate.LoadContent()" reason="Api alignments" />
			<Member fullName="UIKit.UIView Microsoft.UI.Xaml.FrameworkTemplate.LoadContent()" reason="Api alignments" />
			<Member fullName="UIKit.UIView Microsoft.UI.Xaml.Controls.ItemsPanelTemplate.LoadContent()" reason="Api alignments" />
			<Member fullName="AppKit.NSView Microsoft.UI.Xaml.FrameworkTemplate.LoadContent()" reason="Api alignments" />
			<Member fullName="AppKit.NSView Microsoft.UI.Xaml.Controls.ItemsPanelTemplate.LoadContent()" reason="Api alignments" />
			<Member fullName=".+?ApplyCompiledBindings\(\)" isRegex="true" reason="Api alignments" />

      		<Member fullName="System.Void Microsoft.UI.Xaml.Controls.Image.OnImageOpened(Microsoft.UI.Xaml.Media.ImageSource imageSource)" reason="Api alignments" />

      		<Member fullName="System.Boolean Uno.UI.ResourceResolver.ResolveResourceStatic(System.Object key, System.Object&amp; value, System.Object context)" reason="Api alignments" />
			<Member fullName="System.Void Uno.UI.ResourceResolver.ApplyResource(Microsoft.UI.Xaml.DependencyObject owner, Microsoft.UI.Xaml.DependencyProperty property, System.Object resourceKey, System.Boolean isThemeResourceExtension, System.Object context)" reason="Api alignments" />
			<Member fullName="System.Boolean Uno.UI.ResourceResolverSingleton.ResolveResourceStatic(System.Object key, System.Object&amp; value, System.Object context)" reason="Api alignments" />
			<Member fullName="System.Void Uno.UI.ResourceResolverSingleton.ApplyResource(Microsoft.UI.Xaml.DependencyObject owner, Microsoft.UI.Xaml.DependencyProperty property, System.Object resourceKey, System.Boolean isThemeResourceExtension, System.Object context)" reason="Api alignments" />

			<Member fullName="System.Void Microsoft.UI.Xaml.Media.Animation.EasingFunctionBase..ctor()" reason="API Alignment" />
			<Member fullName="System.Double Microsoft.UI.Xaml.Media.Animation.EasingFunctionBase.Ease(System.Double currentTime, System.Double startValue, System.Double finalValue, System.Double duration)" reason="API Alignment" />
			<Member fullName="System.Int32 Microsoft.UI.Xaml.Media.Animation.PowerEase.get_Power()" reason="API Alignment" />
			<Member fullName="System.Void Microsoft.UI.Xaml.Media.Animation.PowerEase.set_Power(System.Int32 value)" reason="API Alignment" />
			<Member fullName="System.Void Microsoft.UI.Xaml.Window.SetTitleBar(Microsoft.UI.Xaml.UIElement value)" reason="Api alignments" />
			<Member fullName="System.Void Microsoft.UI.Xaml.Controls.VirtualizingLayout.OnItemsChangedCore(Microsoft.UI.Xaml.Controls.VirtualizingLayoutContext context, System.Object source, Microsoft.UI.Xaml.Interop.NotifyCollectionChangedEventArgs args)" reason="Api alignments" />

			<!-- BEGIN Skia Adjustments -->
			<Member fullName="System.Void Uno.UI.Runtime.Skia.GtkHost..ctor(System.Func`1&lt;Microsoft.UI.Xaml.Application&gt; appBuilder, System.String[] args)" reason="API Alignment" />
			<Member fullName="System.Void Uno.UI.Runtime.Skia.FrameBufferHost..ctor(System.Func`1&lt;Microsoft.UI.Xaml.Application&gt; appBuilder, System.String[] args)" reason="API Alignment" />
			<Member fullName="System.Void Uno.UI.Skia.Platform.WpfHost..ctor(System.Windows.Threading.Dispatcher dispatcher, System.Func`1&lt;Microsoft.UI.Xaml.Application&gt; appBuilder, System.String[] args)" reason="API Alignment" />
			<Member fullName="SkiaSharp.SKSize Uno.UI.Skia.Platform.WpfHost.get_CanvasSize()" reason="API Alignment" />
			<!-- End Skia Adjustments -->

			<!-- BEGIN Pointers update -->
			<Member fullName="System.Void Windows.UI.Core.CoreWindow.RaisePointerCancelled(Windows.UI.Core.PointerEventArgs args)" reason="Does not exist in Windows" />
			<!-- End Pointers update -->

			<!-- BEGIN MPE -->
			<Member fullName="System.Void Microsoft.UI.Xaml.Controls.MediaTransportControls.TappedProgressSlider(System.Object sender, Microsoft.UI.Xaml.RoutedEventArgs e)" reason="Should not be public" />
			<!-- END MPE -->

			<!-- BEGIN Proximity sensor -->
			<Member fullName="System.Void Windows.Devices.Sensors.ProximitySensor..ctor()" reason="Does not exist in Windows" />
			<Member fullName="System.Void Windows.Devices.Sensors.ProximitySensorReading..ctor()" reason="Does not exist in Windows" />
			<Member fullName="System.Void Windows.Devices.Sensors.ProximitySensorReadingChangedEventArgs..ctor()" reason="Does not exist in Windows" />
			<!-- END Proximity sensor -->

			<!-- BEGIN OnWindowCreated -->
			<Member fullName="System.Void Microsoft.UI.Xaml.Application.OnWindowCreated(Microsoft.UI.Xaml.WindowCreatedEventArgs args)" reason="Does not exist in WinAppSDK" />
			<!-- END OnWindowCreated -->

			<!-- BEGIN Skia lifecycle -->
			<Member fullName="System.Boolean Uno.UI.Skia.Platform.WpfHost.get_IsIsland()" reason="Not needed" />
			<Member fullName="Microsoft.UI.Xaml.UIElement Uno.UI.Skia.Platform.WpfHost.get_RootElement()" reason="Not needed" />
			<Member fullName="Uno.UI.Skia.Platform.WpfHost Uno.UI.Skia.Platform.WpfHost.get_Current()" reason="Not needed" />
			<Member fullName="System.Boolean Uno.UI.XamlHost.Skia.Wpf.UnoXamlHostBase.get_IsIsland()" reason="Not needed" />
			<Member fullName="Microsoft.UI.Xaml.UIElement Uno.UI.XamlHost.Skia.Wpf.UnoXamlHostBase.get_RootElement()" reason="Not needed" />
			<Member fullName="Uno.UI.Skia.Platform.WpfHost Uno.UI.Skia.Platform.WpfHost.get_Current()" reason="Not needed" />	
			<!-- End Skia lifecycle -->
			
			<!-- BEGIN Align ref members -->
			<Member fullName="System.Threading.Tasks.Task`1&lt;Windows.Security.Authentication.Web.WebAuthenticationResult&gt; Uno.AuthenticationBroker.WebAuthenticationBrokerProvider::AuthenticateAsyncCore(Windows.Security.Authentication.Web.WebAuthenticationOptions,System.Uri,System.Uri,System.Threading.CancellationToken)" reason="Does not exist in WinAppSDK" />
			<Member fullName="System.Void Windows.Devices.Sensors.Accelerometer..ctor()" reason="Does not exist in WinAppSDK" />
			<Member fullName="System.Void Windows.Phone.Devices.Notification.VibrationDevice..ctor()" reason="Does not exist in WinAppSDK" />
			<Member fullName="System.Void Windows.Devices.Sensors.Barometer..ctor()" reason="Does not exist in WinAppSDK" />
			<Member fullName="System.Void Windows.Devices.Sensors.Gyrometer..ctor()" reason="Does not exist in WinAppSDK" />
			<Member fullName="System.Void Windows.Devices.Sensors.HingeAngleSensor..ctor()" reason="Does not exist in WinAppSDK" />
			<Member fullName="System.Void Windows.Devices.Sensors.Magnetometer..ctor()" reason="Does not exist in WinAppSDK" />
			<Member fullName="System.Void Windows.Devices.Sensors.Pedometer..ctor()" reason="Does not exist in WinAppSDK" />
			<Member fullName="System.Void Windows.Devices.Haptics.VibrationDevice..ctor()" reason="Does not exist in WinAppSDK" />
			<Member fullName="System.Void Microsoft.UI.Xaml.Media.ImageSource..ctor()" reason="Does not exist in WinAppSDK" />
			<!-- END Align ref members -->

			<Member fullName="System.Void Microsoft.UI.Xaml.Shapes.Shape.OnFillChanged(Microsoft.UI.Xaml.Media.Brush newValue)" reason="Does not exist in WinAppSDK" />
			<Member fullName="System.Void Microsoft.UI.Xaml.Shapes.Shape.OnFillUpdated(Microsoft.UI.Xaml.Media.Brush newValue)" reason="Does not exist in WinAppSDK" />
			<Member fullName="System.Void Microsoft.UI.Xaml.Shapes.Shape.OnStrokeUpdated(Microsoft.UI.Xaml.Media.Brush newValue)" reason="Does not exist in WinAppSDK" />
			<Member fullName="System.Void Microsoft.UI.Xaml.Shapes.Shape.OnStrokeThicknessUpdated(System.Double newValue)" reason="Does not exist in WinAppSDK" />
			<Member fullName="System.Void Microsoft.UI.Xaml.Shapes.Shape.OnStrokeDashArrayUpdated(Microsoft.UI.Xaml.Media.DoubleCollection newValue)" reason="Does not exist in WinAppSDK" />
			<Member fullName="System.Void Microsoft.UI.Xaml.Shapes.Shape.OnStretchUpdated(Microsoft.UI.Xaml.Media.Stretch newValue)" reason="Does not exist in WinAppSDK" />

			<!-- BEGIN Android TV -->
			<Member fullName=".*\.OnKeyPress\(.*" isRegex="true" reason="OnKeyPress is Android specific and should not be public" />
			<Member fullName=".*\.add_KeyUp\(.*" isRegex="true" reason="KeyUp should be defined on UIElement only" />
			<Member fullName=".*\.remove_KeyUp\(.*" isRegex="true" reason="KeyUp should be defined on UIElement only" />
			<Member fullName=".*\.add_KeyDown\(.*" isRegex="true" reason="KeyDown should be defined on UIElement only" />
			<Member fullName=".*\.remove_KeyDown\(.*" isRegex="true" reason="KeyDown should be defined on UIElement only" />
			<!-- END Android TV -->

			<Member fullName="System.Nullable`1&lt;Uno.UI.Skia.RenderSurfaceType&gt; Uno.UI.XamlHost.Skia.Wpf.UnoXamlHostBase.get_RenderSurfaceType()" reason="Changed RenderSurfaceType namespace to Uno.UI.Runtime.Skia.Wpf" />
			<Member fullName="System.Void Uno.UI.XamlHost.Skia.Wpf.UnoXamlHostBase.set_RenderSurfaceType(System.Nullable`1&lt;Uno.UI.Skia.RenderSurfaceType&gt; value)" reason="Changed RenderSurfaceType namespace to Uno.UI.Runtime.Skia.Wpf" />

			<Member fullName=".+?\.\.ctor\(\)" isRegex="true" reason="Matching constructors visibility with Windows" />
			
			<!-- BEGIN Android PDFDocument -->
			<Member fullName="System.Void Windows.Data.Pdf.PdfDocument..ctor()"
				reason="Parameter-less ctor does not exist in UWP"/>
			<Member fullName="System.Void Windows.Data.Pdf.PdfPage..ctor()"
				reason="Parameter-less ctor does not exist in UWP"/>
			<!-- END Android PDFDocument -->

			<!-- BEGIN Skia clipping -->
			<Member fullName="Windows.Foundation.Point Uno.Extensions.Vector2Extensions.ToPoint(System.Numerics.Vector2 v)" reason="Does not exist in WinAppSDK" />
			<Member fullName="System.Numerics.Vector2 Uno.Extensions.Vector2Extensions.ToVector(Windows.Foundation.Point p)" reason="Does not exist in WinAppSDK" />
			<Member fullName="System.Numerics.Matrix3x2 Microsoft.UI.Composition.CompositionClip.get_TransformMatrix()" reason="Converted to auto-property" />
			<Member fullName="System.Numerics.Vector2 Microsoft.UI.Composition.CompositionClip.get_Scale()" reason="Converted to auto-property" />
			<Member fullName="System.Single Microsoft.UI.Composition.CompositionClip.get_RotationAngle()" reason="Converted to auto-property" />
			<Member fullName="System.Numerics.Vector2 Microsoft.UI.Composition.CompositionClip.get_CenterPoint()" reason="Converted to auto-property" />
			<Member fullName="System.Numerics.Matrix3x2 Microsoft.UI.Composition.CompositionGradientBrush.get_TransformMatrix()" reason="Converted to auto-property" />
			<Member fullName="System.Numerics.Vector2 Microsoft.UI.Composition.CompositionGradientBrush.get_Scale()" reason="Converted to auto-property" />
			<Member fullName="System.Single Microsoft.UI.Composition.CompositionGradientBrush.get_RotationAngle()" reason="Converted to auto-property" />
			<Member fullName="System.Numerics.Vector2 Microsoft.UI.Composition.CompositionGradientBrush.get_CenterPoint()" reason="Converted to auto-property" />
			<Member fullName="System.Numerics.Matrix3x2 Microsoft.UI.Composition.CompositionShape.get_TransformMatrix()" reason="Converted to auto-property" />
			<Member fullName="System.Numerics.Vector2 Microsoft.UI.Composition.CompositionShape.get_Scale()" reason="Converted to auto-property" />
			<Member fullName="System.Single Microsoft.UI.Composition.CompositionShape.get_RotationAngle()" reason="Converted to auto-property" />
			<Member fullName="System.Numerics.Vector2 Microsoft.UI.Composition.CompositionShape.get_CenterPoint()" reason="Converted to auto-property" />
			<Member fullName="System.Numerics.Matrix3x2 Microsoft.UI.Composition.CompositionSurfaceBrush.get_TransformMatrix()" reason="Converted to auto-property" />
			<Member fullName="System.Numerics.Vector2 Microsoft.UI.Composition.CompositionSurfaceBrush.get_Scale()" reason="Converted to auto-property" />
			<Member fullName="System.Single Microsoft.UI.Composition.CompositionSurfaceBrush.get_RotationAngle()" reason="Converted to auto-property" />
			<Member fullName="System.Numerics.Vector2 Microsoft.UI.Composition.CompositionSurfaceBrush.get_CenterPoint()" reason="Converted to auto-property" />
			<Member fullName="System.Numerics.Matrix4x4 Microsoft.UI.Composition.Visual.get_TransformMatrix()" reason="Converted to auto-property" />
			<Member fullName="System.Numerics.Vector3 Microsoft.UI.Composition.Visual.get_CenterPoint()" reason="Converted to auto-property" />
			<Member fullName="System.Numerics.Vector3 Microsoft.UI.Composition.Visual.get_Scale()" reason="Converted to auto-property" />
			<Member fullName="System.Numerics.Vector3 Microsoft.UI.Composition.Visual.get_RotationAxis()" reason="Converted to auto-property" />
			<Member fullName="System.Single Microsoft.UI.Composition.Visual.get_RotationAngle()" reason="Converted to auto-property" />
			<Member fullName="System.Numerics.Quaternion Microsoft.UI.Composition.Visual.get_Orientation()" reason="Converted to auto-property" />
			<!-- END Skia clipping -->

			<Member fullName="System.Collections.Generic.IEnumerator`1&lt;T&gt; Uno.Collections.MaterializableList`1.GetEnumerator()" reason="Changed return type" />

			<!-- BEGIN PopupRoot alignment -->
			<Member fullName="UIKit.UIView Microsoft.UI.Xaml.Controls.Primitives.Popup.get_MainWindow()" reason="Not available in WinUI" />
			<Member fullName="AppKit.NSView Microsoft.UI.Xaml.Controls.Primitives.Popup.get_MainWindowContent()" reason="Not available in WinUI" />
			<!-- END PopupRoot alignment -->

			<Member fullName="System.Void Microsoft.UI.Xaml.Shapes.Shape.RefreshShape(System.Boolean forceRefresh)" reason="Cleanup shapes on Wasm" />
			<Member fullName="System.Double Microsoft.UI.Xaml.Shapes.ArbitraryShapeBase.LimitWithUserSize(System.Double availableSize, System.Double userSize, System.Double naNFallbackValue)" reason="Cleanup shapes on Wasm" />
			<Member fullName="System.Boolean Microsoft.UI.Xaml.Shapes.ArbitraryShapeBase.get_ShouldPreserveOrigin()" reason="Cleanup shapes on Wasm" />
			
			<Member fullName="Windows.Devices.Sensors.Pedometer Windows.Devices.Sensors.Pedometer.TryCreateInstance()" reason="Not available in WinUI" />

			<Member fullName="Android.Views.View Microsoft.UI.Xaml.Controls.ItemsControl.ResolveInternalItemsPanel(Android.Views.View itemsPanel)" reason="ItemsPanel should be a ViewGroup not a View, since it has children" />

			<Member fullName="Android.Graphics.Paint Microsoft.UI.Xaml.Media.Brush.GetPaintInner(Windows.Foundation.Rect destinationRect)" reason="Does not exist in UWP" />
			<Member fullName="Android.Graphics.Paint Microsoft.UI.Xaml.Media.Brush.GetPaintInner(Windows.Foundation.Rect destinationRect)" reason="Does not exist in UWP" />

			<Member fullName="System.Double Microsoft.UI.Xaml.Controls.NavigationViewTemplateSettings.get_OpenPaneWidth()" reason="Does not exist in UWP" />
			<Member fullName="System.Void Microsoft.UI.Xaml.Controls.NavigationViewTemplateSettings.set_OpenPaneWidth(System.Double value)" reason="Does not exist in UWP" />
			<Member fullName="Microsoft.UI.Xaml.DependencyProperty Microsoft.UI.Xaml.Controls.NavigationViewTemplateSettings.get_OpenPaneWidthProperty()" reason="Does not exist in UWP" />

			<Member fullName="System.Void Windows.Storage.Pickers.FilePickerSelectedFilesArray.set_Count(System.Int32 value)" reason="Does not exists in UWP" />

			<!-- Multiple XamlRoots -->
			<Member fullName="System.Void Windows.UI.Core.CoreWindow..ctor(UIKit.UIWindow window)" reason="Does not exist in UWP" />
			<Member fullName="System.Void Windows.UI.Core.CoreWindow..ctor(AppKit.NSWindow window)" reason="Does not exist in UWP" />
			<Member fullName="System.Void Microsoft.UI.Xaml.Window.add_Closed(Microsoft.UI.Xaml.WindowClosedEventHandler value)" reason="The signature differs in MUX" />
			<Member fullName="System.Void Microsoft.UI.Xaml.Window.remove_Closed(Microsoft.UI.Xaml.WindowClosedEventHandler value)" reason="The signature differs in MUX" />			
		</Methods>
	</IgnoreSet>

	<IgnoreSet baseVersion="5.0">
		<Types>
			<Member fullName="Windows.Gaming.UI.GameMonitor" reason="Removed from UWP" />
			<Member fullName="Windows.ApplicationModel.IAppInfoStatics" reason="Removed from UWP" />
			<Member fullName="Windows.Gaming.UI.GameMonitoringPermission" reason="Removed from UWP" />
		</Types>

		<Events>
			<Member fullName="Windows.Foundation.TypedEventHandler`2&lt;Windows.UI.Core.CoreWindow,Windows.UI.Core.PointerEventArgs&gt; Windows.UI.Core.CoreWindow::PointerCancelled" reason="Exists in uno-runtime implementation but not in Reference. Can't be called from user code anyways and shouldn't really be breaking" />
			<Member fullName="Windows.Foundation.TypedEventHandler`2&lt;Windows.Media.Playback.MediaPlayer,System.Double&gt; Windows.Media.Playback.MediaPlayer::VideoRatioChanged" reason="Required for a bug fix and intended for internal use. It's not part of WinAppSDK" />
		</Events>

		<Fields>
			<!-- BEGIN TimePicker -->
			<Member fullName="System.String Microsoft.UI.Xaml.Controls.TimePicker::FlyoutButtonPartName" reason="Not present in WinUI" />
			<Member fullName="System.String Microsoft.UI.Xaml.Controls.TimePicker::HourTextBlockPartName" reason="Not present in WinUI" />
			<Member fullName="System.String Microsoft.UI.Xaml.Controls.TimePicker::MinuteTextBlockPartName" reason="Not present in WinUI" />
			<Member fullName="System.String Microsoft.UI.Xaml.Controls.TimePicker::PeriodTextBlockPartName" reason="Not present in WinUI" />
			<Member fullName="System.String Microsoft.UI.Xaml.Controls.TimePicker::ThirdTextBlockColumnPartName" reason="Not present in WinUI" />
			<Member fullName="System.String Microsoft.UI.Xaml.Controls.TimePicker::FlyoutButtonContentGridPartName" reason="Not present in WinUI" />
			<Member fullName="System.String Windows.UI.Xaml.Controls.TimePicker::FlyoutButtonPartName" reason="Not present in WinUI" />
			<Member fullName="System.String Windows.UI.Xaml.Controls.TimePicker::HourTextBlockPartName" reason="Not present in WinUI" />
			<Member fullName="System.String Windows.UI.Xaml.Controls.TimePicker::MinuteTextBlockPartName" reason="Not present in WinUI" />
			<Member fullName="System.String Windows.UI.Xaml.Controls.TimePicker::PeriodTextBlockPartName" reason="Not present in WinUI" />
			<Member fullName="System.String Windows.UI.Xaml.Controls.TimePicker::ThirdTextBlockColumnPartName" reason="Not present in WinUI" />
			<Member fullName="System.String Windows.UI.Xaml.Controls.TimePicker::FlyoutButtonContentGridPartName" reason="Not present in WinUI" />
			<!-- END TimePicker -->
		</Fields>

		<Properties>
			<Member fullName="Windows.UI.Color Microsoft.UI.Xaml.Controls.ScrollViewer::BackgroundColor()" reason="Exists in uno-runtime implementation but not in Reference. Can't be called from user code anyways and shouldn't really be breaking" />
			<Member fullName="Windows.UI.Color Windows.UI.Xaml.Controls.ScrollViewer::BackgroundColor()" reason="Exists in uno-runtime implementation but not in Reference. Can't be called from user code anyways and shouldn't really be breaking" />
		</Properties>

		<Methods>
			<Member fullName="System.Void Windows.UI.Core.CoreWindow.add_PointerCancelled(Windows.Foundation.TypedEventHandler`2&lt;Windows.UI.Core.CoreWindow,Windows.UI.Core.PointerEventArgs&gt; value)" reason="Exists in uno-runtime implementation but not in Reference. Can't be called from user code anyways and shouldn't really be breaking" />
			<Member fullName="System.Void Windows.UI.Core.CoreWindow.remove_PointerCancelled(Windows.Foundation.TypedEventHandler`2&lt;Windows.UI.Core.CoreWindow,Windows.UI.Core.PointerEventArgs&gt; value)" reason="Exists in uno-runtime implementation but not in Reference. Can't be called from user code anyways and shouldn't really be breaking" />
			<Member fullName="Windows.UI.Color Microsoft.UI.Xaml.Controls.ScrollViewer.get_BackgroundColor()" reason="Exists in uno-runtime implementation but not in Reference. Can't be called from user code anyways and shouldn't really be breaking" />
			<Member fullName="System.Void Microsoft.UI.Xaml.Controls.ScrollViewer.set_BackgroundColor(Windows.UI.Color value)" reason="Exists in uno-runtime implementation but not in Reference. Can't be called from user code anyways and shouldn't really be breaking" />
			<Member fullName="Windows.UI.Color Windows.UI.Xaml.Controls.ScrollViewer.get_BackgroundColor()" reason="Exists in uno-runtime implementation but not in Reference. Can't be called from user code anyways and shouldn't really be breaking" />
			<Member fullName="System.Void Windows.UI.Xaml.Controls.ScrollViewer.set_BackgroundColor(Windows.UI.Color value)" reason="Exists in uno-runtime implementation but not in Reference. Can't be called from user code anyways and shouldn't really be breaking" />
			<Member fullName="System.Void Microsoft.UI.Xaml.Controls.InfoBadge.set_TemplateSettings(Microsoft.UI.Xaml.Controls.InfoBadgeTemplateSettings value)" reason="No setter in MUX" />

			<Member fullName="System.Void Uno.Media.Playback.IMediaPlayerEventsExtension.RaiseVideoRatioChanged(System.Double videoRatio)" reason="Required for a bug fix and intended for internal use. It's not part of WinAppSDK" />
			<Member fullName="System.Void Windows.Media.Playback.MediaPlayer.add_VideoRatioChanged(Windows.Foundation.TypedEventHandler`2&lt;Windows.Media.Playback.MediaPlayer,System.Double&gt; value)" reason="Required for a bug fix and intended for internal use. It's not part of WinAppSDK" />
			<Member fullName="System.Void Windows.Media.Playback.MediaPlayer.remove_VideoRatioChanged(Windows.Foundation.TypedEventHandler`2&lt;Windows.Media.Playback.MediaPlayer,System.Double&gt; value)" reason="Required for a bug fix and intended for internal use. It's not part of WinAppSDK" />

			<!-- BEGIN TimePicker -->
			<Member fullName="System.Void Microsoft.UI.Xaml.Controls.TimePickedEventArgs..ctor(System.TimeSpan oldTime, System.TimeSpan newTime)" reason="Not present in WinUI" />
			<Member fullName="System.Void Microsoft.UI.Xaml.Controls.TimePicker.OnClockIdentifierChanged(System.String oldClockIdentifier, System.String newClockIdentifier)" reason="Not present in WinUI" />
			<Member fullName="System.Void Microsoft.UI.Xaml.Controls.TimePickerFlyout.OnTimeChanged(System.TimeSpan oldTime, System.TimeSpan newTime)" reason="Not present in WinUI" />
			<Member fullName="System.Void Microsoft.UI.Xaml.Controls.TimePickerFlyout.OnMinuteIncrementChanged(System.Int32 oldMinuteIncrement, System.Int32 newMinuteIncrement)" reason="Not present in WinUI" />
			<Member fullName="System.Void Microsoft.UI.Xaml.Controls.TimePickerFlyout.OnClockIdentifierChanged(System.String oldClockIdentifier, System.String newClockIdentifier)" reason="Not present in WinUI" />
			<Member fullName="System.Void Microsoft.UI.Xaml.Controls.TimePickerFlyoutPresenter..ctor()" reason="Not present in WinUI" />
			<Member fullName="System.Void Windows.UI.Xaml.Controls.TimePickedEventArgs..ctor(System.TimeSpan oldTime, System.TimeSpan newTime)" reason="Not present in WinUI" />
			<Member fullName="System.Void Windows.UI.Xaml.Controls.TimePicker.OnClockIdentifierChanged(System.String oldClockIdentifier, System.String newClockIdentifier)" reason="Not present in WinUI" />
			<Member fullName="System.Void Windows.UI.Xaml.Controls.TimePickerFlyout.OnTimeChanged(System.TimeSpan oldTime, System.TimeSpan newTime)" reason="Not present in WinUI" />
			<Member fullName="System.Void Windows.UI.Xaml.Controls.TimePickerFlyout.OnMinuteIncrementChanged(System.Int32 oldMinuteIncrement, System.Int32 newMinuteIncrement)" reason="Not present in WinUI" />
			<Member fullName="System.Void Windows.UI.Xaml.Controls.TimePickerFlyout.OnClockIdentifierChanged(System.String oldClockIdentifier, System.String newClockIdentifier)" reason="Not present in WinUI" />
			<Member fullName="System.Void Windows.UI.Xaml.Controls.TimePickerFlyoutPresenter..ctor()" reason="Not present in WinUI" />
			<!-- END TimePicker -->
			
			<!-- Multiple XamlRoots -->
			<Member fullName="System.Void Windows.UI.Core.CoreWindow..ctor(UIKit.UIWindow window)" reason="Does not exist in UWP" />
			<Member fullName="System.Void Windows.UI.Core.CoreWindow..ctor(AppKit.NSWindow window)" reason="Does not exist in UWP" />
			<Member fullName="System.Void Microsoft.UI.Xaml.Window.add_Closed(Microsoft.UI.Xaml.WindowClosedEventHandler value)" reason="The signature differs in MUX" />
			<Member fullName="System.Void Microsoft.UI.Xaml.Window.remove_Closed(Microsoft.UI.Xaml.WindowClosedEventHandler value)" reason="The signature differs in MUX" />
			<Member fullName="System.Void Windows.ApplicationModel.Activation.SplashScreen..ctor()" reason="The signature differs in MUX" />
			<Member fullName="System.Void Microsoft.UI.Xaml.Input.PointerRoutedEventArgs..ctor()" reason="Does not exist in WinUI" />
			<Member fullName="System.Void Windows.UI.Xaml.Input.PointerRoutedEventArgs..ctor()" reason="Does not exist in WinUI" />
		</Methods>
	</IgnoreSet>

	<IgnoreSet baseVersion="5.1">
		<Types>
<<<<<<< HEAD
			<Member fullName="Uno.WinUI.Runtime.Skia.LinuxFB.EventLoop" reason="Should be internal" />
=======
			<Member fullName="Microsoft.UI.Dispatching.DispatcherQueue" reason="Only in UWP build. It shouldn't have existed." />
			<Member fullName="Microsoft.UI.Dispatching.DispatcherQueueController" reason="Only in UWP build. It shouldn't have existed." />
			<Member fullName="Microsoft.UI.Dispatching.DispatcherQueueShutdownStartingEventArgs" reason="Only in UWP build. It shouldn't have existed." />
			<Member fullName="Microsoft.UI.Dispatching.DispatcherQueueTimer" reason="Only in UWP build. It shouldn't have existed." />

			<Member fullName="Microsoft.UI.Xaml.Hosting.HostingContract" reason="No longer exists in WinAppSDK 1.4" />
>>>>>>> 8b333d22
		</Types>

		<Events>
		</Events>

		<Fields>
			<Member fullName="Microsoft.UI.Xaml.DependencyPropertyValuePrecedences Microsoft.UI.Xaml.DependencyPropertyValuePrecedences::FillingAnimations" reason="Not needed, and API isn't in WinUI" />
			<Member fullName="Windows.UI.Xaml.DependencyPropertyValuePrecedences Windows.UI.Xaml.DependencyPropertyValuePrecedences::FillingAnimations" reason="Not needed, and API isn't in WinUI" />
		</Fields>

		<Properties>
			<!-- AppWindow presenters -->
			<Member fullName="System.Boolean Windows.UI.ViewManagement.ApplicationView::IsFullScreen()" reason="Not in WinUI" />
		</Properties>

		<Methods>
			<!-- Multiple XamlRoots -->
			<Member fullName="System.Void Windows.UI.Core.CoreWindow..ctor(UIKit.UIWindow window)" reason="Does not exist in UWP" />
			<Member fullName="System.Void Windows.UI.Core.CoreWindow..ctor(AppKit.NSWindow window)" reason="Does not exist in UWP" />
			<Member fullName="System.Void Microsoft.UI.Xaml.Window.add_Closed(Microsoft.UI.Xaml.WindowClosedEventHandler value)" reason="The signature differs in MUX" />
			<Member fullName="System.Void Microsoft.UI.Xaml.Window.remove_Closed(Microsoft.UI.Xaml.WindowClosedEventHandler value)" reason="The signature differs in MUX" />
			<Member fullName="System.Void Windows.ApplicationModel.Activation.SplashScreen..ctor()" reason="The signature differs in MUX" />
			<Member fullName="System.Void Microsoft.UI.Xaml.Input.PointerRoutedEventArgs..ctor()" reason="Does not exist in WinUI" />
			<Member fullName="System.Void Windows.UI.Xaml.Input.PointerRoutedEventArgs..ctor()" reason="Does not exist in WinUI" />
			
			<!-- Begin Skia Builder-->
			<Member fullName="System.Void Uno.UI.Runtime.Skia.Linux.FrameBuffer.FrameBufferHost.Run()" reason="Non-breaking API, moved to SkiaHost" />
			<!-- End Skia Builder-->

			<!-- Begin Composition target updates -->
			<Member fullName="System.Void Microsoft.UI.Xaml.Media.CompositionTarget..ctor()" reason="Not in WinUI" />
			<Member fullName="System.Void Windows.UI.Xaml.Media.CompositionTarget..ctor()" reason="Not in UWP" />
<<<<<<< HEAD
			<!-- End Composition target updates -->
=======

			<!-- AppWindow presenters -->
			<Member fullName="System.Void Windows.UI.ViewManagement.ApplicationView..ctor()" reason="Not in WinUI" />
			<Member fullName="System.Boolean Windows.UI.ViewManagement.ApplicationView.get_IsFullScreen()" reason="Not in WinUI" />
>>>>>>> 8b333d22
		</Methods>
	</IgnoreSet>

	  <!--
	Supported nodes (please keep at the bottom of this file):
	<IgnoreSet baseVersion="0.0">
		<Types>
		</Types>

		<Events>
		</Events>

		<Fields>
		</Fields>

		<Properties>
		</Properties>

		<Methods>
		</Methods>
	</IgnoreSet>
	-->
  </IgnoreSets>
</DiffIgnore><|MERGE_RESOLUTION|>--- conflicted
+++ resolved
@@ -1793,16 +1793,14 @@
 
 	<IgnoreSet baseVersion="5.1">
 		<Types>
-<<<<<<< HEAD
-			<Member fullName="Uno.WinUI.Runtime.Skia.LinuxFB.EventLoop" reason="Should be internal" />
-=======
 			<Member fullName="Microsoft.UI.Dispatching.DispatcherQueue" reason="Only in UWP build. It shouldn't have existed." />
 			<Member fullName="Microsoft.UI.Dispatching.DispatcherQueueController" reason="Only in UWP build. It shouldn't have existed." />
 			<Member fullName="Microsoft.UI.Dispatching.DispatcherQueueShutdownStartingEventArgs" reason="Only in UWP build. It shouldn't have existed." />
 			<Member fullName="Microsoft.UI.Dispatching.DispatcherQueueTimer" reason="Only in UWP build. It shouldn't have existed." />
 
 			<Member fullName="Microsoft.UI.Xaml.Hosting.HostingContract" reason="No longer exists in WinAppSDK 1.4" />
->>>>>>> 8b333d22
+			
+			<Member fullName="Uno.WinUI.Runtime.Skia.LinuxFB.EventLoop" reason="Should be internal" />
 		</Types>
 
 		<Events>
@@ -1835,14 +1833,11 @@
 			<!-- Begin Composition target updates -->
 			<Member fullName="System.Void Microsoft.UI.Xaml.Media.CompositionTarget..ctor()" reason="Not in WinUI" />
 			<Member fullName="System.Void Windows.UI.Xaml.Media.CompositionTarget..ctor()" reason="Not in UWP" />
-<<<<<<< HEAD
 			<!-- End Composition target updates -->
-=======
 
 			<!-- AppWindow presenters -->
 			<Member fullName="System.Void Windows.UI.ViewManagement.ApplicationView..ctor()" reason="Not in WinUI" />
 			<Member fullName="System.Boolean Windows.UI.ViewManagement.ApplicationView.get_IsFullScreen()" reason="Not in WinUI" />
->>>>>>> 8b333d22
 		</Methods>
 	</IgnoreSet>
 
