<?xml version="1.0" encoding="utf-8" ?>
<DiffIgnore>
  <IgnoreSets>
	<IgnoreSet baseVersion="4.0.13">
		<Assemblies>
			<Member fullName="Uno" reason="Android 12 support"/>
			<Member fullName="Uno.Foundation" reason="Android 12 support"/>
			<Member fullName="Uno.Foundation.Logging" reason="Android 12 support"/>
			<Member fullName="Uno.UI.BindingHelper.Android" reason="Android 12 support"/>
			<Member fullName="Uno.UI.Composition" reason="Android 12 support"/>
			<Member fullName="Uno.UI.Dispatching" reason="Android 12 support"/>
			<Member fullName="Uno.UI" reason="Android 12 support"/>
			<Member fullName="Uno.UI.FluentTheme" reason="Android 12 support"/>
			<Member fullName="Uno.UI.FluentTheme.v1" reason="Android 12 support"/>
			<Member fullName="Uno.UI.FluentTheme.v2" reason="Android 12 support"/>
			<Member fullName="Uno.UI.Toolkit" reason="Android 12 support"/>
			<Member fullName="Uno.Xaml" reason="Android 12 support"/>
		</Assemblies>
		<Methods>
			<Member
				fullName="System.Void Uno.Media.StreamGeometryContext.BeginFigure(Windows.Foundation.Point startPoint, System.Boolean isFilled, System.Boolean isClosed)"
				reason="isClosed paramater is not used and is misleading" />
			<Member
				fullName="System.Void Windows.UI.Xaml.Media.Animation.Timeline.add_Completed(System.EventHandler`1&lt;System.Object&gt; value)"
				reason="Incorrectly marked as removed because removed from an internal interface" />
			<Member
				fullName="System.Void Windows.UI.Xaml.Media.Animation.Timeline.remove_Completed(System.EventHandler`1&lt;System.Object&gt; value)"
				reason="Incorrectly marked as removed because removed from an internal interface" />
			<Member
				fullName="System.nint Windows.UI.Xaml.Controls.SecureTextBoxView.get_ConversationIdentifier()"
				reason="net6 macos remove deprecated API" />
			<Member
				fullName="System.nuint Windows.UI.Xaml.Controls.SecureTextBoxView.GetCharacterIndex(CoreGraphics.CGPoint point)"
				reason="net6 macos remove deprecated API" />
			<Member
				fullName="System.Void Windows.UI.Input.Preview.Injection.InputInjector..ctor()"
				reason="Not part of the UWP API" />
			<Member
				fullName="System.Object Windows.UI.Xaml.RoutedEventArgs.get_OriginalSource()"
				reason="False positive: added in an internal interface" />
			<Member
				fullName="System.Boolean Windows.UI.Xaml.FrameworkElement.get_StretchAffectsMeasure()"
				reason="False positive: added in an internal interface" />
		</Methods>
	  <Properties>
		  <Member
			  fullName="System.nint Windows.UI.Xaml.Controls.SecureTextBoxView::ConversationIdentifier()"
			  reason="net6 macos remove deprecated API" />
	  </Properties>
	</IgnoreSet>

	<IgnoreSet baseVersion="4.1.9">
		<Assemblies>
		</Assemblies>
		<Methods>
			<Member
				fullName="System.Void Windows.Devices.Power.BatteryReport..ctor()"
				reason="not public in UWP"/>
			<Member
				fullName="System.Boolean Windows.UI.Xaml.FrameworkElement.get_StretchAffectsMeasure()"
				reason="False positive: added in an internal interface" />
			<Member
				fullName="System.Void Windows.UI.Core.Preview.SystemNavigationManagerPreview..ctor()"
				reason="Not public in UWP" />
			<Member
				fullName="System.Void Windows.UI.Core.Preview.SystemNavigationCloseRequestedPreviewEventArgs..ctor()"
				reason="Not public in UWP" />
			<Member
				fullName="System.Void Windows.UI.Core.Preview.SystemNavigationCloseRequestedPreviewEventArgs..ctor(System.Action`1&lt;Windows.UI.Core.Preview.SystemNavigationCloseRequestedPreviewEventArgs&gt; complete)"
				reason="Should not be public" />
			<Member
				fullName="System.Void Windows.Devices.Geolocation.Geolocator.WaitForPermissionFromBackground()"
				reason="Not part of UWP API" />
			<Member
				fullName="System.Void Windows.ApplicationModel.Background.BackgroundTaskRegistration..ctor()"
				reason="Not part of UWP API" />
			<Member
				fullName="System.Void Windows.Graphics.Printing.Workflow.PrintWorkflowObjectModelSourceFileContent..ctor()"
				reason="Does not exist in UWP" />
			<Member
				fullName="System.Void Windows.UI.Xaml.BringIntoViewRequestedEventArgs..ctor()"
				reason="Does not exist in UWP" />

			<!-- BEGIN .NET 6 RC 1 -->
			<Member fullName="System.Void UIKit.UIViewExtensions.SetDimensions(UIKit.UIView view, System.Nullable`1&lt;ObjCRuntime.nfloat&gt; width, System.Nullable`1&lt;ObjCRuntime.nfloat&gt; height)" reason="net6 preview 14 breaking changes" />
			<Member fullName="ObjCRuntime.nfloat UIKit.UIViewExtensions.StackSubViews(UIKit.UIView thisView)" reason="net6 preview 14 breaking changes" />
			<Member fullName="ObjCRuntime.nfloat UIKit.UIViewExtensions.StackSubViews(UIKit.UIView thisView, System.Single topPadding, System.Single spaceBetweenElements)" reason="net6 preview 14 breaking changes" />
			<Member fullName="ObjCRuntime.nfloat UIKit.UIViewExtensions.GetNativeAlpha(UIKit.UIView view)" reason="net6 preview 14 breaking changes" />
			<Member fullName="System.Void Windows.UI.Xaml.Controls.ListViewBaseScrollContentPresenter.SetZoomScale(ObjCRuntime.nfloat scale, System.Boolean animated)" reason="net6 preview 14 breaking changes" />
			<Member fullName="ObjCRuntime.nfloat Windows.UI.Xaml.Controls.VirtualizingPanelLayout.LayoutItemsInGroup(System.Int32 group, ObjCRuntime.nfloat availableBreadth, CoreGraphics.CGRect&amp; frame, System.Boolean createLayoutInfo, System.Collections.Generic.Dictionary`2&lt;Foundation.NSIndexPath,System.Nullable`1&lt;CoreGraphics.CGSize&gt;&gt; oldItemSizes)" reason="net6 preview 14 breaking changes" />
			<Member fullName="System.Void Windows.UI.Xaml.Controls.VirtualizingPanelLayout.UpdateLayoutAttributesForGroupHeader(UIKit.UICollectionViewLayoutAttributes groupHeaderLayout, ObjCRuntime.nfloat extentDifference, System.Boolean applyOffsetToThis)" reason="net6 preview 14 breaking changes" />
			<Member fullName="CoreGraphics.CGRect Windows.UI.Xaml.Controls.VirtualizingPanelLayout.AdjustExtentOffset(CoreGraphics.CGRect frame, ObjCRuntime.nfloat adjustment)" reason="net6 preview 14 breaking changes" />
			<Member fullName="CoreGraphics.CGPoint Windows.UI.Xaml.Controls.VirtualizingPanelLayout.AdjustExtentOffset(CoreGraphics.CGPoint point, ObjCRuntime.nfloat adjustment)" reason="net6 preview 14 breaking changes" />
			<Member fullName="ObjCRuntime.nfloat Windows.UI.Xaml.Controls.VirtualizingPanelLayout.GetExtentStart(CoreGraphics.CGRect frame)" reason="net6 preview 14 breaking changes" />
			<Member fullName="ObjCRuntime.nfloat Windows.UI.Xaml.Controls.VirtualizingPanelLayout.GetExtentEnd(CoreGraphics.CGRect frame)" reason="net6 preview 14 breaking changes" />
			<Member fullName="ObjCRuntime.nfloat Windows.UI.Xaml.Controls.VirtualizingPanelLayout.GetBreadth(CoreGraphics.CGSize size)" reason="net6 preview 14 breaking changes" />
			<Member fullName="ObjCRuntime.nfloat Windows.UI.Xaml.Controls.VirtualizingPanelLayout.GetBreadthStart(CoreGraphics.CGRect frame)" reason="net6 preview 14 breaking changes" />
			<Member fullName="ObjCRuntime.nfloat Windows.UI.Xaml.Controls.VirtualizingPanelLayout.GetBreadthEnd(CoreGraphics.CGRect frame)" reason="net6 preview 14 breaking changes" />
			<Member fullName="System.Void Windows.UI.Xaml.Controls.VirtualizingPanelLayout.SetBreadthStart(CoreGraphics.CGRect&amp; frame, ObjCRuntime.nfloat breadthStart)" reason="net6 preview 14 breaking changes" />
			<Member fullName="System.Void Windows.UI.Xaml.Controls.VirtualizingPanelLayout.SetBreadth(CoreGraphics.CGRect&amp; frame, ObjCRuntime.nfloat breadth)" reason="net6 preview 14 breaking changes" />
			<Member fullName="System.Void Windows.UI.Xaml.Controls.VirtualizingPanelLayout.SetExtentStart(CoreGraphics.CGRect&amp; frame, ObjCRuntime.nfloat extentStart)" reason="net6 preview 14 breaking changes" />
			<Member fullName="System.Void Windows.UI.Xaml.Controls.VirtualizingPanelLayout.SetExtent(CoreGraphics.CGSize&amp; size, ObjCRuntime.nfloat extent)" reason="net6 preview 14 breaking changes" />
			<Member fullName="CoreGraphics.CGPoint Windows.UI.Xaml.Controls.VirtualizingPanelLayout.SetExtentOffset(CoreGraphics.CGPoint point, ObjCRuntime.nfloat newOffset)" reason="net6 preview 14 breaking changes" />
			<Member fullName="ObjCRuntime.nfloat Uno.UI.ViewHelper.get_OnePixel()" reason="net6 preview 14 breaking changes" />
			<Member fullName="ObjCRuntime.nfloat Uno.UI.ViewHelper.GetConvertedPixel(System.Single thickness)" reason="net6 preview 14 breaking changes" />
			<Member fullName="ObjCRuntime.nfloat Uno.UI.ViewHelper.StackSubViews(System.Collections.Generic.IEnumerable`1&lt;UIKit.UIView&gt; views)" reason="net6 preview 14 breaking changes" />
			<Member fullName="ObjCRuntime.nfloat Uno.UI.ViewHelper.StackSubViews(UIKit.UIView thisView, System.Single topPadding, System.Single spaceBetweenElements)" reason="net6 preview 14 breaking changes" />
			<Member fullName="CoreGraphics.CGRect Uno.UI.Extensions.CGRectExtensions.IncrementX(CoreGraphics.CGRect thisCGRect, ObjCRuntime.nfloat delta)" reason="net6 preview 14 breaking changes" />
			<Member fullName="CoreGraphics.CGRect Uno.UI.Extensions.CGRectExtensions.IncrementY(CoreGraphics.CGRect thisCGRect, ObjCRuntime.nfloat delta)" reason="net6 preview 14 breaking changes" />
			<Member fullName="CoreGraphics.CGRect Uno.UI.Extensions.CGRectExtensions.SetX(CoreGraphics.CGRect thisCGRect, ObjCRuntime.nfloat value)" reason="net6 preview 14 breaking changes" />
			<Member fullName="CoreGraphics.CGRect Uno.UI.Extensions.CGRectExtensions.SetY(CoreGraphics.CGRect thisCGRect, ObjCRuntime.nfloat value)" reason="net6 preview 14 breaking changes" />
			<Member fullName="CoreGraphics.CGRect Uno.UI.Extensions.CGRectExtensions.SetBottom(CoreGraphics.CGRect thisCGRect, ObjCRuntime.nfloat value)" reason="net6 preview 14 breaking changes" />
			<Member fullName="CoreGraphics.CGRect Uno.UI.Extensions.CGRectExtensions.SetRight(CoreGraphics.CGRect thisCGRect, ObjCRuntime.nfloat value)" reason="net6 preview 14 breaking changes" />
			<Member fullName="CoreGraphics.CGRect Uno.UI.Extensions.CGRectExtensions.SetRightRespectWidth(CoreGraphics.CGRect thisCGRect, ObjCRuntime.nfloat value)" reason="net6 preview 14 breaking changes" />
			<Member fullName="CoreGraphics.CGRect Uno.UI.Extensions.CGRectExtensions.SetHorizontalCenter(CoreGraphics.CGRect thisCGRect, ObjCRuntime.nfloat value)" reason="net6 preview 14 breaking changes" />
			<Member fullName="CoreGraphics.CGRect Uno.UI.Extensions.CGRectExtensions.SetVerticalCenter(CoreGraphics.CGRect thisCGRect, ObjCRuntime.nfloat value)" reason="net6 preview 14 breaking changes" />
			<Member fullName="CoreGraphics.CGRect Uno.UI.Extensions.CGRectExtensions.Shrink(CoreGraphics.CGRect thisCGRect, ObjCRuntime.nfloat numberOfPixels)" reason="net6 preview 14 breaking changes" />
			<Member fullName="CoreGraphics.CGRect Uno.UI.Extensions.CGRectExtensions.Shrink(CoreGraphics.CGRect thisCGRect, ObjCRuntime.nfloat left, ObjCRuntime.nfloat top, ObjCRuntime.nfloat right, ObjCRuntime.nfloat bottom)" reason="net6 preview 14 breaking changes" />
			<Member fullName="CoreGraphics.CGRect Uno.UI.Extensions.CGRectExtensions.IncrementHeight(CoreGraphics.CGRect thisCGRect, ObjCRuntime.nfloat delta)" reason="net6 preview 14 breaking changes" />
			<Member fullName="CoreGraphics.CGRect Uno.UI.Extensions.CGRectExtensions.IncrementWidth(CoreGraphics.CGRect thisCGRect, ObjCRuntime.nfloat delta)" reason="net6 preview 14 breaking changes" />
			<Member fullName="CoreGraphics.CGRect Uno.UI.Extensions.CGRectExtensions.SetWidth(CoreGraphics.CGRect thisCGRect, ObjCRuntime.nfloat value)" reason="net6 preview 14 breaking changes" />
			<Member fullName="CoreGraphics.CGRect Uno.UI.Extensions.CGRectExtensions.SetHeight(CoreGraphics.CGRect thisCGRect, ObjCRuntime.nfloat value)" reason="net6 preview 14 breaking changes" />
			<Member fullName="ObjCRuntime.nfloat Uno.UI.Extensions.CGRectExtensions.GetXOrY(CoreGraphics.CGRect rect, System.Int32 axisIndex)" reason="net6 preview 14 breaking changes" />
			<Member fullName="ObjCRuntime.nfloat Uno.UI.Extensions.CGRectExtensions.GetWidthOrHeight(CoreGraphics.CGRect rect, System.Int32 axisIndex)" reason="net6 preview 14 breaking changes" />
			<Member fullName="CoreGraphics.CGRect Uno.UI.Extensions.CGRectExtensions.SetXOrY(CoreGraphics.CGRect rect, System.Int32 axisIndex, ObjCRuntime.nfloat newXYValue)" reason="net6 preview 14 breaking changes" />
			<Member fullName="ObjCRuntime.nfloat Uno.UI.Extensions.CGPointExtensions.GetXOrY(CoreGraphics.CGPoint point, System.Int32 axisIndex)" reason="net6 preview 14 breaking changes" />
			<Member fullName="T Uno.UI.Extensions.UIViewPositioningExtensions.SetY(T thisView, ObjCRuntime.nfloat value)" reason="net6 preview 14 breaking changes" />
			<Member fullName="System.Void AppKit.UIViewExtensions.SetDimensions(AppKit.NSView view, System.Nullable`1&lt;ObjCRuntime.nfloat&gt; width, System.Nullable`1&lt;ObjCRuntime.nfloat&gt; height)" reason="net6 preview 14 breaking changes" />
			<Member fullName="ObjCRuntime.nfloat AppKit.UIViewExtensions.StackSubViews(AppKit.NSView thisView)" reason="net6 preview 14 breaking changes" />
			<Member fullName="ObjCRuntime.nfloat AppKit.UIViewExtensions.StackSubViews(AppKit.NSView thisView, System.Single topPadding, System.Single spaceBetweenElements)" reason="net6 preview 14 breaking changes" />
			<Member fullName="ObjCRuntime.nfloat AppKit.UIViewExtensions.GetNativeAlpha(AppKit.NSView view)" reason="net6 preview 14 breaking changes" />
			<Member fullName="ObjCRuntime.nfloat Uno.UI.ViewHelper.StackSubViews(System.Collections.Generic.IEnumerable`1&lt;AppKit.NSView&gt; views)" reason="net6 preview 14 breaking changes" />
			<Member fullName="ObjCRuntime.nfloat Uno.UI.ViewHelper.StackSubViews(AppKit.NSView thisView, System.Single topPadding, System.Single spaceBetweenElements)" reason="net6 preview 14 breaking changes" />
			<Member fullName="ObjCRuntime.nfloat Uno.UI.Extensions.FontWeightExtensions.ToNSFontWeight(Windows.UI.Text.FontWeight fontWeight)" reason="net6 preview 14 breaking changes" />
			<!-- END .NET 6 RC 1 -->
		</Methods>
		<Properties>
			<!-- BEGIN .NET 6 RC 1 -->
			<Member fullName="ObjCRuntime.nfloat Uno.UI.ViewHelper::OnePixel()" reason="net6 preview 14 breaking changes" />
			<!-- END .NET 6 RC 1 -->
		</Properties>
		<Fields>
			<!-- BEGIN .NET 6 RC 1 -->
			<Member fullName="System.Collections.Generic.Dictionary`2&lt;System.Int32,ObjCRuntime.nfloat&gt; Windows.UI.Xaml.Controls.VirtualizingPanelLayout::_sectionEnd" reason="net6 preview 14 breaking changes" />
			<Member fullName="ObjCRuntime.nfloat Uno.UI.ViewHelper::MainScreenScale" reason="net6 preview 14 breaking changes" />
			<!-- END .NET 6 RC 1 -->
		</Fields>
	</IgnoreSet>
	<IgnoreSet baseVersion="4.2.6">

		<Types>
			<!-- BEGIN MarkupExtension -->
			<!--
				These interfaces do not existing in UWP, but have been reintroduced with Winui3 under different namespace:
				https://docs.microsoft.com/en-us/windows/winui/api/microsoft.ui.xaml.markup?view=winui-3.0#interfaces
			-->
			<Member fullName="Uno.Xaml.IRootObjectProvider" reason="Does not exist in UWP" />
			<Member fullName="System.Windows.Markup.IProvideValueTarget" reason="Does not exist in UWP" />
			<Member fullName="System.Windows.Markup.IUriContext" reason="Does not exist in UWP" />
			<Member fullName="System.Windows.Markup.IXamlTypeResolver" reason="Does not exist in UWP" />
			<!-- END MarkupExtension -->
		</Types>

		<Methods>
			<Member
				fullName="System.Void Windows.Devices.Power.BatteryReport..ctor()"
				reason="Does not exist in UWP" />
			<!-- BEGIN Bluetooth API -->
			<Member
				fullName="System.Void Windows.Devices.Bluetooth.BluetoothLEDevice..ctor()"
				reason="Does not exist in UWP" />
			<Member
				fullName="System.Void Windows.Devices.Bluetooth.GenericAttributeProfile.GattCharacteristicsResult..ctor()"
				reason="Does not exist in UWP" />
			<Member
				fullName="System.Void Windows.Devices.Bluetooth.GenericAttributeProfile.GattDescriptorsResult..ctor()"
				reason="Does not exist in UWP" />
			<Member
				fullName="System.Void Windows.Devices.Bluetooth.GenericAttributeProfile.GattDeviceServicesResult..ctor()"
				reason="Does not exist in UWP" />
			<Member
				fullName="System.Void Windows.Devices.Bluetooth.GenericAttributeProfile.GattReadResult..ctor()"
				reason="Does not exist in UWP" />
			<!-- END Bluetooth API -->
			<Member
				fullName="System.Void Windows.ApplicationModel.Background.BackgroundTaskRegistration..ctor()"
				reason="Not part of UWP API" />
			<Member
				fullName="System.UInt32 Windows.Foundation.Collections.ValueSet.get_Size()"
				reason="Not part of UWP API" />

			<!-- BEGIN .NET 6 ios updated native ctors -->
			<Member fullName="System.Void Windows.UI.Xaml.Application..ctor(System.IntPtr handle)" reason="Changed by .NET 6 iOS" />
			<Member fullName="System.Void Uno.UI.Views.Controls.BindableUIActivityIndicatorView..ctor(System.IntPtr handle)" reason="Changed by .NET 6 iOS" />
			<Member fullName="System.Void Uno.UI.Views.Controls.BindableUIAlertView..ctor(System.IntPtr handle)" reason="Changed by .NET 6 iOS" />
			<Member fullName="System.Void Uno.UI.Views.Controls.BindableUIButton..ctor(System.IntPtr handle)" reason="Changed by .NET 6 iOS" />
			<Member fullName="System.Void Uno.UI.Views.Controls.BindableUIScrollView..ctor(System.IntPtr handle)" reason="Changed by .NET 6 iOS" />
			<Member fullName="System.Void Uno.UI.Views.Controls.BindableUISwitch..ctor(System.IntPtr handle)" reason="Changed by .NET 6 iOS" />
			<Member fullName="System.Void Uno.UI.Views.Controls.BindableUICollectionView..ctor(System.IntPtr handle)" reason="Changed by .NET 6 iOS" />
			<Member fullName="System.Void Uno.UI.Controls.BindableSearchBar..ctor(System.IntPtr handle)" reason="Changed by .NET 6 iOS" />
			<Member fullName="System.Void Uno.UI.Controls.BindableUISlider..ctor(System.IntPtr handle)" reason="Changed by .NET 6 iOS" />
			<Member fullName="System.Void Uno.UI.Controls.BindableUIView..ctor(System.IntPtr handle)" reason="Changed by .NET 6 iOS" />
			<Member fullName="System.Void Uno.UI.Controls.RootViewController..ctor(System.IntPtr handle)" reason="Changed by .NET 6 iOS" />
			<Member fullName="System.Void Uno.UI.Controls.UnoNavigationBar..ctor(System.IntPtr handle)" reason="Changed by .NET 6 iOS" />
			<Member fullName="System.Void Uno.UI.Controls.BindableNSView..ctor(System.IntPtr handle)" reason="Changed by .NET 6 iOS" />
			<!-- END .NET 6 ios updated native ctors -->
		</Methods>
		<Properties>
			<Member
				fullName="System.UInt32 Windows.Foundation.Collections.ValueSet::Size()"
				reason="Not part of UWP API" />
		</Properties>
	</IgnoreSet>
	<IgnoreSet baseVersion="4.3.8">
		<Types>
		</Types>

		<Methods>
			<Member
				fullName="System.Void Windows.Gaming.Input.Gamepad..ctor()"
				reason="Not part of UWP API" />
		</Methods>
		<Properties>
		</Properties>
	</IgnoreSet>
	<IgnoreSet baseVersion="4.4.20">
		<Types>
			<!-- BEGIN Android Resources ignore -->
			<Member fullName="Uno.UWP.Resource" reason="Unused public member, performance improvement" />
			<Member fullName="Windows.Foundation.Resource" reason="Unused public member, performance improvement" />
			<Member fullName="Uno.Foundation.Logging.Resource" reason="Unused public member, performance improvement" />
			<Member fullName="Uno.UI.Composition.Resource" reason="Unused public member, performance improvement" />
			<Member fullName="Uno.UI.Dispatching.Resource" reason="Unused public member, performance improvement" />
			<Member fullName="Uno.UI.FluentTheme.Resource" reason="Unused public member, performance improvement" />
			<Member fullName="Uno.UI.FluentTheme.v1.Resource" reason="Unused public member, performance improvement" />
			<Member fullName="Uno.UI.FluentTheme.v2.Resource" reason="Unused public member, performance improvement" />
			<Member fullName="Uno.UI.Toolkit.Resource" reason="Unused public member, performance improvement" />
			<Member fullName="Uno.Xaml.Resource" reason="Unused public member, performance improvement" />
			<Member fullName="Uno.UWP.Resource" reason="Unused public member, performance improvement" />
			<Member fullName="Windows.Foundation.Resource" reason="Unused public member, performance improvement" />
			<Member fullName="Uno.Foundation.Logging.Resource" reason="Unused public member, performance improvement" />
			<Member fullName="Uno.UI.Composition.Resource" reason="Unused public member, performance improvement" />
			<Member fullName="Uno.UI.Dispatching.Resource" reason="Unused public member, performance improvement" />
			<Member fullName="Uno.UI.FluentTheme.Resource" reason="Unused public member, performance improvement" />
			<Member fullName="Uno.UI.FluentTheme.v1.Resource" reason="Unused public member, performance improvement" />
			<Member fullName="Uno.UI.FluentTheme.v2.Resource" reason="Unused public member, performance improvement" />
			<Member fullName="Uno.UI.Toolkit.Resource" reason="Unused public member, performance improvement" />
			<Member fullName="Uno.Xaml.Resource" reason="Unused public member, performance improvement" />
			<Member fullName="Uno.UWP.Resource" reason="Unused public member, performance improvement" />
			<Member fullName="Windows.Foundation.Resource" reason="Unused public member, performance improvement" />
			<Member fullName="Uno.UI.BindingHelper.Android.netcoremobile.Resource" reason="Unused public member, performance improvement" />
			<Member fullName="Uno.UI.Composition.Resource" reason="Unused public member, performance improvement" />
			<Member fullName="Uno.UI.Dispatching.Resource" reason="Unused public member, performance improvement" />
			<Member fullName="Uno.UI.FluentTheme.Resource" reason="Unused public member, performance improvement" />
			<Member fullName="Uno.UI.FluentTheme.v1.Resource" reason="Unused public member, performance improvement" />
			<Member fullName="Uno.UI.FluentTheme.v2.Resource" reason="Unused public member, performance improvement" />
			<Member fullName="Uno.UI.Toolkit.Resource" reason="Unused public member, performance improvement" />
			<Member fullName="Uno.Xaml.netcoremobile.Resource" reason="Unused public member, performance improvement" />
			<!-- END Android Resources ignore -->
		</Types>
		<Methods>
			<Member
				fullName="System.Void Windows.UI.UIContext..ctor()"
				reason="Not part of UWP API" />
			<Member
				fullName="System.Void Windows.UI.Xaml.Controls.Primitives.RangeBase.OnMinimumChanged(System.Double oldValue, System.Double newValue)"
				reason="Parameter names were incorrect" />
			<Member
				fullName="System.Void Windows.UI.Xaml.Controls.Primitives.RangeBase.OnMaximumChanged(System.Double oldValue, System.Double newValue)"
				reason="Parameter names were incorrect" />
			<Member
				fullName="System.Void Windows.UI.Xaml.Controls.Primitives.RangeBase.OnSmallChangeChanged(System.Double oldValue, System.Double newValue)"
				reason="Parameter names were incorrect" />
			<Member
				fullName="System.Void Windows.UI.Xaml.Controls.Primitives.RangeBase.OnSmallChangeChanged(System.Double oldValue, System.Double newValue)"
				reason="Not part of public API" />
			<Member
				fullName="System.Double Windows.UI.Xaml.Controls.Primitives.RangeBase.get_ActualValue()"
				reason="Not part of public API" />
			<Member
				fullName="Windows.UI.Xaml.DependencyProperty Windows.UI.Xaml.Controls.Primitives.RangeBase.get_ActualValueProperty()"
				reason="Not part of public API" />
			<Member
				fullName="System.Void Windows.UI.Xaml.Controls.Primitives.RangeBase.OnActualValueChanged(System.Double oldValue, System.Double newValue)"
				reason="Not part of public API" />
			<Member
				fullName="System.Void Windows.UI.Xaml.Automation.Peers.RangeBaseAutomationPeer..ctor()"
				reason="Not part of public API" />
			<Member
				fullName="System.Void Windows.UI.Xaml.Automation.Peers.RangeBaseAutomationPeer..ctor(System.Object instance)"
				reason="Not part of public API" />
			<!-- BEGIN BitmapEncoder -->
			<Member
				fullName="System.Void Windows.Graphics.Imaging.BitmapEncoder..ctor()"
				reason="Add private ctor for initialize BitmapEncoder" />
			<Member
				fullName="System.Void Windows.Graphics.Imaging.BitmapEncoder::.ctor()"
				reason="Add private ctor for initialize BitmapEncoder" />
			<!-- END BitmapEncoder API -->
			<Member
				fullName="System.Void Windows.Storage.Streams.DataWriterStoreOperation..ctor()"
				reason="Not part of UWP API" />
			<Member
				fullName="System.Threading.Tasks.Task Uno.AuthenticationBroker.WebAuthenticationBrokerProvider.LaunchBrowserCore(Windows.Security.Authentication.Web.WebAuthenticationOptions options, System.Uri requestUri, System.Uri callbackUri, System.Threading.CancellationToken ct)"
				reason="Protected method no longer used or required" />
			<!-- BEGIN iOS 16 workaround -->
			<Member
				fullName="UIKit.UITextRange Windows.UI.Xaml.Controls.SinglelineTextBoxView::get_SelectedTextRange()"
				reason="Workaround for iOS 16" />
			<Member
				fullName="System.Void Windows.UI.Xaml.Controls.SinglelineTextBoxView::set_SelectedTextRange(UIKit.UITextRange value)"
				reason="Workaround for iOS 16" />
			<Member
				fullName="UIKit.UITextRange Windows.UI.Xaml.Controls.MultilineTextBoxView::get_SelectedTextRange()"
				reason="Workaround for iOS 16" />
			<Member
				fullName="System.Void Windows.UI.Xaml.Controls.MultilineTextBoxView::set_SelectedTextRange(UIKit.UITextRange value)"
				reason="Workaround for iOS 16" />
			<!-- END iOS 16 workaround -->

			<Member
				fullName="System.Void Windows.UI.Xaml.Controls.TimePickerSelectedValueChangedEventArgs..ctor()"
				reason="Constructor is internal on UWP" />
			<Member
				fullName="System.Void Windows.UI.Xaml.Controls.TimePickerValueChangedEventArgs..ctor()"
				reason="Constructor is internal on UWP" />
		</Methods>
		<Properties>
			<Member
				fullName="System.Double Windows.UI.Xaml.Controls.Primitives.RangeBase::ActualValue()"
				reason="Not part of public API" />
			<Member
				fullName="Windows.UI.Xaml.DependencyProperty Windows.UI.Xaml.Controls.Primitives.RangeBase::ActualValueProperty()"
				reason="Not part of public API" />
			<Member
				fullName="System.Boolean Windows.UI.Xaml.Controls.SinglelineTextBoxView::SecureTextEntry()"
				reason="Removed no-longer-needed override" />
			<!-- BEGIN iOS 16 workaround -->
			<Member
				fullName="UIKit.UITextRange Windows.UI.Xaml.Controls.SinglelineTextBoxView::SelectedTextRange()"
				reason="Workaround for iOS 16" />
			<Member
				fullName="UIKit.UITextRange Windows.UI.Xaml.Controls.MultilineTextBoxView::SelectedTextRange()"
				reason="Workaround for iOS 16" />
			<!-- END iOS 16 workaround -->
		</Properties>
	</IgnoreSet>

	<IgnoreSet baseVersion="4.5">
	  <Types>
		  <!-- BEGIN Android Resources ignore -->
		  <Member fullName="Uno.UWP.Resource" reason="Unused public member, performance improvement" />
		  <Member fullName="Windows.Foundation.Resource" reason="Unused public member, performance improvement" />
		  <Member fullName="Uno.Foundation.Logging.Resource" reason="Unused public member, performance improvement" />
		  <Member fullName="Uno.UI.Composition.Resource" reason="Unused public member, performance improvement" />
		  <Member fullName="Uno.UI.Dispatching.Resource" reason="Unused public member, performance improvement" />
		  <Member fullName="Uno.UI.FluentTheme.Resource" reason="Unused public member, performance improvement" />
		  <Member fullName="Uno.UI.FluentTheme.v1.Resource" reason="Unused public member, performance improvement" />
		  <Member fullName="Uno.UI.FluentTheme.v2.Resource" reason="Unused public member, performance improvement" />
		  <Member fullName="Uno.UI.Toolkit.Resource" reason="Unused public member, performance improvement" />
		  <Member fullName="Uno.Xaml.Resource" reason="Unused public member, performance improvement" />
		  <Member fullName="Uno.UWP.Resource" reason="Unused public member, performance improvement" />
		  <Member fullName="Windows.Foundation.Resource" reason="Unused public member, performance improvement" />
		  <Member fullName="Uno.Foundation.Logging.Resource" reason="Unused public member, performance improvement" />
		  <Member fullName="Uno.UI.Composition.Resource" reason="Unused public member, performance improvement" />
		  <Member fullName="Uno.UI.Dispatching.Resource" reason="Unused public member, performance improvement" />
		  <Member fullName="Uno.UI.FluentTheme.Resource" reason="Unused public member, performance improvement" />
		  <Member fullName="Uno.UI.FluentTheme.v1.Resource" reason="Unused public member, performance improvement" />
		  <Member fullName="Uno.UI.FluentTheme.v2.Resource" reason="Unused public member, performance improvement" />
		  <Member fullName="Uno.UI.Toolkit.Resource" reason="Unused public member, performance improvement" />
		  <Member fullName="Uno.Xaml.Resource" reason="Unused public member, performance improvement" />
		  <Member fullName="Uno.UWP.Resource" reason="Unused public member, performance improvement" />
		  <Member fullName="Windows.Foundation.Resource" reason="Unused public member, performance improvement" />
		  <Member fullName="Uno.UI.BindingHelper.Android.net6.Resource" reason="Unused public member, performance improvement" />
		  <Member fullName="Uno.UI.Composition.Resource" reason="Unused public member, performance improvement" />
		  <Member fullName="Uno.UI.Dispatching.Resource" reason="Unused public member, performance improvement" />
		  <Member fullName="Uno.UI.FluentTheme.Resource" reason="Unused public member, performance improvement" />
		  <Member fullName="Uno.UI.FluentTheme.v1.Resource" reason="Unused public member, performance improvement" />
		  <Member fullName="Uno.UI.FluentTheme.v2.Resource" reason="Unused public member, performance improvement" />
		  <Member fullName="Uno.UI.Toolkit.Resource" reason="Unused public member, performance improvement" />
		  <Member fullName="Uno.Xaml.net6.Resource" reason="Unused public member, performance improvement" />
		  <!-- END Android Resources ignore -->



	  </Types>
	  <Methods>
	  	<Member fullName="System.Void Windows.ApplicationModel.Calls.PhoneCallHistoryStore..ctor()" reason="Not present in WinUI" />

		<!-- BEGIN Android 13 breaking change -->
		<Member fullName="System.Void Uno.UI.ViewManagement.IBaseActivityEvents.add_PrepareOptionsPanel(Uno.UI.ViewManagement.ActivityPrepareOptionsPanelHandler value)" reason="Not present in WinUI" />
		<Member fullName="System.Void Uno.UI.ViewManagement.IBaseActivityEvents.remove_PrepareOptionsPanel(Uno.UI.ViewManagement.ActivityPrepareOptionsPanelHandler value)" reason="Not present in WinUI" />
		<Member fullName="System.Void Uno.UI.BaseActivity.add_PrepareOptionsPanel(System.EventHandler`1&lt;Uno.UI.BaseActivity/PrepareOptionsPanelEventArgs&gt; value)" reason="Not present in WinUI" />
		<Member fullName="System.Void Uno.UI.BaseActivity.remove_PrepareOptionsPanel(System.EventHandler`1&lt;Uno.UI.BaseActivity/PrepareOptionsPanelEventArgs&gt; value)" reason="Not present in WinUI" />
		<!-- END Android 13 breaking change -->
	  </Methods>
	  <Events>
		<!-- BEGIN Android 13 breaking change -->
		<Member fullName="Uno.UI.ViewManagement.ActivityPrepareOptionsPanelHandler Uno.UI.ViewManagement.IBaseActivityEvents::PrepareOptionsPanel" reason="Not present in WinUI" />
		<Member fullName="System.EventHandler`1&lt;Uno.UI.BaseActivity/PrepareOptionsPanelEventArgs&gt; Uno.UI.BaseActivity::PrepareOptionsPanel" reason="Not present in WinUI" />
		<!-- BEGIN Android 13 breaking change -->
	  </Events>
	  <Properties>
	  </Properties>
	</IgnoreSet>

	<IgnoreSet baseVersion="4.6">
		<Types>
		</Types>

		<Events>
		</Events>

		<Fields>
		</Fields>

		<Properties>
		</Properties>

		<Methods>
			<Member fullName="System.Void Uno.UI.UnoViewGroup.OnLayoutCore(System.Boolean p0, System.Int32 p1, System.Int32 p2, System.Int32 p3, System.Int32 p4)"
					reason="Externally unused API for android layouting" />
		<Member fullName="System.Void Windows.UI.Xaml.Window..ctor()"
				reason="Window constructor does not exist in UWP" />
		</Methods>
	</IgnoreSet>

	<IgnoreSet baseVersion="4.8">
		<Types>
			<!-- BEGIN WebView -->
			<Member fullName="Windows.UI.Xaml.Controls.INativeWebView" reason="Should not be public" />
			<Member fullName="Uno.UI.Runtime.Skia.GtkApplicationExtension" reason="Not needed anymore" />
			<Member fullName="Uno.UI.Runtime.Skia.Wpf.WpfApplicationExtension" reason="Not needed anymore" />
			<!-- END WebView -->
			
			<Member fullName="Windows.UI.Core.ICoreWindowEvents" reason="Should not be public" />
		</Types>

		<Events>
		</Events>

		<Fields>
		</Fields>

		<Properties>
			<Member fullName="Windows.UI.Xaml.DependencyProperty Microsoft.UI.Xaml.Controls.Expander::TemplateSettingsProperty()" reason="Should not be public" />
			<Member fullName="Windows.UI.Xaml.DependencyProperty Microsoft.UI.Xaml.Controls.ExpanderTemplateSettings::ContentHeightProperty()" reason="Should not be public" />
			<Member fullName="Windows.UI.Xaml.DependencyProperty Microsoft.UI.Xaml.Controls.ExpanderTemplateSettings::NegativeContentHeightProperty()" reason="Should not be public" />
		</Properties>

		<Methods>
			<!-- BEGIN MediaPlayer updates -->
			<Member fullName="System.Void Windows.Media.Playback.MediaPlayerFailedEventArgs..ctor()" reason="Not present in Windows" />
			<Member fullName="System.Void Windows.Media.Playback.MediaPlayerRateChangedEventArgs..ctor()" reason="Not present in Windows" />
			<Member fullName="System.Void Windows.Media.Playback.PlaybackMediaMarkerReachedEventArgs..ctor()" reason="Not present in Windows" />
			<Member fullName="System.Void Windows.Media.Playback.MediaPlaybackSession..ctor()" reason="Not present in Windows" />
			<!-- END MediaPlayer updates -->

			<Member fullName="System.Void Windows.UI.Xaml.Controls.Image.OnImageFailed(Windows.UI.Xaml.Media.ImageSource imageSource)" reason="Added parameter and made private" />

			<!-- BEGIN WebView -->
			<Member fullName="System.Void Microsoft.Web.WebView2.Core.CoreWebView2..ctor()" reason="Should not be public" />
			<Member fullName="System.Void Microsoft.Web.WebView2.Core.CoreWebView2NavigationCompletedEventArgs..ctor()" reason="Should not be public" />
			<Member fullName=" System.Void Microsoft.Web.WebView2.Core.CoreWebView2NavigationStartingEventArgs..ctor()" reason="Should not be public" />
			<Member fullName="System.Void Microsoft.Web.WebView2.Core.CoreWebView2NewWindowRequestedEventArgs..ctor()" reason="Should not be public" />
			<Member fullName="System.Void Microsoft.Web.WebView2.Core.CoreWebView2WebMessageReceivedEventArgs..ctor()" reason="Should not be public" />
			<Member fullName="System.Void Microsoft.Web.WebView2.Core.CoreWebView2Settings..ctor()" reason="Should not be public" />
			<Member fullName="System.Threading.Tasks.Task Microsoft.UI.Xaml.Controls.WebView.LaunchMailto(System.Threading.CancellationToken ct, System.String subject, System.String body, System.String[] to, System.String[] cc, System.String[] bcc)" reason="Should not be public" />
			<Member fullName="System.Boolean Windows.UI.Xaml.Controls.WebView.MustUseWebKitWebView()" reason="Should not be public" />
			<Member fullName="System.Void Windows.UI.Xaml.Controls.WebViewNavigationCompletedEventArgs..ctor()" reason="Should not be public" />
			<Member fullName="System.Void Windows.UI.Xaml.Controls.WebViewNavigationFailedEventArgs..ctor()" reason="Should not be public" />
			<Member fullName="System.Void Windows.UI.Xaml.Controls.WebViewNavigationStartingEventArgs..ctor()" reason="Should not be public" />
			<Member fullName="System.Void Windows.UI.Xaml.Controls.WebViewUnsupportedUriSchemeIdentifiedEventArgs..ctor(System.Uri uri)" reason="Should not be public" />
			<Member fullName="System.Void Windows.UI.Xaml.Controls.UnoWKWebView.RegisterNavigationEvents(Windows.UI.Xaml.Controls.WebView xamlWebView)" reason="Should not be public" />
			<Member fullName="System.Threading.Tasks.Task`1&lt;System.String&gt; Windows.UI.Xaml.Controls.UnoWKWebView.EvaluateJavascriptAsync(System.Threading.CancellationToken ct, System.String javascript)" reason="Should not be public" />
			<Member fullName="System.Void Windows.UI.Xaml.Controls.WebView.Navigate(System.Uri uri)" reason="Was using incorrect parameter name" />
			<Member fullName="System.Threading.Tasks.Task Windows.UI.Xaml.Controls.WebView.LaunchMailto(System.Threading.CancellationToken ct, System.String subject, System.String body, System.String[] to, System.String[] cc, System.String[] bcc)" reason="Should not be public" />
			<Member fullName="System.Void Microsoft.Web.WebView2.Core.CoreWebView2NavigationStartingEventArgs..ctor()" reason="Should not be public" />
			<!-- END WebView -->
			
			<Member fullName="System.Void Windows.UI.Xaml.Controls.IconElement.OnForegroundChanged(Windows.UI.Xaml.DependencyPropertyChangedEventArgs e)" reason="Should not be public" />

			<Member fullName="System.Void Microsoft.UI.Xaml.Controls.Expander.OnContentClipSizeChanged(System.Object sender, Windows.UI.Xaml.SizeChangedEventArgs args)" reason="Should not be public" />
			<Member fullName="System.Void Microsoft.UI.Xaml.Controls.Expander.OnContentSizeChanged(System.Object sender, Windows.UI.Xaml.SizeChangedEventArgs args)" reason="Should not be public" />
			<Member fullName="System.Void Microsoft.UI.Xaml.Controls.Expander.RaiseExpandingEvent(Microsoft.UI.Xaml.Controls.Expander container)" reason="Should not be public" />
			<Member fullName="System.Void Microsoft.UI.Xaml.Controls.Expander.RaiseCollapsedEvent(Microsoft.UI.Xaml.Controls.Expander container)" reason="Should not be public" />
			<Member fullName="System.Void Microsoft.UI.Xaml.Controls.Expander.OnIsExpandedPropertyChanged(Windows.UI.Xaml.DependencyPropertyChangedEventArgs args)" reason="Should not be public" />
			<Member fullName="System.Void Microsoft.UI.Xaml.Controls.Expander.OnExpandDirectionPropertyChanged(Windows.UI.Xaml.DependencyPropertyChangedEventArgs args)" reason="Should not be public" />
			<Member fullName="System.Void Microsoft.UI.Xaml.Controls.Expander.set_TemplateSettings(Microsoft.UI.Xaml.Controls.ExpanderTemplateSettings value)" reason="Should not be public" />
			<Member fullName="Windows.UI.Xaml.DependencyProperty Microsoft.UI.Xaml.Controls.Expander.get_TemplateSettingsProperty()" reason="Should not be public" />
			<Member fullName="System.Void Microsoft.UI.Xaml.Controls.ExpanderAutomationPeer.RaiseExpandCollapseAutomationEvent(Windows.UI.Xaml.Automation.ExpandCollapseState newState)" reason="Should not be public" />
			<Member fullName="System.Void Microsoft.UI.Xaml.Controls.ExpanderCollapsedEventArgs..ctor()" reason="Should not be public" />
			<Member fullName="System.Void Microsoft.UI.Xaml.Controls.ExpanderExpandingEventArgs..ctor()" reason="Should not be public" />
			<Member fullName="Windows.UI.Xaml.DependencyProperty Microsoft.UI.Xaml.Controls.ExpanderTemplateSettings.get_ContentHeightProperty()" reason="Should not be public" />
			<Member fullName="Windows.UI.Xaml.DependencyProperty Microsoft.UI.Xaml.Controls.ExpanderTemplateSettings.get_NegativeContentHeightProperty()" reason="Should not be public" />
			<Member fullName="System.Void Microsoft.UI.Xaml.Controls.ExpanderTemplateSettings..ctor()" reason="Should not be public" />
			
			

			<!-- BEGIN XamlFileParser performance updates -->
			<Member fullName="System.Void Uno.Xaml.XamlXmlReader..ctor(System.Xml.XmlReader xmlReader, Uno.Xaml.XamlSchemaContext schemaContext, Uno.Xaml.XamlXmlReaderSettings settings)" reason="Adding parameter. These should not be used by user code" />
			<!-- END XamlFileParser performance updates -->

			<Member fullName="System.Void Uno.Foundation.Interop.JSObject.Dispatch(System.String handlePtr, System.String method, System.String parameters)" reason="First parameter changed from string to IntPtr for performance" />

			<Member fullName="System.Void Windows.UI.Xaml.Application.OnSystemThemeChanged()" reason="Does not exist in Windows" />
			<Member fullName="System.Void Windows.UI.Xaml.Application.ThemeChanged(Foundation.NSObject change)" reason="Does not exist in Windows" />
			
			<Member fullName="System.Void Windows.UI.Core.CoreWindow.RaisePointerCancelled(Windows.UI.Core.PointerEventArgs args)" reason="Does not exist in Windows" />
		</Methods>
	</IgnoreSet>

	<IgnoreSet baseVersion="4.9">
		<Types>
			<Member fullName="Windows.UI.Core.ICoreWindowEvents" reason="Not present in WinUI" />
			<Member fullName="Microsoft.UI.Windowing.AppWindowConfiguration" reason="Not present in WinAppSDK 1.2" />
			<Member fullName="Microsoft.Foundation.LiftedContract" reason="Not present in WinAppSDK 1.2" />
			<Member fullName="Microsoft.Foundation.LiftedExperimentalContract" reason="Not present in WinAppSDK 1.2" />
			<Member fullName="Microsoft.UI.Composition.CompositionNotificationDeferral" reason="Not present in WinAppSDK 1.2" />
			<Member fullName="Microsoft.UI.Composition.CompositionProjectedShadowDrawOrder" reason="Not present in WinAppSDK 1.2" />
			<Member fullName="Microsoft.UI.Composition.Experimental.ExpCompositionContent" reason="Not present in WinAppSDK 1.2" />
			<Member fullName="Microsoft.UI.Composition.Experimental.ExpCompositionContentAutomationProviderRequestedEventArgs" reason="Not present in WinAppSDK 1.2" />
			<Member fullName="Microsoft.UI.Composition.Experimental.ExpCompositionContentEventArgs" reason="Not present in WinAppSDK 1.2" />
			<Member fullName="Microsoft.UI.Composition.Experimental.ExpCompositionContentSite" reason="Not present in WinAppSDK 1.2" />
			<Member fullName="Microsoft.UI.Composition.Experimental.ExpCompositionContentSiteEventArgs" reason="Not present in WinAppSDK 1.2" />
			<Member fullName="Microsoft.UI.Composition.Experimental.ExpCompositionVisualSurface" reason="Not present in WinAppSDK 1.2" />
			<Member fullName="Microsoft.UI.Composition.Experimental.ExpDisplayOrientations" reason="Not present in WinAppSDK 1.2" />
			<Member fullName="Microsoft.UI.Composition.Experimental.ExpExpressionNotificationProperty" reason="Not present in WinAppSDK 1.2" />
			<Member fullName="Microsoft.UI.Composition.Experimental.IExpCompositionPropertyChanged" reason="Not present in WinAppSDK 1.2" />
			<Member fullName="Microsoft.UI.Composition.Experimental.IExpCompositionPropertyChangedListener" reason="Not present in WinAppSDK 1.2" />
			<Member fullName="Microsoft.UI.Composition.Experimental.IExpCompositor" reason="Not present in WinAppSDK 1.2" />
			<Member fullName="Microsoft.UI.Composition.Experimental.IExpContentTopLevelHost" reason="Not present in WinAppSDK 1.2" />
			<Member fullName="Microsoft.UI.Composition.Experimental.IExpVisual" reason="Not present in WinAppSDK 1.2" />
			<Member fullName="Microsoft.ApplicationModel.Resources.KnownResourceQualifierName" reason="Not present in WinAppSDK 1.2" />
			<Member fullName="Microsoft.ApplicationModel.Resources.MrtContract" reason="Not present in WinAppSDK 1.2" />
			<Member fullName="Microsoft.ApplicationModel.Resources.ResourceCandidate" reason="Not present in WinAppSDK 1.2" />
			<Member fullName="Microsoft.ApplicationModel.Resources.ResourceCandidateKind" reason="Not present in WinAppSDK 1.2" />
			<Member fullName="Microsoft.ApplicationModel.Resources.ResourceContext" reason="Not present in WinAppSDK 1.2" />
			<Member fullName="Microsoft.ApplicationModel.Resources.ResourceLoader" reason="Not present in WinAppSDK 1.2" />
			<Member fullName="Microsoft.ApplicationModel.Resources.ResourceManager" reason="Not present in WinAppSDK 1.2" />
			<Member fullName="Microsoft.ApplicationModel.Resources.ResourceMap" reason="Not present in WinAppSDK 1.2" />
			<Member fullName="Microsoft.ApplicationModel.Resources.ResourceNotFoundEventArgs" reason="Not present in WinAppSDK 1.2" />
			<Member fullName="Microsoft.UI.Input.KeyboardInput" reason="Not present in WinAppSDK 1.2" />
			<Member fullName="Microsoft.UI.Xaml.Hosting.WindowsXamlManager" reason="Not present in WinAppSDK 1.2" />
			<Member fullName="Microsoft.UI.Xaml.CustomAttributes.MUXContractPropertyAttribute" reason="Not present in WinAppSDK 1.2" />
			<Member fullName="Microsoft.UI.Xaml.Core.Direct.IXamlDirectObject" reason="Not present in WinAppSDK 1.2" />
			<Member fullName="Microsoft.UI.Xaml.Core.Direct.XamlDirect" reason="Not present in WinAppSDK 1.2" />
			<Member fullName="Microsoft.UI.Xaml.Core.Direct.XamlEventIndex" reason="Not present in WinAppSDK 1.2" />
			<Member fullName="Microsoft.UI.Xaml.Core.Direct.XamlPropertyIndex" reason="Not present in WinAppSDK 1.2" />
			<Member fullName="Microsoft.UI.Xaml.Core.Direct.XamlTypeIndex" reason="Not present in WinAppSDK 1.2" />
			<Member fullName="Microsoft.UI.Xaml.Controls.IApplicationViewSpanningRects" reason="Not present in WinAppSDK 1.2" />
			<Member fullName="Microsoft.UI.Xaml.Controls.IInputValidationControl" reason="Not present in WinAppSDK 1.2" />
			<Member fullName="Microsoft.UI.Xaml.Controls.InputValidationContext" reason="Not present in WinAppSDK 1.2" />
			<Member fullName="Microsoft.UI.Xaml.Controls.InputValidationError" reason="Not present in WinAppSDK 1.2" />
			<Member fullName="Microsoft.UI.Xaml.Controls.InputValidationErrorEventAction" reason="Not present in WinAppSDK 1.2" />
			<Member fullName="Microsoft.UI.Xaml.Controls.InputValidationErrorEventArgs" reason="Not present in WinAppSDK 1.2" />
			<Member fullName="Microsoft.UI.Xaml.Controls.InputValidationKind" reason="Not present in WinAppSDK 1.2" />
			<Member fullName="Microsoft.UI.Xaml.Controls.InputValidationMode" reason="Not present in WinAppSDK 1.2" />
			<Member fullName="Microsoft.UI.Xaml.Controls.ISelfPlayingAnimatedVisual" reason="Not present in WinAppSDK 1.2" />
			<Member fullName="Microsoft.UI.Xaml.Controls.ScrollingAnchorRequestedEventArgs" reason="Not present in WinAppSDK 1.2" />
			<Member fullName="Microsoft.UI.Xaml.Controls.ScrollingAnimationMode" reason="Not present in WinAppSDK 1.2" />
			<Member fullName="Microsoft.UI.Xaml.Controls.ScrollingBringingIntoViewEventArgs" reason="Not present in WinAppSDK 1.2" />
			<Member fullName="Microsoft.UI.Xaml.Controls.ScrollingChainMode" reason="Not present in WinAppSDK 1.2" />
			<Member fullName="Microsoft.UI.Xaml.Controls.ScrollingContentOrientation" reason="Not present in WinAppSDK 1.2" />
			<Member fullName="Microsoft.UI.Xaml.Controls.ScrollingInputKinds" reason="Not present in WinAppSDK 1.2" />
			<Member fullName="Microsoft.UI.Xaml.Controls.ScrollingInteractionState" reason="Not present in WinAppSDK 1.2" />
			<Member fullName="Microsoft.UI.Xaml.Controls.ScrollingRailMode" reason="Not present in WinAppSDK 1.2" />
			<Member fullName="Microsoft.UI.Xaml.Controls.ScrollingScrollAnimationStartingEventArgs" reason="Not present in WinAppSDK 1.2" />
			<Member fullName="Microsoft.UI.Xaml.Controls.ScrollingScrollBarVisibility" reason="Not present in WinAppSDK 1.2" />
			<Member fullName="Microsoft.UI.Xaml.Controls.ScrollingScrollCompletedEventArgs" reason="Not present in WinAppSDK 1.2" />
			<Member fullName="Microsoft.UI.Xaml.Controls.ScrollingScrollMode" reason="Not present in WinAppSDK 1.2" />
			<Member fullName="Microsoft.UI.Xaml.Controls.ScrollingScrollOptions" reason="Not present in WinAppSDK 1.2" />
			<Member fullName="Microsoft.UI.Xaml.Controls.ScrollingSnapPointsMode" reason="Not present in WinAppSDK 1.2" />
			<Member fullName="Microsoft.UI.Xaml.Controls.ScrollingZoomAnimationStartingEventArgs" reason="Not present in WinAppSDK 1.2" />
			<Member fullName="Microsoft.UI.Xaml.Controls.ScrollingZoomCompletedEventArgs" reason="Not present in WinAppSDK 1.2" />
			<Member fullName="Microsoft.UI.Xaml.Controls.ScrollingZoomMode" reason="Not present in WinAppSDK 1.2" />
			<Member fullName="Microsoft.UI.Xaml.Controls.ScrollingZoomOptions" reason="Not present in WinAppSDK 1.2" />
			<Member fullName="Microsoft.UI.Xaml.Controls.ScrollView" reason="Not present in WinAppSDK 1.2" />
			<Member fullName="Microsoft.UI.Xaml.Controls.UniformGridLayoutState" reason="Not present in WinAppSDK 1.2" />
			<Member fullName="Microsoft.UI.Xaml.Controls.Primitives.IScrollController" reason="Not present in WinAppSDK 1.2" />
			<Member fullName="Microsoft.UI.Xaml.Controls.Primitives.RepeatedScrollSnapPoint" reason="Not present in WinAppSDK 1.2" />
			<Member fullName="Microsoft.UI.Xaml.Controls.Primitives.RepeatedZoomSnapPoint" reason="Not present in WinAppSDK 1.2" />
			<Member fullName="Microsoft.UI.Xaml.Controls.Primitives.ScrollControllerAddScrollVelocityRequestedEventArgs" reason="Not present in WinAppSDK 1.2" />
			<Member fullName="Microsoft.UI.Xaml.Controls.Primitives.ScrollControllerInteractionRequestedEventArgs" reason="Not present in WinAppSDK 1.2" />
			<Member fullName="Microsoft.UI.Xaml.Controls.Primitives.ScrollControllerScrollByRequestedEventArgs" reason="Not present in WinAppSDK 1.2" />
			<Member fullName="Microsoft.UI.Xaml.Controls.Primitives.ScrollControllerScrollToRequestedEventArgs" reason="Not present in WinAppSDK 1.2" />
			<Member fullName="Microsoft.UI.Xaml.Controls.Primitives.ScrollPresenter" reason="Not present in WinAppSDK 1.2" />
			<Member fullName="Microsoft.UI.Xaml.Controls.Primitives.ScrollSnapPoint" reason="Not present in WinAppSDK 1.2" />
			<Member fullName="Microsoft.UI.Xaml.Controls.Primitives.ScrollSnapPointBase" reason="Not present in WinAppSDK 1.2" />
			<Member fullName="Microsoft.UI.Xaml.Controls.Primitives.ScrollSnapPointsAlignment" reason="Not present in WinAppSDK 1.2" />
			<Member fullName="Microsoft.UI.Xaml.Controls.Primitives.SnapPointBase" reason="Not present in WinAppSDK 1.2" />
			<Member fullName="Microsoft.UI.Xaml.Controls.Primitives.ZoomSnapPoint" reason="Not present in WinAppSDK 1.2" />
			<Member fullName="Microsoft.UI.Xaml.Controls.Primitives.ZoomSnapPointBase" reason="Not present in WinAppSDK 1.2" />
			<Member fullName="Microsoft.UI.Xaml.Automation.Peers.ScrollPresenterAutomationPeer" reason="Not present in WinAppSDK 1.2" />
			<Member fullName="Microsoft.UI.Xaml.Media.RevealBrushState" reason="Not present in WinAppSDK 1.2" />
			<Member fullName="Windows.Foundation.IClosable" reason="Shouldn't be visible in .NET and shows as IDisposable instead." />
			<Member fullName="Windows.UI.Xaml.Media.TransformExtensions" reason="Moved to RuntimeTests project as it is only used there." />
			<Member fullName="Uno.UI.Extensions.FragmentManagerExtensions" reason="Legacy class that is no longer needed" />
			<Member fullName="Uno.UI.BaseFragment" reason="Legacy class that is no longer needed" />
			<Member fullName="Windows.Foundation.HResult" reason="Type is hidden in .NET and shouldn't be used" />
			<Member fullName="Windows.Storage.Streams.InMemoryBuffer" reason="Windows.Storage.Streams.Buffer should be used." />
			<Member fullName="Uno.Extensions.JavaObjectExtensions" reason="Only needed internally" />
			<Member fullName="Uno.Client.ICommandExtensions" reason="Only needed internally" />
			<Member fullName="Uno.Extensions.UriExtensions" reason="Not needed publicly" />
			<Member fullName="Windows.UI.Xaml.Controls.PanelExtensions" reason="Not needed" />
			<Member fullName="Microsoft.UI.Xaml.Controls.PanelExtensions" reason="Not needed" />
			<Member fullName="Windows.UI.Xaml.FontFamilyHelper" reason="Only needed internally. The public facing type is Uno.UI.Xaml.Media.FontFamilyHelper" />
			<Member fullName="Windows.UI.Xaml.SolidColorBrushHelper" reason="Not needed publicly and not present in Windows." />
			<Member fullName="Windows.UI.Xaml.Controls.PersonPictureTemplateSettings" reason="Moved to MUXC" />
			<Member fullName="Windows.UI.Xaml.VisiblityExtensions" reason="Api alignments" />
			<Member fullName="Uno.Presentation.Resources.IResourceRegistry" reason="Api alignments" />
			<Member fullName="Uno.Presentation.Resources.ResourceRegistry" reason="Api alignments" />
			<Member fullName="Microsoft.UI.Xaml.Controls.ControlsResourcesVersion" reason="Api alignments" />
			<Member fullName="Windows.UI.Xaml.Controls.GridExtensions" reason="Api alignments" />

			<Member fullName="Uno.UI.Toolkit.Uno_UI_Toolkit_XamlTypeInfo.XamlMetaDataProvider" reason="Renamed project, reflection-based API for UAP/WinAPPSDK only" />

			<Member fullName="Uno.UI.Web.WebErrorStatus" reason="Incorrect namespace" />

			<Member fullName="Uno.UI.IndexPath" reason="Api alignments" />
			<Member fullName="Uno.UI.IResourcesService" reason="Api alignments" />
			<Member fullName="Uno.UI.Services.ResourcesService" reason="Api alignments" />
			<Member fullName="Uno.UI.Common.DelegateCommand" reason="Api alignments" />
			<Member fullName="Uno.UI.Common.DelegateCommand`1" reason="Api alignments" />
			<Member fullName="Windows.Foundation.SizeConverter" reason="Api alignments" />
			<Member fullName="Windows.UI.Xaml.ResourceHelper" reason="Api alignments" />
			<Member fullName="Uno.UI.Extensions.CollectionViewExtensions" reason="Api alignments" />
			<Member fullName="Windows.UI.Xaml.Controls.NativeMenuBarPresenter" reason="Api alignments" />
			<Member fullName="Windows.UI.Xaml.Controls.AnimatedVisualPlayer" reason="Api alignments" />
			<Member fullName="Windows.UI.Xaml.Controls.IAnimatedVisualSource" reason="Api alignments" />
			<Member fullName="Windows.UI.Xaml.Controls.IThemableAnimatedVisualSource" reason="Api alignments" />
			<Member fullName="Microsoft.Toolkit.Uwp.UI.Lottie.LottieVisualOptions" reason="Api alignments" />
			<Member fullName="Microsoft.Toolkit.Uwp.UI.Lottie.LottieVisualSource" reason="Api alignments" />
			<Member fullName="Microsoft.Toolkit.Uwp.UI.Lottie.LottieVisualSourceBase" reason="Api alignments" />
			<Member fullName="Microsoft.Toolkit.Uwp.UI.Lottie.ThemableLottieVisualSource" reason="Api alignments" />
			<Member fullName="Windows.UI.Xaml.Controls.BackButton" reason="Api alignments" />

			<!-- BEGIN OnWindowCreated -->
			<Member fullName="Microsoft.UI.Xaml.WindowCreatedEventArgs" reason="Does not exist in WinAppSDK" />
			<!-- END OnWindowCreated -->

			<Member fullName="Uno.UI.Runtime.Skia.GTK.UI.Text.FontWeightExtensions" reason="Made internal with renamed namespace to Gtk instead of GTK" />
			<Member fullName="Uno.UI.Runtime.Skia.GTK.Extensions.Helpers.CssProviderExtensions" reason="Made internal with renamed namespace to Gtk instead of GTK" />
			<Member fullName="Uno.UI.Runtime.Skia.GtkHost" reason="Renamed to Uno.UI.Runtime.Skia.Gtk.GtkHost" />
			<Member fullName="Uno.UI.Skia.Platform.WpfHost" reason="Renamed to Uno.UI.Runtime.Skia.Wpf.WpfHost" />
			<Member fullName="Uno.UI.Runtime.Skia.RenderSurfaceType" reason="Renamed to Uno.UI.Runtime.Skia.Gtk.RenderSurfaceType" />
			<Member fullName="Uno.UI.Skia.RenderSurfaceType" reason="Renamed to Uno.UI.Runtime.Skia.Wpf.RenderSurfaceType" />

			<Member fullName="Uno.UI.Extensions.KeycodeExtensions" reason="Does not exist in WinAppSDK" />

		</Types>
		<Events>
			<Member fullName="Windows.Foundation.TypedEventHandler`2&lt;Microsoft.UI.Xaml.Controls.IInputValidationControl,Microsoft.UI.Xaml.Controls.HasValidationErrorsChangedEventArgs&gt; Microsoft.UI.Xaml.Controls.AutoSuggestBox::HasValidationErrorsChanged" reason="Not present in WinAppSDK 1.2" />
			<Member fullName="Windows.Foundation.TypedEventHandler`2&lt;Microsoft.UI.Xaml.Controls.IInputValidationControl,Microsoft.UI.Xaml.Controls.InputValidationErrorEventArgs&gt; Microsoft.UI.Xaml.Controls.AutoSuggestBox::ValidationError" reason="Not present in WinAppSDK 1.2" />
			<Member fullName="Windows.Foundation.TypedEventHandler`2&lt;Microsoft.UI.Xaml.Controls.IInputValidationControl,Microsoft.UI.Xaml.Controls.HasValidationErrorsChangedEventArgs&gt; Microsoft.UI.Xaml.Controls.ComboBox::HasValidationErrorsChanged" reason="Not present in WinAppSDK 1.2" />
			<Member fullName="Windows.Foundation.TypedEventHandler`2&lt;Microsoft.UI.Xaml.Controls.IInputValidationControl,Microsoft.UI.Xaml.Controls.InputValidationErrorEventArgs&gt; Microsoft.UI.Xaml.Controls.ComboBox::ValidationError" reason="Not present in WinAppSDK 1.2" />
			<Member fullName="Windows.Foundation.TypedEventHandler`2&lt;Microsoft.UI.Xaml.Controls.IInputValidationControl,Microsoft.UI.Xaml.Controls.HasValidationErrorsChangedEventArgs&gt; Microsoft.UI.Xaml.Controls.PasswordBox::HasValidationErrorsChanged" reason="Not present in WinAppSDK 1.2" />
			<Member fullName="Windows.Foundation.TypedEventHandler`2&lt;Microsoft.UI.Xaml.Controls.IInputValidationControl,Microsoft.UI.Xaml.Controls.InputValidationErrorEventArgs&gt; Microsoft.UI.Xaml.Controls.PasswordBox::ValidationError" reason="Not present in WinAppSDK 1.2" />
			<Member fullName="Windows.Foundation.TypedEventHandler`2&lt;Microsoft.UI.Xaml.Controls.IInputValidationControl,Microsoft.UI.Xaml.Controls.HasValidationErrorsChangedEventArgs&gt; Microsoft.UI.Xaml.Controls.TextBox::HasValidationErrorsChanged" reason="Not present in WinAppSDK 1.2" />
			<Member fullName="Windows.Foundation.TypedEventHandler`2&lt;Microsoft.UI.Xaml.Controls.IInputValidationControl,Microsoft.UI.Xaml.Controls.InputValidationErrorEventArgs&gt; Microsoft.UI.Xaml.Controls.TextBox::ValidationError" reason="Not present in WinAppSDK 1.2" />
			<Member fullName="Windows.Foundation.TypedEventHandler`2&lt;Microsoft.UI.Xaml.FrameworkElement,Microsoft.UI.Xaml.DataContextChangedEventArgs&gt; Microsoft.UI.Xaml.Controls.ElementFactory::DataContextChanged" reason="Not present in WinAppSDK 1.2" />
			<Member fullName="Windows.Foundation.TypedEventHandler`2&lt;Windows.UI.Xaml.Controls.CalendarDatePicker,Windows.UI.Xaml.Controls.CalendarDatePickerDateChangedEventArgs&gt; Windows.UI.Xaml.Controls.CalendarDatePicker::_dateChanged" reason="Not in Windows" />
			<Member fullName="Windows.UI.Xaml.DependencyPropertyChangedEventHandler Windows.UI.Xaml.FrameworkElement::IsEnabledChanged" reason="Api alignments" />
			<Member fullName="Windows.Foundation.Collections.VectorChangedEventHandler`1&lt;Windows.UI.Xaml.Controls.SwipeItem&gt; Windows.UI.Xaml.Controls.SwipeItems::VectorChanged" reason="Api alignments" />

			<!-- BEGIN Android TV -->
			<Member fullName=".*KeyUp" isRegex="true" reason="KeyUp should be defined on UIElement only" />
			<Member fullName=".*KeyDown" isRegex="true" reason="KeyDown should be defined on UIElement only" />
			<!-- END Android TV -->
		</Events>
		<Fields>
			<Member fullName="System.Runtime.InteropServices.NFloat Uno.UI.ViewHelper::MainScreenScale" reason="Api alignments" />
			<Member fullName="System.Boolean Uno.UI.ViewHelper::IsRetinaDisplay" reason="Api alignments" />
			<Member fullName="System.nfloat Uno.UI.ViewHelper::MainScreenScale" reason="Api alignments" />
			<Member fullName="Windows.UI.Xaml.DependencyProperty Microsoft.UI.Xaml.Controls.StackLayout::SpacingProperty" reason="Api alignments" />
			<Member fullName="Windows.UI.Xaml.DependencyProperty Microsoft.UI.Xaml.Controls.StackLayout::DisableVirtualizationProperty" reason="Api alignments" />
			<Member fullName="Windows.UI.Xaml.DependencyProperty Windows.UI.Xaml.Documents.TextElement::BaseLineAlignmentProperty" reason="Api alignments" />
			<Member fullName="Windows.UI.Xaml.DependencyProperty Uno.UI.Controls.BindableDrawerLayout::IsEnabledProperty" reason="Api alignments" />
			<Member fullName="Windows.UI.Xaml.DependencyProperty Uno.UI.Controls.BindableDrawerLayout::ContentProperty" reason="Api alignments" />
			<Member fullName="Windows.UI.Xaml.DependencyProperty Uno.UI.Controls.BindableDrawerLayout::RightPaneProperty" reason="Api alignments" />
			<Member fullName="Windows.UI.Xaml.DependencyProperty Uno.UI.Controls.BindableDrawerLayout::RightPaneOpenLengthProperty" reason="Api alignments" />
			<Member fullName="Windows.UI.Xaml.DependencyProperty Uno.UI.Controls.BindableDrawerLayout::IsRightPaneOpenProperty" reason="Api alignments" />
			<Member fullName="Windows.UI.Xaml.DependencyProperty Uno.UI.Controls.BindableDrawerLayout::RightPaneBackgroundProperty" reason="Api alignments" />
			<Member fullName="Windows.UI.Xaml.DependencyProperty Uno.UI.Controls.BindableDrawerLayout::LeftPaneProperty" reason="Api alignments" />
			<Member fullName="Windows.UI.Xaml.DependencyProperty Uno.UI.Controls.BindableDrawerLayout::LeftPaneOpenLengthProperty" reason="Api alignments" />
			<Member fullName="Windows.UI.Xaml.DependencyProperty Uno.UI.Controls.BindableDrawerLayout::IsLeftPaneOpenProperty" reason="Api alignments" />
			<Member fullName="Windows.UI.Xaml.DependencyProperty Uno.UI.Controls.BindableDrawerLayout::LeftPaneBackgroundProperty" reason="Api alignments" />
			<Member fullName="Windows.UI.Xaml.DependencyProperty Uno.UI.Controls.Legacy.GridView::PaddingProperty" reason="Api alignments" />
			<Member fullName="Windows.UI.Xaml.DependencyProperty Uno.UI.Controls.Legacy.GridView::ItemContainerStyleProperty" reason="Api alignments" />
			<Member fullName="Foundation.NSString Windows.Media.Playback.MediaPlayer::RateObservationContext" reason="Api alignments" />
			<Member fullName="UIKit.UIInterfaceOrientationMask[] Windows.Graphics.Display.DisplayInformation::PreferredOrientations" reason="Api alignments" />
			<Member fullName="Windows.UI.Xaml.DependencyProperty Microsoft.UI.Xaml.Controls.NavigationView::PaneTitleProperty" reason="Api alignments" />
			<Member fullName="Windows.UI.Xaml.DependencyProperty Microsoft.UI.Xaml.Controls.ProgressRing::DeterminateSourceProperty" reason="Api alignments" />
			<Member fullName="Windows.UI.Xaml.DependencyProperty Microsoft.UI.Xaml.Controls.ProgressRing::IndeterminateSourceProperty" reason="Api alignments" />
			<Member fullName="Windows.UI.Xaml.DependencyProperty Microsoft.UI.Xaml.Controls.RadioMenuFlyoutItem::AreCheckStatesEnabledProperty" reason="Api alignments" />
			<Member fullName="Windows.UI.Xaml.DependencyProperty Microsoft.UI.Xaml.Controls.RadioMenuFlyoutItem::GroupNameProperty" reason="Api alignments" />
			<Member fullName="Windows.UI.Xaml.DependencyProperty Microsoft.UI.Xaml.Controls.RadioMenuFlyoutItem::IsCheckedProperty" reason="Api alignments" />
			<Member fullName="Windows.UI.Xaml.DependencyProperty Microsoft.UI.Xaml.Controls.Primitives.ColumnMajorUniformToLargestGridLayout::ColumnSpacingProperty" reason="Api alignments" />
			<Member fullName="Windows.UI.Xaml.DependencyProperty Microsoft.UI.Xaml.Controls.Primitives.ColumnMajorUniformToLargestGridLayout::MaxColumnsProperty" reason="Api alignments" />
			<Member fullName="Windows.UI.Xaml.DependencyProperty Microsoft.UI.Xaml.Controls.Primitives.ColumnMajorUniformToLargestGridLayout::RowSpacingProperty" reason="Api alignments" />
			<Member fullName="System.Int32 Microsoft.UI.Xaml.Controls.ElementRealizationOptions::value__" reason="Api alignments" />
		</Fields>
		<Properties>
			<Member fullName="Microsoft.UI.Windowing.AppWindowConfiguration Microsoft.UI.Windowing.AppWindow::Configuration()" reason="Not present in WinAppSDK 1.2" />
			<Member fullName="System.Boolean Microsoft.UI.Windowing.AppWindowPresenter::DoNotActivateWindow()" reason="Not present in WinAppSDK 1.2" />
			<Member fullName="System.Boolean Microsoft.UI.Windowing.AppWindowTitleBar::IsVisible()" reason="Not present in WinAppSDK 1.2" />
			<Member fullName="System.Boolean Microsoft.UI.Windowing.FullScreenPresenter::IsExclusive()" reason="Not present in WinAppSDK 1.2" />

			<Member fullName="System.Single Microsoft.UI.Composition.CompositionProjectedShadow::OpacityFalloff()" reason="Not present in WinAppSDK 1.2" />
			<Member fullName="System.Single Microsoft.UI.Composition.CompositionProjectedShadow::MinOpacity()" reason="Not present in WinAppSDK 1.2" />
			<Member fullName="System.Single Microsoft.UI.Composition.CompositionProjectedShadow::MaxOpacity()" reason="Not present in WinAppSDK 1.2" />
			<Member fullName="Microsoft.UI.Composition.CompositionBrush Microsoft.UI.Composition.CompositionProjectedShadowCaster::Mask()" reason="Not present in WinAppSDK 1.2" />
			<Member fullName="Microsoft.UI.Composition.Visual Microsoft.UI.Composition.CompositionProjectedShadowCaster::AncestorClip()" reason="Not present in WinAppSDK 1.2" />
			<Member fullName="Microsoft.UI.Composition.CompositionBrush Microsoft.UI.Composition.CompositionProjectedShadowReceiver::Mask()" reason="Not present in WinAppSDK 1.2" />
			<Member fullName="Microsoft.UI.Composition.CompositionProjectedShadowDrawOrder Microsoft.UI.Composition.CompositionProjectedShadowReceiver::DrawOrder()" reason="Not present in WinAppSDK 1.2" />

			<Member fullName="Microsoft.UI.Xaml.Controls.InputValidationContext Microsoft.UI.Xaml.Controls.AutoSuggestBox::ValidationContext()" reason="Not present in WinAppSDK 1.2" />
			<Member fullName="Microsoft.UI.Xaml.Controls.InputValidationMode Microsoft.UI.Xaml.Controls.AutoSuggestBox::InputValidationMode()" reason="Not present in WinAppSDK 1.2" />
			<Member fullName="Microsoft.UI.Xaml.Controls.InputValidationKind Microsoft.UI.Xaml.Controls.AutoSuggestBox::InputValidationKind()" reason="Not present in WinAppSDK 1.2" />
			<Member fullName="Microsoft.UI.Xaml.DataTemplate Microsoft.UI.Xaml.Controls.AutoSuggestBox::ErrorTemplate()" reason="Not present in WinAppSDK 1.2" />
			<Member fullName="System.Boolean Microsoft.UI.Xaml.Controls.AutoSuggestBox::HasValidationErrors()" reason="Not present in WinAppSDK 1.2" />
			<Member fullName="Microsoft.UI.Xaml.DependencyProperty Microsoft.UI.Xaml.Controls.AutoSuggestBox::ErrorTemplateProperty()" reason="Not present in WinAppSDK 1.2" />
			<Member fullName="Microsoft.UI.Xaml.DependencyProperty Microsoft.UI.Xaml.Controls.AutoSuggestBox::InputValidationKindProperty()" reason="Not present in WinAppSDK 1.2" />
			<Member fullName="Microsoft.UI.Xaml.DependencyProperty Microsoft.UI.Xaml.Controls.AutoSuggestBox::InputValidationModeProperty()" reason="Not present in WinAppSDK 1.2" />

			<Member fullName="Windows.Foundation.Collections.IObservableVector`1&lt;Microsoft.UI.Xaml.Controls.InputValidationError&gt; Microsoft.UI.Xaml.Controls.AutoSuggestBox::ValidationErrors()" reason="Not present in WinAppSDK 1.2" />
			<Member fullName="Microsoft.UI.Xaml.Controls.InputValidationContext Microsoft.UI.Xaml.Controls.ComboBox::ValidationContext()" reason="Not present in WinAppSDK 1.2" />
			<Member fullName="Microsoft.UI.Xaml.Controls.InputValidationMode Microsoft.UI.Xaml.Controls.ComboBox::InputValidationMode()" reason="Not present in WinAppSDK 1.2" />
			<Member fullName="Microsoft.UI.Xaml.Controls.InputValidationKind Microsoft.UI.Xaml.Controls.ComboBox::InputValidationKind()" reason="Not present in WinAppSDK 1.2" />
			<Member fullName="Microsoft.UI.Xaml.DataTemplate Microsoft.UI.Xaml.Controls.ComboBox::ErrorTemplate()" reason="Not present in WinAppSDK 1.2" />
			<Member fullName="System.Boolean Microsoft.UI.Xaml.Controls.ComboBox::HasValidationErrors()" reason="Not present in WinAppSDK 1.2" />
			<Member fullName="Windows.Foundation.Collections.IObservableVector`1&lt;Microsoft.UI.Xaml.Controls.InputValidationError&gt; Microsoft.UI.Xaml.Controls.ComboBox::ValidationErrors()" reason="Not present in WinAppSDK 1.2" />
			<Member fullName="Microsoft.UI.Xaml.DependencyProperty Microsoft.UI.Xaml.Controls.ComboBox::ErrorTemplateProperty()" reason="Not present in WinAppSDK 1.2" />
			<Member fullName="Microsoft.UI.Xaml.DependencyProperty Microsoft.UI.Xaml.Controls.ComboBox::InputValidationKindProperty()" reason="Not present in WinAppSDK 1.2" />
			<Member fullName="Microsoft.UI.Xaml.DependencyProperty Microsoft.UI.Xaml.Controls.ComboBox::InputValidationModeProperty()" reason="Not present in WinAppSDK 1.2" />

			<Member fullName="Windows.UI.Core.CoreDispatcher Microsoft.UI.Xaml.Controls.ElementFactory::Dispatcher()" reason="Not present in WinAppSDK 1.2" />
			<Member fullName="Microsoft.UI.Dispatching.DispatcherQueue Microsoft.UI.Xaml.Controls.ElementFactory::DispatcherQueue()" reason="Not present in WinAppSDK 1.2" />
			<Member fullName="System.Boolean Microsoft.UI.Xaml.Controls.ElementFactory::IsStoreInitialized()" reason="Not present in WinAppSDK 1.2" />
			<Member fullName="System.Object Microsoft.UI.Xaml.Controls.ElementFactory::DataContext()" reason="Not present in WinAppSDK 1.2" />
			<Member fullName="Microsoft.UI.Xaml.DependencyProperty Microsoft.UI.Xaml.Controls.ElementFactory::DataContextProperty()" reason="Not present in WinAppSDK 1.2" />
			<Member fullName="Microsoft.UI.Xaml.DependencyObject Microsoft.UI.Xaml.Controls.ElementFactory::TemplatedParent()" reason="Not present in WinAppSDK 1.2" />
			<Member fullName="Microsoft.UI.Xaml.DependencyProperty Microsoft.UI.Xaml.Controls.ElementFactory::TemplatedParentProperty()" reason="Not present in WinAppSDK 1.2" />

			<Member fullName="System.Windows.Input.ICommand Microsoft.UI.Xaml.Controls.PagerControl::PagerInputCommand()" reason="Not present in WinAppSDK 1.2" />
			<Member fullName="Microsoft.UI.Xaml.DependencyProperty Microsoft.UI.Xaml.Controls.PagerControl::PagerInputCommandProperty()" reason="Not present in WinAppSDK 1.2" />

			<Member fullName="Microsoft.UI.Xaml.Controls.InputValidationContext Microsoft.UI.Xaml.Controls.PasswordBox::ValidationContext()" reason="Not present in WinAppSDK 1.2" />
			<Member fullName="Microsoft.UI.Xaml.Controls.InputValidationMode Microsoft.UI.Xaml.Controls.PasswordBox::InputValidationMode()" reason="Not present in WinAppSDK 1.2" />
			<Member fullName="Microsoft.UI.Xaml.Controls.InputValidationKind Microsoft.UI.Xaml.Controls.PasswordBox::InputValidationKind()" reason="Not present in WinAppSDK 1.2" />
			<Member fullName="Microsoft.UI.Xaml.DataTemplate Microsoft.UI.Xaml.Controls.PasswordBox::ErrorTemplate()" reason="Not present in WinAppSDK 1.2" />
			<Member fullName="System.Boolean Microsoft.UI.Xaml.Controls.PasswordBox::HasValidationErrors()" reason="Not present in WinAppSDK 1.2" />
			<Member fullName="Windows.Foundation.Collections.IObservableVector`1&lt;Microsoft.UI.Xaml.Controls.InputValidationError&gt; Microsoft.UI.Xaml.Controls.PasswordBox::ValidationErrors()" reason="Not present in WinAppSDK 1.2" />
			<Member fullName="Microsoft.UI.Xaml.DependencyProperty Microsoft.UI.Xaml.Controls.PasswordBox::ErrorTemplateProperty()" reason="Not present in WinAppSDK 1.2" />
			<Member fullName="Microsoft.UI.Xaml.DependencyProperty Microsoft.UI.Xaml.Controls.PasswordBox::InputValidationKindProperty()" reason="Not present in WinAppSDK 1.2" />
			<Member fullName="Microsoft.UI.Xaml.DependencyProperty Microsoft.UI.Xaml.Controls.PasswordBox::InputValidationModeProperty()" reason="Not present in WinAppSDK 1.2" />

			<Member fullName="Microsoft.UI.Xaml.Controls.InputValidationContext Microsoft.UI.Xaml.Controls.TextBox::ValidationContext()" reason="Not present in WinAppSDK 1.2" />
			<Member fullName="Microsoft.UI.Xaml.Controls.InputValidationMode Microsoft.UI.Xaml.Controls.TextBox::InputValidationMode()" reason="Not present in WinAppSDK 1.2" />
			<Member fullName="Microsoft.UI.Xaml.DataTemplate Microsoft.UI.Xaml.Controls.TextBox::ErrorTemplate()" reason="Not present in WinAppSDK 1.2" />
			<Member fullName="Microsoft.UI.Xaml.Controls.InputValidationKind Microsoft.UI.Xaml.Controls.TextBox::InputValidationKind()" reason="Not present in WinAppSDK 1.2" />
			<Member fullName="Windows.Foundation.Collections.IObservableVector`1&lt;Microsoft.UI.Xaml.Controls.InputValidationError&gt; Microsoft.UI.Xaml.Controls.TextBox::ValidationErrors()" reason="Not present in WinAppSDK 1.2" />
			<Member fullName="System.Boolean Microsoft.UI.Xaml.Controls.TextBox::HasValidationErrors()" reason="Not present in WinAppSDK 1.2" />
			<Member fullName="Microsoft.UI.Xaml.DependencyProperty Microsoft.UI.Xaml.Controls.TextBox::ErrorTemplateProperty()" reason="Not present in WinAppSDK 1.2" />
			<Member fullName="Microsoft.UI.Xaml.DependencyProperty Microsoft.UI.Xaml.Controls.TextBox::InputValidationKindProperty()" reason="Not present in WinAppSDK 1.2" />
			<Member fullName="Microsoft.UI.Xaml.DependencyProperty Microsoft.UI.Xaml.Controls.TextBox::InputValidationModeProperty()" reason="Not present in WinAppSDK 1.2" />

			<Member fullName="Windows.UI.Xaml.Controls.IAnimatedVisualSource Microsoft.UI.Xaml.Controls.ProgressRing::DeterminateSource()" reason="Api alignments" />
			<Member fullName="Windows.UI.Xaml.Controls.IAnimatedVisualSource Microsoft.UI.Xaml.Controls.ProgressRing::IndeterminateSource()" reason="Api alignments" />

			<Member fullName="Microsoft.UI.Xaml.ApplicationTheme Microsoft.UI.Xaml.Media.RevealBrush::TargetTheme()" reason="Not present in WinAppSDK 1.2" />
			<Member fullName="System.Boolean Microsoft.UI.Xaml.Media.RevealBrush::AlwaysUseFallback()" reason="Not present in WinAppSDK 1.2" />
			<Member fullName="Microsoft.UI.Xaml.DependencyProperty Microsoft.UI.Xaml.Media.RevealBrush::AlwaysUseFallbackProperty()" reason="Not present in WinAppSDK 1.2" />
			<Member fullName="Microsoft.UI.Xaml.DependencyProperty Microsoft.UI.Xaml.Media.RevealBrush::StateProperty()" reason="Not present in WinAppSDK 1.2" />
			<Member fullName="Microsoft.UI.Xaml.DependencyProperty Microsoft.UI.Xaml.Media.RevealBrush::TargetThemeProperty()" reason="Not present in WinAppSDK 1.2" />
			<Member fullName="System.String Windows.UI.Xaml.Markup.ContentPropertyAttribute::Name()" reason="Property changed to field to match Windows" />
			<Member fullName="Windows.UI.Xaml.DependencyProperty Uno.UI.Toolkit.ElevatedView::CornerRadiusProperty()" reason="Already exists in Control and ElevatedView should not shadow it" />
			<Member fullName="Windows.UI.Xaml.CornerRadius Uno.UI.Toolkit.ElevatedView::CornerRadius()" reason="Already exists in Control and ElevatedView should not shadow it" />
			<Member fullName="Windows.UI.Xaml.Controls.PersonPictureTemplateSettings Windows.UI.Xaml.Controls.PersonPicture::TemplateSettings()" reason="Moved to MUXC" />
			<Member fullName="System.Boolean Uno.Devices.Sensors.INativeDualScreenProvider::IsDualScreen()" reason="Api alignments" />
			<Member fullName="Uno.Presentation.Resources.IResourceRegistry Windows.UI.Xaml.ResourceHelper::Registry()" reason="Api alignments" />
			<Member fullName="Windows.UI.Xaml.DependencyProperty Windows.UI.Xaml.FrameworkElement::IsEnabledProperty()" reason="Api alignments" />
			<Member fullName="System.String Windows.UI.Xaml.UIElement::Name()" reason="Api alignments" />
			<Member fullName="System.Boolean Windows.UI.Xaml.FrameworkElement::IsEnabled()" reason="Api alignments" />

			<Member fullName="Microsoft.UI.Xaml.FocusState Microsoft.UI.Xaml.Controls.Control::FocusState()" reason="Api alignments" />
			<Member fullName="Microsoft.UI.Xaml.DependencyProperty Microsoft.UI.Xaml.Controls.Control::FocusStateProperty()" reason="Api alignments" />
			<Member fullName="System.Boolean Microsoft.UI.Xaml.Controls.Control::IsTabStop()" reason="Api alignments" />
			<Member fullName="Microsoft.UI.Xaml.DependencyProperty Microsoft.UI.Xaml.Controls.Control::IsTabStopProperty()" reason="Api alignments" />
			<Member fullName="System.Int32 Microsoft.UI.Xaml.Controls.Control::TabIndex()" reason="Api alignments" />
			<Member fullName="Microsoft.UI.Xaml.DependencyProperty Microsoft.UI.Xaml.Controls.Control::TabIndexProperty()" reason="Api alignments" />
			<Member fullName="Microsoft.UI.Xaml.DependencyObject Microsoft.UI.Xaml.Controls.Control::XYFocusUp()" reason="Api alignments" />
			<Member fullName="Microsoft.UI.Xaml.DependencyProperty Microsoft.UI.Xaml.Controls.Control::XYFocusUpProperty()" reason="Api alignments" />
			<Member fullName="Microsoft.UI.Xaml.DependencyObject Microsoft.UI.Xaml.Controls.Control::XYFocusDown()" reason="Api alignments" />
			<Member fullName="Microsoft.UI.Xaml.DependencyProperty Microsoft.UI.Xaml.Controls.Control::XYFocusDownProperty()" reason="Api alignments" />
			<Member fullName="Microsoft.UI.Xaml.DependencyObject Microsoft.UI.Xaml.Controls.Control::XYFocusLeft()" reason="Api alignments" />
			<Member fullName="Microsoft.UI.Xaml.DependencyProperty Microsoft.UI.Xaml.Controls.Control::XYFocusLeftProperty()" reason="Api alignments" />
			<Member fullName="Microsoft.UI.Xaml.DependencyObject Microsoft.UI.Xaml.Controls.Control::XYFocusRight()" reason="Api alignments" />
			<Member fullName="Microsoft.UI.Xaml.DependencyProperty Microsoft.UI.Xaml.Controls.Control::XYFocusRightProperty()" reason="Api alignments" />
			<Member fullName="System.Boolean Microsoft.UI.Xaml.Controls.Control::UseSystemFocusVisuals()" reason="Api alignments" />
			<Member fullName="Microsoft.UI.Xaml.DependencyProperty Microsoft.UI.Xaml.Controls.Control::UseSystemFocusVisualsProperty()" reason="Api alignments" />
			<Member fullName="System.String Windows.UI.Xaml.TemplatePartAttribute::Name()" reason="Api alignments" />
			<Member fullName="System.Type Windows.UI.Xaml.TemplatePartAttribute::Type()" reason="Api alignments" />
			<Member fullName="System.Double Windows.UI.Xaml.CornerRadius::TopLeft()" reason="Api alignments" />
			<Member fullName="System.Double Windows.UI.Xaml.CornerRadius::TopRight()" reason="Api alignments" />
			<Member fullName="System.Double Windows.UI.Xaml.CornerRadius::BottomRight()" reason="Api alignments" />
			<Member fullName="System.Double Windows.UI.Xaml.CornerRadius::BottomLeft()" reason="Api alignments" />
			<Member fullName="Windows.UI.Xaml.DurationType Windows.UI.Xaml.Duration::Type()" reason="Api alignments" />
			<Member fullName="System.TimeSpan Windows.UI.Xaml.Duration::TimeSpan()" reason="Api alignments" />
			<Member fullName="Windows.UI.Xaml.GridUnitType Windows.UI.Xaml.GridLength::GridUnitType()" reason="Api alignments" />
			<Member fullName="System.Double Windows.UI.Xaml.GridLength::Value()" reason="Api alignments" />
			<Member fullName="System.Double Windows.UI.Xaml.Thickness::Left()" reason="Api alignments" />
			<Member fullName="System.Double Windows.UI.Xaml.Thickness::Top()" reason="Api alignments" />
			<Member fullName="System.Double Windows.UI.Xaml.Thickness::Right()" reason="Api alignments" />
			<Member fullName="System.Double Windows.UI.Xaml.Thickness::Bottom()" reason="Api alignments" />
			<Member fullName="System.Int32 Windows.UI.Xaml.Controls.Primitives.GeneratorPosition::Index()" reason="Api alignments" />
			<Member fullName="System.Int32 Windows.UI.Xaml.Controls.Primitives.GeneratorPosition::Offset()" reason="Api alignments" />
			<Member fullName="System.Double Windows.UI.Xaml.Media.Matrix::M11()" reason="Api alignments" />
			<Member fullName="System.Double Windows.UI.Xaml.Media.Matrix::M12()" reason="Api alignments" />
			<Member fullName="System.Double Windows.UI.Xaml.Media.Matrix::M21()" reason="Api alignments" />
			<Member fullName="System.Double Windows.UI.Xaml.Media.Matrix::M22()" reason="Api alignments" />
			<Member fullName="System.Double Windows.UI.Xaml.Media.Matrix::OffsetX()" reason="Api alignments" />
			<Member fullName="System.Double Windows.UI.Xaml.Media.Matrix::OffsetY()" reason="Api alignments" />
			<Member fullName="System.Double Windows.UI.Xaml.Media.Media3D.Matrix3D::M11()" reason="Api alignments" />
			<Member fullName="System.Double Windows.UI.Xaml.Media.Media3D.Matrix3D::M12()" reason="Api alignments" />
			<Member fullName="System.Double Windows.UI.Xaml.Media.Media3D.Matrix3D::M13()" reason="Api alignments" />
			<Member fullName="System.Double Windows.UI.Xaml.Media.Media3D.Matrix3D::M14()" reason="Api alignments" />
			<Member fullName="System.Double Windows.UI.Xaml.Media.Media3D.Matrix3D::M21()" reason="Api alignments" />
			<Member fullName="System.Double Windows.UI.Xaml.Media.Media3D.Matrix3D::M22()" reason="Api alignments" />
			<Member fullName="System.Double Windows.UI.Xaml.Media.Media3D.Matrix3D::M23()" reason="Api alignments" />
			<Member fullName="System.Double Windows.UI.Xaml.Media.Media3D.Matrix3D::M24()" reason="Api alignments" />
			<Member fullName="System.Double Windows.UI.Xaml.Media.Media3D.Matrix3D::M31()" reason="Api alignments" />
			<Member fullName="System.Double Windows.UI.Xaml.Media.Media3D.Matrix3D::M32()" reason="Api alignments" />
			<Member fullName="System.Double Windows.UI.Xaml.Media.Media3D.Matrix3D::M33()" reason="Api alignments" />
			<Member fullName="System.Double Windows.UI.Xaml.Media.Media3D.Matrix3D::M34()" reason="Api alignments" />
			<Member fullName="System.Double Windows.UI.Xaml.Media.Media3D.Matrix3D::M44()" reason="Api alignments" />
			<Member fullName="System.Double Windows.UI.Xaml.Media.Media3D.Matrix3D::OffsetX()" reason="Api alignments" />
			<Member fullName="System.Double Windows.UI.Xaml.Media.Media3D.Matrix3D::OffsetY()" reason="Api alignments" />
			<Member fullName="System.Double Windows.UI.Xaml.Media.Media3D.Matrix3D::OffsetZ()" reason="Api alignments" />
			<Member fullName="System.Single Windows.UI.Xaml.Media.Animation.EntranceThemeTransition::FromHorizontalOffset()" reason="Api alignments" />
			<Member fullName="System.Single Windows.UI.Xaml.Media.Animation.EntranceThemeTransition::FromVerticalOffset()" reason="Api alignments" />
			<Member fullName="System.TimeSpan Windows.UI.Xaml.Media.Animation.KeyTime::TimeSpan()" reason="Api alignments" />
			<Member fullName="System.Double Windows.UI.Xaml.Media.Animation.RepeatBehavior::Count()" reason="Api alignments" />
			<Member fullName="System.TimeSpan Windows.UI.Xaml.Media.Animation.RepeatBehavior::Duration()" reason="Api alignments" />
			<Member fullName="Windows.UI.Xaml.Media.Animation.RepeatBehaviorType Windows.UI.Xaml.Media.Animation.RepeatBehavior::Type()" reason="Api alignments" />
			<Member fullName="Windows.UI.Xaml.UIElement Windows.UI.Xaml.Controls.Primitives.ButtonBase::ContentTemplateRoot()" reason="Api alignments" />
			<Member fullName="AppKit.NSView Windows.UI.Xaml.Controls.Primitives.ButtonBase::ContentTemplateRoot()" reason="Api alignments" />
			<Member fullName="UIKit.UIView Windows.UI.Xaml.Controls.Primitives.ButtonBase::ContentTemplateRoot()" reason="Api alignments" />
			<Member fullName="Android.Views.View Windows.UI.Xaml.Controls.Primitives.ButtonBase::ContentTemplateRoot()" reason="Api alignments" />
			<Member fullName="System.Int32 Windows.UI.Xaml.Media.Animation.PowerEase::Power()" reason="Api alignments" />
			<Member fullName="System.Func`2&lt;System.String,System.String&gt; Windows.ApplicationModel.Resources.ResourceLoader::GetStringInternal()" reason="Api alignments" />

			<!-- BEGIN WebView -->
			<Member fullName="Uno.UI.Web.WebErrorStatus Windows.UI.Xaml.Controls.WebViewNavigationCompletedEventArgs::WebErrorStatus()" reason="Incorrect type" />
			<Member fullName="Uno.UI.Web.WebErrorStatus Windows.UI.Xaml.Controls.WebViewNavigationFailedEventArgs::WebErrorStatus()" reason="Incorrect type" />
			<!-- END WebView -->

			<!-- BEGIN Skia Adjustments -->
			<Member fullName="SkiaSharp.SKSize Uno.UI.Skia.Platform.WpfHost::CanvasSize()" reason="Incorrect type" />
			<!-- END Skia Adjustments -->
			
			<!-- BEGIN Skia lifecycle -->
			<Member fullName="System.Boolean Uno.UI.Skia.Platform.WpfHost::IsIsland()" reason="Not needed" />
			<Member fullName="Windows.UI.Xaml.UIElement Uno.UI.Skia.Platform.WpfHost::RootElement()" reason="Not needed" />
			<Member fullName="Uno.UI.Skia.Platform.WpfHost Uno.UI.Skia.Platform.WpfHost::Current()" reason="Not needed" />
			<Member fullName="System.Boolean Uno.UI.XamlHost.Skia.Wpf.UnoXamlHostBase::IsIsland()" reason="Not needed" />
			<Member fullName="Windows.UI.Xaml.UIElement Uno.UI.XamlHost.Skia.Wpf.UnoXamlHostBase::RootElement()" reason="Not needed" />			
			<!-- End Skia lifecycle -->

			<Member fullName="System.Nullable`1&lt;Uno.UI.Skia.RenderSurfaceType&gt; Uno.UI.XamlHost.Skia.Wpf.UnoXamlHostBase::RenderSurfaceType()" reason="Changed RenderSurfaceType namespace to Uno.UI.Runtime.Skia.Wpf" />
		</Properties>
		<Methods>
			<Member fullName="System.Void Windows.UI.Core.CoreWindow.RaisePointerCancelled(Windows.UI.Core.PointerEventArgs args)" reason="Not present in WInUI" />
			<Member fullName="Uno.UI.Web.WebErrorStatus Windows.UI.Xaml.Controls.WebViewNavigationFailedEventArgs.get_WebErrorStatus()" reason="Wrong type" />
			<Member fullName="Uno.UI.Web.WebErrorStatus Windows.UI.Xaml.Controls.WebViewNavigationCompletedEventArgs.get_WebErrorStatus()" reason="Wrong type" />
			<Member fullName="System.Threading.Tasks.Task`1&lt;System.String&gt; Windows.UI.Xaml.Controls.WebView.InvokeScriptAsync(System.Threading.CancellationToken ct, System.String script, System.String[] arguments)" reason="Wrong type" />
			<Member fullName="Microsoft.UI.Windowing.AppWindowConfiguration Microsoft.UI.Windowing.AppWindow.get_Configuration()" reason="Not present in WinAppSDK 1.2" />
			<Member fullName="System.Void Microsoft.UI.Windowing.AppWindow.ApplyConfiguration(Microsoft.UI.Windowing.AppWindowConfiguration appWindowConfiguration)" reason="Not present in WinAppSDK 1.2" />
			<Member fullName="System.Boolean Microsoft.UI.Windowing.AppWindow.Destroy()" reason="Not present in WinAppSDK 1.2" />
			<Member fullName="System.Boolean Microsoft.UI.Windowing.AppWindow.Move(Windows.Graphics.PointInt32 position)" reason="Not present in WinAppSDK 1.2" />
			<Member fullName="System.Boolean Microsoft.UI.Windowing.AppWindow.MoveAndResize(Windows.Graphics.RectInt32 rect)" reason="Not present in WinAppSDK 1.2" />
			<Member fullName="System.Boolean Microsoft.UI.Windowing.AppWindow.MoveAndResize(Windows.Graphics.RectInt32 rect, Microsoft.UI.Windowing.DisplayArea displayarea)" reason="Not present in WinAppSDK 1.2" />
			<Member fullName="System.Boolean Microsoft.UI.Windowing.AppWindow.Resize(Windows.Graphics.SizeInt32 size)" reason="Not present in WinAppSDK 1.2" />
			<Member fullName="System.Void Microsoft.UI.Windowing.AppWindow.Show(System.Boolean activatewindow)" reason="Not present in WinAppSDK 1.2" />
			<Member fullName="System.Boolean Microsoft.UI.Windowing.AppWindow.TrySetPresenter(Microsoft.UI.Windowing.AppWindowPresenter appWindowPresenter)" reason="Not present in WinAppSDK 1.2" />
			<Member fullName="System.Boolean Microsoft.UI.Windowing.AppWindow.TrySetPresenter(Microsoft.UI.Windowing.AppWindowPresenterKind appWindowPresenterKind)" reason="Not present in WinAppSDK 1.2" />
			<Member fullName="Microsoft.UI.Windowing.AppWindow Microsoft.UI.Windowing.AppWindow.Create(Microsoft.UI.Windowing.AppWindowConfiguration appWindowConfiguration)" reason="Not present in WinAppSDK 1.2" />
			<Member fullName="System.Boolean Microsoft.UI.Windowing.AppWindowPresenter.get_DoNotActivateWindow()" reason="Not present in WinAppSDK 1.2" />
			<Member fullName="System.Void Microsoft.UI.Windowing.AppWindowPresenter.set_DoNotActivateWindow(System.Boolean value)" reason="Not present in WinAppSDK 1.2" />
			<Member fullName="System.Boolean Microsoft.UI.Windowing.AppWindowTitleBar.get_IsVisible()" reason="Not present in WinAppSDK 1.2" />

			<Member fullName="System.Void Microsoft.UI.Windowing.DisplayAreaWatcher.add_Added(Windows.Foundation.TypedEventHandler`2&lt;Microsoft.UI.Windowing.DisplayAreaWatcher,System.Object&gt; value)" reason="Not present in WinAppSDK 1.2" />
			<Member fullName="System.Void Microsoft.UI.Windowing.DisplayAreaWatcher.remove_Added(Windows.Foundation.TypedEventHandler`2&lt;Microsoft.UI.Windowing.DisplayAreaWatcher,System.Object&gt; value)" reason="Not present in WinAppSDK 1.2" />
			<Member fullName="System.Void Microsoft.UI.Windowing.DisplayAreaWatcher.add_Removed(Windows.Foundation.TypedEventHandler`2&lt;Microsoft.UI.Windowing.DisplayAreaWatcher,System.Object&gt; value)" reason="Not present in WinAppSDK 1.2" />
			<Member fullName="System.Void Microsoft.UI.Windowing.DisplayAreaWatcher.remove_Removed(Windows.Foundation.TypedEventHandler`2&lt;Microsoft.UI.Windowing.DisplayAreaWatcher,System.Object&gt; value)" reason="Not present in WinAppSDK 1.2" />
			<Member fullName="System.Void Microsoft.UI.Windowing.DisplayAreaWatcher.add_Updated(Windows.Foundation.TypedEventHandler`2&lt;Microsoft.UI.Windowing.DisplayAreaWatcher,System.Object&gt; value)" reason="Not present in WinAppSDK 1.2" />
			<Member fullName="System.Void Microsoft.UI.Windowing.DisplayAreaWatcher.remove_Updated(Windows.Foundation.TypedEventHandler`2&lt;Microsoft.UI.Windowing.DisplayAreaWatcher,System.Object&gt; value)" reason="Not present in WinAppSDK 1.2" />

			<Member fullName="System.Boolean Microsoft.UI.Windowing.FullScreenPresenter.get_IsExclusive()" reason="Not present in WinAppSDK 1.2" />
			<Member fullName="System.Void Microsoft.UI.Windowing.FullScreenPresenter.set_IsExclusive(System.Boolean value)" reason="Not present in WinAppSDK 1.2" />

			<Member fullName="System.Single Microsoft.UI.Composition.CompositionProjectedShadow.get_OpacityFalloff()" reason="Not present in WinAppSDK 1.2" />
			<Member fullName="System.Void Microsoft.UI.Composition.CompositionProjectedShadow.set_OpacityFalloff(System.Single value)" reason="Not present in WinAppSDK 1.2" />
			<Member fullName="System.Single Microsoft.UI.Composition.CompositionProjectedShadow.get_MinOpacity()" reason="Not present in WinAppSDK 1.2" />
			<Member fullName="System.Void Microsoft.UI.Composition.CompositionProjectedShadow.set_MinOpacity(System.Single value)" reason="Not present in WinAppSDK 1.2" />
			<Member fullName="System.Single Microsoft.UI.Composition.CompositionProjectedShadow.get_MaxOpacity()" reason="Not present in WinAppSDK 1.2" />
			<Member fullName="System.Void Microsoft.UI.Composition.CompositionProjectedShadow.set_MaxOpacity(System.Single value)" reason="Not present in WinAppSDK 1.2" />
			<Member fullName="Microsoft.UI.Composition.CompositionBrush Microsoft.UI.Composition.CompositionProjectedShadowCaster.get_Mask()" reason="Not present in WinAppSDK 1.2" />
			<Member fullName="System.Void Microsoft.UI.Composition.CompositionProjectedShadowCaster.set_Mask(Microsoft.UI.Composition.CompositionBrush value)" reason="Not present in WinAppSDK 1.2" />
			<Member fullName="Microsoft.UI.Composition.Visual Microsoft.UI.Composition.CompositionProjectedShadowCaster.get_AncestorClip()" reason="Not present in WinAppSDK 1.2" />
			<Member fullName="System.Void Microsoft.UI.Composition.CompositionProjectedShadowCaster.set_AncestorClip(Microsoft.UI.Composition.Visual value)" reason="Not present in WinAppSDK 1.2" />
			<Member fullName="Microsoft.UI.Composition.CompositionBrush Microsoft.UI.Composition.CompositionProjectedShadowReceiver.get_Mask()" reason="Not present in WinAppSDK 1.2" />
			<Member fullName="System.Void Microsoft.UI.Composition.CompositionProjectedShadowReceiver.set_Mask(Microsoft.UI.Composition.CompositionBrush value)" reason="Not present in WinAppSDK 1.2" />
			<Member fullName="Microsoft.UI.Composition.CompositionProjectedShadowDrawOrder Microsoft.UI.Composition.CompositionProjectedShadowReceiver.get_DrawOrder()" reason="Not present in WinAppSDK 1.2" />
			<Member fullName="System.Void Microsoft.UI.Composition.CompositionProjectedShadowReceiver.set_DrawOrder(Microsoft.UI.Composition.CompositionProjectedShadowDrawOrder value)" reason="Not present in WinAppSDK 1.2" />

			<Member fullName="System.Void Microsoft.UI.Xaml.Application.OnFileActivated(Windows.ApplicationModel.Activation.FileActivatedEventArgs args)" reason="Not present in WinAppSDK 1.2" />
			<Member fullName="System.Void Microsoft.UI.Xaml.Application.OnSearchActivated(Windows.ApplicationModel.Activation.SearchActivatedEventArgs args)" reason="Not present in WinAppSDK 1.2" />
			<Member fullName="System.Void Microsoft.UI.Xaml.Application.OnShareTargetActivated(Windows.ApplicationModel.Activation.ShareTargetActivatedEventArgs args)" reason="Not present in WinAppSDK 1.2" />
			<Member fullName="System.Void Microsoft.UI.Xaml.Application.OnFileOpenPickerActivated(Windows.ApplicationModel.Activation.FileOpenPickerActivatedEventArgs args)" reason="Not present in WinAppSDK 1.2" />
			<Member fullName="System.Void Microsoft.UI.Xaml.Application.OnFileSavePickerActivated(Windows.ApplicationModel.Activation.FileSavePickerActivatedEventArgs args)" reason="Not present in WinAppSDK 1.2" />
			<Member fullName="System.Void Microsoft.UI.Xaml.Application.OnCachedFileUpdaterActivated(Windows.ApplicationModel.Activation.CachedFileUpdaterActivatedEventArgs args)" reason="Not present in WinAppSDK 1.2" />
			<Member fullName="System.Void Microsoft.UI.Xaml.Application.OnBackgroundActivated(Windows.ApplicationModel.Activation.BackgroundActivatedEventArgs args)" reason="Not present in WinAppSDK 1.2" />

			<Member fullName="Microsoft.UI.Xaml.Controls.InputValidationContext Microsoft.UI.Xaml.Controls.AutoSuggestBox.get_ValidationContext()" reason="Not present in WinAppSDK 1.2" />
			<Member fullName="System.Void Microsoft.UI.Xaml.Controls.AutoSuggestBox.set_ValidationContext(Microsoft.UI.Xaml.Controls.InputValidationContext value)" reason="Not present in WinAppSDK 1.2" />
			<Member fullName="Microsoft.UI.Xaml.Controls.InputValidationMode Microsoft.UI.Xaml.Controls.AutoSuggestBox.get_InputValidationMode()" reason="Not present in WinAppSDK 1.2" />
			<Member fullName="System.Void Microsoft.UI.Xaml.Controls.AutoSuggestBox.set_InputValidationMode(Microsoft.UI.Xaml.Controls.InputValidationMode value)" reason="Not present in WinAppSDK 1.2" />
			<Member fullName="Microsoft.UI.Xaml.Controls.InputValidationKind Microsoft.UI.Xaml.Controls.AutoSuggestBox.get_InputValidationKind()" reason="Not present in WinAppSDK 1.2" />
			<Member fullName="System.Void Microsoft.UI.Xaml.Controls.AutoSuggestBox.set_InputValidationKind(Microsoft.UI.Xaml.Controls.InputValidationKind value)" reason="Not present in WinAppSDK 1.2" />
			<Member fullName="Microsoft.UI.Xaml.DataTemplate Microsoft.UI.Xaml.Controls.AutoSuggestBox.get_ErrorTemplate()" reason="Not present in WinAppSDK 1.2" />
			<Member fullName="System.Void Microsoft.UI.Xaml.Controls.AutoSuggestBox.set_ErrorTemplate(Microsoft.UI.Xaml.DataTemplate value)" reason="Not present in WinAppSDK 1.2" />
			<Member fullName="System.Boolean Microsoft.UI.Xaml.Controls.AutoSuggestBox.get_HasValidationErrors()" reason="Not present in WinAppSDK 1.2" />
			<Member fullName="Windows.Foundation.Collections.IObservableVector`1&lt;Microsoft.UI.Xaml.Controls.InputValidationError&gt; Microsoft.UI.Xaml.Controls.AutoSuggestBox.get_ValidationErrors()" reason="Not present in WinAppSDK 1.2" />
			<Member fullName="Microsoft.UI.Xaml.DependencyProperty Microsoft.UI.Xaml.Controls.AutoSuggestBox.get_ErrorTemplateProperty()" reason="Not present in WinAppSDK 1.2" />
			<Member fullName="Microsoft.UI.Xaml.DependencyProperty Microsoft.UI.Xaml.Controls.AutoSuggestBox.get_InputValidationKindProperty()" reason="Not present in WinAppSDK 1.2" />
			<Member fullName="Microsoft.UI.Xaml.DependencyProperty Microsoft.UI.Xaml.Controls.AutoSuggestBox.get_InputValidationModeProperty()" reason="Not present in WinAppSDK 1.2" />
			<Member fullName="System.Void Microsoft.UI.Xaml.Controls.AutoSuggestBox.add_HasValidationErrorsChanged(Windows.Foundation.TypedEventHandler`2&lt;Microsoft.UI.Xaml.Controls.IInputValidationControl,Microsoft.UI.Xaml.Controls.HasValidationErrorsChangedEventArgs&gt; value)" reason="Not present in WinAppSDK 1.2" />
			<Member fullName="System.Void Microsoft.UI.Xaml.Controls.AutoSuggestBox.remove_HasValidationErrorsChanged(Windows.Foundation.TypedEventHandler`2&lt;Microsoft.UI.Xaml.Controls.IInputValidationControl,Microsoft.UI.Xaml.Controls.HasValidationErrorsChangedEventArgs&gt; value)" reason="Not present in WinAppSDK 1.2" />
			<Member fullName="System.Void Microsoft.UI.Xaml.Controls.AutoSuggestBox.add_ValidationError(Windows.Foundation.TypedEventHandler`2&lt;Microsoft.UI.Xaml.Controls.IInputValidationControl,Microsoft.UI.Xaml.Controls.InputValidationErrorEventArgs&gt; value)" reason="Not present in WinAppSDK 1.2" />
			<Member fullName="System.Void Microsoft.UI.Xaml.Controls.AutoSuggestBox.remove_ValidationError(Windows.Foundation.TypedEventHandler`2&lt;Microsoft.UI.Xaml.Controls.IInputValidationControl,Microsoft.UI.Xaml.Controls.InputValidationErrorEventArgs&gt; value)" reason="Not present in WinAppSDK 1.2" />

			<Member fullName="Microsoft.UI.Xaml.Controls.InputValidationContext Microsoft.UI.Xaml.Controls.ComboBox.get_ValidationContext()" reason="Not present in WinAppSDK 1.2" />
			<Member fullName="System.Void Microsoft.UI.Xaml.Controls.ComboBox.set_ValidationContext(Microsoft.UI.Xaml.Controls.InputValidationContext value)" reason="Not present in WinAppSDK 1.2" />
			<Member fullName="Microsoft.UI.Xaml.Controls.InputValidationMode Microsoft.UI.Xaml.Controls.ComboBox.get_InputValidationMode()" reason="Not present in WinAppSDK 1.2" />
			<Member fullName="System.Void Microsoft.UI.Xaml.Controls.ComboBox.set_InputValidationMode(Microsoft.UI.Xaml.Controls.InputValidationMode value)" reason="Not present in WinAppSDK 1.2" />
			<Member fullName="Microsoft.UI.Xaml.Controls.InputValidationKind Microsoft.UI.Xaml.Controls.ComboBox.get_InputValidationKind()" reason="Not present in WinAppSDK 1.2" />
			<Member fullName="System.Void Microsoft.UI.Xaml.Controls.ComboBox.set_InputValidationKind(Microsoft.UI.Xaml.Controls.InputValidationKind value)" reason="Not present in WinAppSDK 1.2" />
			<Member fullName="Microsoft.UI.Xaml.DataTemplate Microsoft.UI.Xaml.Controls.ComboBox.get_ErrorTemplate()" reason="Not present in WinAppSDK 1.2" />
			<Member fullName="System.Void Microsoft.UI.Xaml.Controls.ComboBox.set_ErrorTemplate(Microsoft.UI.Xaml.DataTemplate value)" reason="Not present in WinAppSDK 1.2" />
			<Member fullName="System.Boolean Microsoft.UI.Xaml.Controls.ComboBox.get_HasValidationErrors()" reason="Not present in WinAppSDK 1.2" />
			<Member fullName="Windows.Foundation.Collections.IObservableVector`1&lt;Microsoft.UI.Xaml.Controls.InputValidationError&gt; Microsoft.UI.Xaml.Controls.ComboBox.get_ValidationErrors()" reason="Not present in WinAppSDK 1.2" />
			<Member fullName="Microsoft.UI.Xaml.DependencyProperty Microsoft.UI.Xaml.Controls.ComboBox.get_ErrorTemplateProperty()" reason="Not present in WinAppSDK 1.2" />
			<Member fullName="Microsoft.UI.Xaml.DependencyProperty Microsoft.UI.Xaml.Controls.ComboBox.get_InputValidationKindProperty()" reason="Not present in WinAppSDK 1.2" />
			<Member fullName="Microsoft.UI.Xaml.DependencyProperty Microsoft.UI.Xaml.Controls.ComboBox.get_InputValidationModeProperty()" reason="Not present in WinAppSDK 1.2" />
			<Member fullName="System.Void Microsoft.UI.Xaml.Controls.ComboBox.add_HasValidationErrorsChanged(Windows.Foundation.TypedEventHandler`2&lt;Microsoft.UI.Xaml.Controls.IInputValidationControl,Microsoft.UI.Xaml.Controls.HasValidationErrorsChangedEventArgs&gt; value)" reason="Not present in WinAppSDK 1.2" />
			<Member fullName="System.Void Microsoft.UI.Xaml.Controls.ComboBox.remove_HasValidationErrorsChanged(Windows.Foundation.TypedEventHandler`2&lt;Microsoft.UI.Xaml.Controls.IInputValidationControl,Microsoft.UI.Xaml.Controls.HasValidationErrorsChangedEventArgs&gt; value)" reason="Not present in WinAppSDK 1.2" />
			<Member fullName="System.Void Microsoft.UI.Xaml.Controls.ComboBox.add_ValidationError(Windows.Foundation.TypedEventHandler`2&lt;Microsoft.UI.Xaml.Controls.IInputValidationControl,Microsoft.UI.Xaml.Controls.InputValidationErrorEventArgs&gt; value)" reason="Not present in WinAppSDK 1.2" />
			<Member fullName="System.Void Microsoft.UI.Xaml.Controls.ComboBox.remove_ValidationError(Windows.Foundation.TypedEventHandler`2&lt;Microsoft.UI.Xaml.Controls.IInputValidationControl,Microsoft.UI.Xaml.Controls.InputValidationErrorEventArgs&gt; value)" reason="Not present in WinAppSDK 1.2" />

			<Member fullName="Windows.UI.Core.CoreDispatcher Microsoft.UI.Xaml.Controls.ElementFactory.get_Dispatcher()" reason="Not present in WinAppSDK 1.2" />
			<Member fullName="Microsoft.UI.Dispatching.DispatcherQueue Microsoft.UI.Xaml.Controls.ElementFactory.get_DispatcherQueue()" reason="Not present in WinAppSDK 1.2" />
			<Member fullName="System.Boolean Microsoft.UI.Xaml.Controls.ElementFactory.get_IsStoreInitialized()" reason="Not present in WinAppSDK 1.2" />
			<Member fullName="System.Object Microsoft.UI.Xaml.Controls.ElementFactory.GetValue(Microsoft.UI.Xaml.DependencyProperty dp)" reason="Not present in WinAppSDK 1.2" />
			<Member fullName="System.Void Microsoft.UI.Xaml.Controls.ElementFactory.SetValue(Microsoft.UI.Xaml.DependencyProperty dp, System.Object value)" reason="Not present in WinAppSDK 1.2" />
			<Member fullName="System.Void Microsoft.UI.Xaml.Controls.ElementFactory.ClearValue(Microsoft.UI.Xaml.DependencyProperty dp)" reason="Not present in WinAppSDK 1.2" />
			<Member fullName="System.Object Microsoft.UI.Xaml.Controls.ElementFactory.ReadLocalValue(Microsoft.UI.Xaml.DependencyProperty dp)" reason="Not present in WinAppSDK 1.2" />
			<Member fullName="System.Object Microsoft.UI.Xaml.Controls.ElementFactory.GetAnimationBaseValue(Microsoft.UI.Xaml.DependencyProperty dp)" reason="Not present in WinAppSDK 1.2" />
			<Member fullName="System.Int64 Microsoft.UI.Xaml.Controls.ElementFactory.RegisterPropertyChangedCallback(Microsoft.UI.Xaml.DependencyProperty dp, Microsoft.UI.Xaml.DependencyPropertyChangedCallback callback)" reason="Not present in WinAppSDK 1.2" />
			<Member fullName="System.Void Microsoft.UI.Xaml.Controls.ElementFactory.UnregisterPropertyChangedCallback(Microsoft.UI.Xaml.DependencyProperty dp, System.Int64 token)" reason="Not present in WinAppSDK 1.2" />
			<Member fullName="System.Void Microsoft.UI.Xaml.Controls.ElementFactory.add_DataContextChanged(Windows.Foundation.TypedEventHandler`2&lt;Microsoft.UI.Xaml.FrameworkElement,Microsoft.UI.Xaml.DataContextChangedEventArgs&gt; value)" reason="Not present in WinAppSDK 1.2" />
			<Member fullName="System.Void Microsoft.UI.Xaml.Controls.ElementFactory.remove_DataContextChanged(Windows.Foundation.TypedEventHandler`2&lt;Microsoft.UI.Xaml.FrameworkElement,Microsoft.UI.Xaml.DataContextChangedEventArgs&gt; value)" reason="Not present in WinAppSDK 1.2" />
			<Member fullName="System.Void Microsoft.UI.Xaml.Controls.ElementFactory.ClearBindings()" reason="Not present in WinAppSDK 1.2" />
			<Member fullName="System.Void Microsoft.UI.Xaml.Controls.ElementFactory.RestoreBindings()" reason="Not present in WinAppSDK 1.2" />
			<Member fullName="System.Void Microsoft.UI.Xaml.Controls.ElementFactory.ApplyCompiledBindings()" reason="Not present in WinAppSDK 1.2" />
			<Member fullName="System.Object Microsoft.UI.Xaml.Controls.ElementFactory.get_DataContext()" reason="Not present in WinAppSDK 1.2" />
			<Member fullName="System.Void Microsoft.UI.Xaml.Controls.ElementFactory.set_DataContext(System.Object value)" reason="Not present in WinAppSDK 1.2" />
			<Member fullName="Microsoft.UI.Xaml.DependencyProperty Microsoft.UI.Xaml.Controls.ElementFactory.get_DataContextProperty()" reason="Not present in WinAppSDK 1.2" />
			<Member fullName="Microsoft.UI.Xaml.DependencyObject Microsoft.UI.Xaml.Controls.ElementFactory.get_TemplatedParent()" reason="Not present in WinAppSDK 1.2" />
			<Member fullName="System.Void Microsoft.UI.Xaml.Controls.ElementFactory.set_TemplatedParent(Microsoft.UI.Xaml.DependencyObject value)" reason="Not present in WinAppSDK 1.2" />
			<Member fullName="Microsoft.UI.Xaml.DependencyProperty Microsoft.UI.Xaml.Controls.ElementFactory.get_TemplatedParentProperty()" reason="Not present in WinAppSDK 1.2" />
			<Member fullName="System.Void Microsoft.UI.Xaml.Controls.ElementFactory.SetBinding(System.Object target, System.String dependencyProperty, Microsoft.UI.Xaml.Data.BindingBase binding)" reason="Not present in WinAppSDK 1.2" />
			<Member fullName="System.Void Microsoft.UI.Xaml.Controls.ElementFactory.SetBinding(System.String dependencyProperty, Microsoft.UI.Xaml.Data.BindingBase binding)" reason="Not present in WinAppSDK 1.2" />
			<Member fullName="System.Void Microsoft.UI.Xaml.Controls.ElementFactory.SetBinding(Microsoft.UI.Xaml.DependencyProperty dependencyProperty, Microsoft.UI.Xaml.Data.BindingBase binding)" reason="Not present in WinAppSDK 1.2" />
			<Member fullName="System.Void Microsoft.UI.Xaml.Controls.ElementFactory.SetBindingValue(System.Object value, System.String propertyName)" reason="Not present in WinAppSDK 1.2" />
			<Member fullName="Microsoft.UI.Xaml.Data.BindingExpression Microsoft.UI.Xaml.Controls.ElementFactory.GetBindingExpression(Microsoft.UI.Xaml.DependencyProperty dependencyProperty)" reason="Not present in WinAppSDK 1.2" />
			<Member fullName="System.Void Microsoft.UI.Xaml.Controls.ElementFactory.ResumeBindings()" reason="Not present in WinAppSDK 1.2" />
			<Member fullName="System.Void Microsoft.UI.Xaml.Controls.ElementFactory.SuspendBindings()" reason="Not present in WinAppSDK 1.2" />

			<Member fullName="System.Windows.Input.ICommand Microsoft.UI.Xaml.Controls.PagerControl.get_PagerInputCommand()" reason="Not present in WinAppSDK 1.2" />
			<Member fullName="System.Void Microsoft.UI.Xaml.Controls.PagerControl.set_PagerInputCommand(System.Windows.Input.ICommand value)" reason="Not present in WinAppSDK 1.2" />
			<Member fullName="Microsoft.UI.Xaml.DependencyProperty Microsoft.UI.Xaml.Controls.PagerControl.get_PagerInputCommandProperty()" reason="Not present in WinAppSDK 1.2" />
			<Member fullName="Microsoft.UI.Xaml.Controls.InputValidationContext Microsoft.UI.Xaml.Controls.PasswordBox.get_ValidationContext()" reason="Not present in WinAppSDK 1.2" />
			<Member fullName="System.Void Microsoft.UI.Xaml.Controls.PasswordBox.set_ValidationContext(Microsoft.UI.Xaml.Controls.InputValidationContext value)" reason="Not present in WinAppSDK 1.2" />
			<Member fullName="Microsoft.UI.Xaml.Controls.InputValidationMode Microsoft.UI.Xaml.Controls.PasswordBox.get_InputValidationMode()" reason="Not present in WinAppSDK 1.2" />
			<Member fullName="System.Void Microsoft.UI.Xaml.Controls.PasswordBox.set_InputValidationMode(Microsoft.UI.Xaml.Controls.InputValidationMode value)" reason="Not present in WinAppSDK 1.2" />
			<Member fullName="Microsoft.UI.Xaml.Controls.InputValidationKind Microsoft.UI.Xaml.Controls.PasswordBox.get_InputValidationKind()" reason="Not present in WinAppSDK 1.2" />
			<Member fullName="System.Void Microsoft.UI.Xaml.Controls.PasswordBox.set_InputValidationKind(Microsoft.UI.Xaml.Controls.InputValidationKind value)" reason="Not present in WinAppSDK 1.2" />
			<Member fullName="Microsoft.UI.Xaml.DataTemplate Microsoft.UI.Xaml.Controls.PasswordBox.get_ErrorTemplate()" reason="Not present in WinAppSDK 1.2" />
			<Member fullName="System.Void Microsoft.UI.Xaml.Controls.PasswordBox.set_ErrorTemplate(Microsoft.UI.Xaml.DataTemplate value)" reason="Not present in WinAppSDK 1.2" />
			<Member fullName="System.Boolean Microsoft.UI.Xaml.Controls.PasswordBox.get_HasValidationErrors()" reason="Not present in WinAppSDK 1.2" />
			<Member fullName="Windows.Foundation.Collections.IObservableVector`1&lt;Microsoft.UI.Xaml.Controls.InputValidationError&gt; Microsoft.UI.Xaml.Controls.PasswordBox.get_ValidationErrors()" reason="Not present in WinAppSDK 1.2" />
			<Member fullName="Microsoft.UI.Xaml.DependencyProperty Microsoft.UI.Xaml.Controls.PasswordBox.get_ErrorTemplateProperty()" reason="Not present in WinAppSDK 1.2" />
			<Member fullName="Microsoft.UI.Xaml.DependencyProperty Microsoft.UI.Xaml.Controls.PasswordBox.get_InputValidationKindProperty()" reason="Not present in WinAppSDK 1.2" />
			<Member fullName="Microsoft.UI.Xaml.DependencyProperty Microsoft.UI.Xaml.Controls.PasswordBox.get_InputValidationModeProperty()" reason="Not present in WinAppSDK 1.2" />
			<Member fullName="System.Void Microsoft.UI.Xaml.Controls.PasswordBox.add_HasValidationErrorsChanged(Windows.Foundation.TypedEventHandler`2&lt;Microsoft.UI.Xaml.Controls.IInputValidationControl,Microsoft.UI.Xaml.Controls.HasValidationErrorsChangedEventArgs&gt; value)" reason="Not present in WinAppSDK 1.2" />
			<Member fullName="System.Void Microsoft.UI.Xaml.Controls.PasswordBox.remove_HasValidationErrorsChanged(Windows.Foundation.TypedEventHandler`2&lt;Microsoft.UI.Xaml.Controls.IInputValidationControl,Microsoft.UI.Xaml.Controls.HasValidationErrorsChangedEventArgs&gt; value)" reason="Not present in WinAppSDK 1.2" />
			<Member fullName="System.Void Microsoft.UI.Xaml.Controls.PasswordBox.add_ValidationError(Windows.Foundation.TypedEventHandler`2&lt;Microsoft.UI.Xaml.Controls.IInputValidationControl,Microsoft.UI.Xaml.Controls.InputValidationErrorEventArgs&gt; value)" reason="Not present in WinAppSDK 1.2" />
			<Member fullName="System.Void Microsoft.UI.Xaml.Controls.PasswordBox.remove_ValidationError(Windows.Foundation.TypedEventHandler`2&lt;Microsoft.UI.Xaml.Controls.IInputValidationControl,Microsoft.UI.Xaml.Controls.InputValidationErrorEventArgs&gt; value)" reason="Not present in WinAppSDK 1.2" />

			<Member fullName="Microsoft.UI.Xaml.Controls.InputValidationContext Microsoft.UI.Xaml.Controls.TextBox.get_ValidationContext()" reason="Not present in WinAppSDK 1.2" />
			<Member fullName="System.Void Microsoft.UI.Xaml.Controls.TextBox.set_ValidationContext(Microsoft.UI.Xaml.Controls.InputValidationContext value)" reason="Not present in WinAppSDK 1.2" />
			<Member fullName="Microsoft.UI.Xaml.Controls.InputValidationMode Microsoft.UI.Xaml.Controls.TextBox.get_InputValidationMode()" reason="Not present in WinAppSDK 1.2" />
			<Member fullName="System.Void Microsoft.UI.Xaml.Controls.TextBox.set_InputValidationMode(Microsoft.UI.Xaml.Controls.InputValidationMode value)" reason="Not present in WinAppSDK 1.2" />
			<Member fullName="Microsoft.UI.Xaml.DataTemplate Microsoft.UI.Xaml.Controls.TextBox.get_ErrorTemplate()" reason="Not present in WinAppSDK 1.2" />
			<Member fullName="System.Void Microsoft.UI.Xaml.Controls.TextBox.set_ErrorTemplate(Microsoft.UI.Xaml.DataTemplate value)" reason="Not present in WinAppSDK 1.2" />
			<Member fullName="Microsoft.UI.Xaml.Controls.InputValidationKind Microsoft.UI.Xaml.Controls.TextBox.get_InputValidationKind()" reason="Not present in WinAppSDK 1.2" />
			<Member fullName="System.Void Microsoft.UI.Xaml.Controls.TextBox.set_InputValidationKind(Microsoft.UI.Xaml.Controls.InputValidationKind value)" reason="Not present in WinAppSDK 1.2" />
			<Member fullName="Windows.Foundation.Collections.IObservableVector`1&lt;Microsoft.UI.Xaml.Controls.InputValidationError&gt; Microsoft.UI.Xaml.Controls.TextBox.get_ValidationErrors()" reason="Not present in WinAppSDK 1.2" />
			<Member fullName="System.Boolean Microsoft.UI.Xaml.Controls.TextBox.get_HasValidationErrors()" reason="Not present in WinAppSDK 1.2" />
			<Member fullName="Microsoft.UI.Xaml.DependencyProperty Microsoft.UI.Xaml.Controls.TextBox.get_ErrorTemplateProperty()" reason="Not present in WinAppSDK 1.2" />
			<Member fullName="Microsoft.UI.Xaml.DependencyProperty Microsoft.UI.Xaml.Controls.TextBox.get_InputValidationKindProperty()" reason="Not present in WinAppSDK 1.2" />
			<Member fullName="Microsoft.UI.Xaml.DependencyProperty Microsoft.UI.Xaml.Controls.TextBox.get_InputValidationModeProperty()" reason="Not present in WinAppSDK 1.2" />
			<Member fullName="System.Void Microsoft.UI.Xaml.Controls.TextBox.add_HasValidationErrorsChanged(Windows.Foundation.TypedEventHandler`2&lt;Microsoft.UI.Xaml.Controls.IInputValidationControl,Microsoft.UI.Xaml.Controls.HasValidationErrorsChangedEventArgs&gt; value)" reason="Not present in WinAppSDK 1.2" />
			<Member fullName="System.Void Microsoft.UI.Xaml.Controls.TextBox.remove_HasValidationErrorsChanged(Windows.Foundation.TypedEventHandler`2&lt;Microsoft.UI.Xaml.Controls.IInputValidationControl,Microsoft.UI.Xaml.Controls.HasValidationErrorsChangedEventArgs&gt; value)" reason="Not present in WinAppSDK 1.2" />
			<Member fullName="System.Void Microsoft.UI.Xaml.Controls.TextBox.add_ValidationError(Windows.Foundation.TypedEventHandler`2&lt;Microsoft.UI.Xaml.Controls.IInputValidationControl,Microsoft.UI.Xaml.Controls.InputValidationErrorEventArgs&gt; value)" reason="Not present in WinAppSDK 1.2" />
			<Member fullName="System.Void Microsoft.UI.Xaml.Controls.TextBox.remove_ValidationError(Windows.Foundation.TypedEventHandler`2&lt;Microsoft.UI.Xaml.Controls.IInputValidationControl,Microsoft.UI.Xaml.Controls.InputValidationErrorEventArgs&gt; value)" reason="Not present in WinAppSDK 1.2" />

			<Member fullName="Microsoft.UI.Xaml.ApplicationTheme Microsoft.UI.Xaml.Media.RevealBrush.get_TargetTheme()" reason="Not present in WinAppSDK 1.2" />
			<Member fullName="System.Void Microsoft.UI.Xaml.Media.RevealBrush.set_TargetTheme(Microsoft.UI.Xaml.ApplicationTheme value)" reason="Not present in WinAppSDK 1.2" />
			<Member fullName="System.Boolean Microsoft.UI.Xaml.Media.RevealBrush.get_AlwaysUseFallback()" reason="Not present in WinAppSDK 1.2" />
			<Member fullName="System.Void Microsoft.UI.Xaml.Media.RevealBrush.set_AlwaysUseFallback(System.Boolean value)" reason="Not present in WinAppSDK 1.2" />
			<Member fullName="Microsoft.UI.Xaml.DependencyProperty Microsoft.UI.Xaml.Media.RevealBrush.get_AlwaysUseFallbackProperty()" reason="Not present in WinAppSDK 1.2" />
			<Member fullName="Microsoft.UI.Xaml.DependencyProperty Microsoft.UI.Xaml.Media.RevealBrush.get_StateProperty()" reason="Not present in WinAppSDK 1.2" />
			<Member fullName="Microsoft.UI.Xaml.DependencyProperty Microsoft.UI.Xaml.Media.RevealBrush.get_TargetThemeProperty()" reason="Not present in WinAppSDK 1.2" />
			<Member fullName="System.Void Microsoft.UI.Xaml.Media.RevealBrush.SetState(Microsoft.UI.Xaml.UIElement element, Microsoft.UI.Xaml.Media.RevealBrushState value)" reason="Not present in WinAppSDK 1.2" />
			<Member fullName="Microsoft.UI.Xaml.Media.RevealBrushState Microsoft.UI.Xaml.Media.RevealBrush.GetState(Microsoft.UI.Xaml.UIElement element)" reason="Not present in WinAppSDK 1.2" />
			<Member fullName="System.Void Windows.Web.Http.Headers.HttpRequestHeaderCollection..ctor()" reason="Not in Windows and must not be instantiated by user." />
			<Member fullName="System.Void Windows.Foundation.IPropertyValue.GetDateTimeArray(System.DateTime[]&amp; value)" reason="Not in Windows" />
			<Member fullName="Uno.UI.Xaml.RoutedEventFlag Windows.UI.Xaml.Controls.Control.GetImplementedRoutedEvents(System.Type type)" reason="Not in Windows and is unnecessary now." />
			<Member fullName="System.Object Uno.UI.FluentTheme.GlobalStaticResources.FindResource(System.String name)" reason="Empty method generated by XAML generator" />
			<Member fullName="System.Object Uno.UI.FluentTheme.v1.GlobalStaticResources.FindResource(System.String name)" reason="Empty method generated by XAML generator" />
			<Member fullName="System.Object Uno.UI.FluentTheme.v2.GlobalStaticResources.FindResource(System.String name)" reason="Empty method generated by XAML generator" />
			<Member fullName="System.Object Uno.UI.Toolkit.GlobalStaticResources.FindResource(System.String name)" reason="Empty method generated by XAML generator" />
			<Member fullName="Uno.UI.Xaml.RoutedEventFlag Windows.UI.Xaml.Controls.Control.GetImplementedRoutedEvents(System.Type type)" reason="Not in Windows and is unnecessary now." />
			<Member fullName="System.Void Windows.Devices.Geolocation.Geolocator.OnLocationChanged(Android.Locations.Location location)" reason="Not present in Windows" />
			<Member fullName="System.Void Windows.Devices.Geolocation.Geolocator.OnProviderDisabled(System.String provider)" reason="Not present in Windows" />
			<Member fullName="System.Void Windows.Devices.Geolocation.Geolocator.OnProviderEnabled(System.String provider)" reason="Not present in Windows" />
			<Member fullName="System.Void Windows.Devices.Geolocation.Geolocator.OnStatusChanged(System.String provider, Android.Locations.Availability status, Android.OS.Bundle extras)" reason="Not present in Windows" />
			<Member fullName="System.Void Windows.UI.Xaml.Controls.TextBox.OnInputScopeChanged(Windows.UI.Xaml.DependencyPropertyChangedEventArgs e)" reason="Changed parameter type and made private." />
			<Member fullName="System.Void Windows.UI.Xaml.Controls.TextBox.OnIsSpellCheckEnabledChanged(Windows.UI.Xaml.DependencyPropertyChangedEventArgs e)" reason="Changed parameter type and made private." />
			<Member fullName="System.Void Windows.UI.Xaml.Controls.TextBox.OnIsTextPredictionEnabledChanged(Windows.UI.Xaml.DependencyPropertyChangedEventArgs e)" reason="Changed parameter type and made private." />
			<Member fullName="System.Void Windows.UI.Xaml.Controls.TextBox.OnTextAlignmentChanged(Windows.UI.Xaml.DependencyPropertyChangedEventArgs e)" reason="Changed parameter type and made private." />
			<Member fullName="System.Void Windows.Devices.Lights.Lamp..ctor()" reason="Not present in Windows" />
			<Member fullName="System.String Windows.UI.Xaml.Markup.ContentPropertyAttribute.get_Name()" reason="Property changed to field to match Windows" />
			<Member fullName="System.Void Windows.UI.Xaml.Markup.ContentPropertyAttribute.set_Name(System.String value)" reason="Property changed to field to match Windows" />
			<Member fullName="System.Void Windows.Foundation.Deferral.Close()" reason="Shouldn't be visible in .NET" />
			<Member fullName="Windows.UI.Xaml.CornerRadius Uno.UI.Toolkit.ElevatedView.get_CornerRadius()" reason="Already exists in Control and ElevatedView should not shadow it" />
			<Member fullName="System.Void Uno.UI.Toolkit.ElevatedView.set_CornerRadius(Windows.UI.Xaml.CornerRadius value)" reason="Already exists in Control and ElevatedView should not shadow it" />
			<Member fullName="Windows.UI.Xaml.DependencyProperty Uno.UI.Toolkit.ElevatedView.get_CornerRadiusProperty()" reason="Already exists in Control and ElevatedView should not shadow it" />
			<Member fullName="System.Void Windows.ApplicationModel.SuspendingDeferral..ctor(System.Action deferralDone)" reason="This constructor does not exist in Windows" />
			<Member fullName="System.Void Windows.UI.Xaml.Controls.CalendarDatePicker.add__dateChanged(Windows.Foundation.TypedEventHandler`2&lt;Windows.UI.Xaml.Controls.CalendarDatePicker,Windows.UI.Xaml.Controls.CalendarDatePickerDateChangedEventArgs&gt; value)" reason="Not in Windows" />
			<Member fullName="System.Void Windows.UI.Xaml.Controls.CalendarDatePicker.remove__dateChanged(Windows.Foundation.TypedEventHandler`2&lt;Windows.UI.Xaml.Controls.CalendarDatePicker,Windows.UI.Xaml.Controls.CalendarDatePickerDateChangedEventArgs&gt; value)" reason="Not in Windows" />
			<Member fullName="System.Threading.Tasks.Task`1&lt;System.Collections.Generic.IList`1&lt;Windows.Devices.Geolocation.Geoposition&gt;&gt; Windows.Devices.Geolocation.Geolocator.GetGeopositionHistoryAsync(System.DateTime startTime)" reason="Not in Windows and not implemented properly" />
			<Member fullName="System.Threading.Tasks.Task`1&lt;System.Collections.Generic.IList`1&lt;Windows.Devices.Geolocation.Geoposition&gt;&gt; Windows.Devices.Geolocation.Geolocator.GetGeopositionHistoryAsync(System.DateTime startTime, System.TimeSpan duration)" reason="Not in Windows and not implemented properly" />
			<Member fullName="System.Void Uno.UI.Controls.Window.SetNeedsKeyboard(AppKit.NSView view, System.Boolean needsKeyboard)" reason="Not needed and doesn't do something useful" />
			<Member fullName="System.Object Uno.UI.GlobalStaticResources.FindResource(System.String name)" reason="Method that does nothing" />
			<Member fullName="CoreGraphics.CGSize Uno.UI.ViewHelper.GetScreenSize()" reason="Renamed to GetMainWindowSize and made internal" />
			<Member fullName="System.Threading.Tasks.Task`1&lt;System.Collections.Generic.IList`1&lt;Windows.Devices.Geolocation.Geoposition&gt;&gt; Windows.Devices.Geolocation.Geolocator.GetGeopositionHistoryAsync(System.DateTime startTime)" reason="Not in Windows and not implemented properly" />
			<Member fullName="System.Threading.Tasks.Task`1&lt;System.Collections.Generic.IList`1&lt;Windows.Devices.Geolocation.Geoposition&gt;&gt; Windows.Devices.Geolocation.Geolocator.GetGeopositionHistoryAsync(System.DateTime startTime, System.TimeSpan duration)" reason="Not in Windows and not implemented properly" />
			<Member fullName="System.Void Windows.UI.Xaml.Style.RegisterDefaultStyleForType(System.Type type, Windows.UI.Xaml.Style/StyleProviderHandler styleProvider)" reason="Was used by Xaml generated code but no longer used." />
			<Member fullName="System.Void Windows.UI.Xaml.Style.RegisterDefaultStyleForType(System.Type type, Windows.UI.Xaml.Style/StyleProviderHandler styleProvider, System.Boolean isNative)" reason="Was used by Xaml generated code but no longer used." />

			<Member fullName="System.Void Windows.ApplicationModel.SuspendingDeferral..ctor(System.Action deferralDone)" reason="This constructor does not exist in Windows" />
			<Member fullName="Windows.UI.Xaml.Controls.PersonPictureTemplateSettings Windows.UI.Xaml.Controls.PersonPicture.get_TemplateSettings()" reason="Moved to MUXC" />
			<Member fullName="System.Boolean Windows.UI.Xaml.Controls.MenuBarItem.IsFlyoutOpen()" reason="Api alignments" />
			<Member fullName="System.Void Windows.UI.Xaml.Controls.MenuBarItem.Invoke()" reason="Api alignments" />
			<Member fullName="System.Boolean Windows.UI.Xaml.Controls.RelativePanel.GetAlignBottomWithPanel(Windows.UI.Xaml.UIElement view)" reason="Api alignments" />
			<Member fullName="System.Void Windows.UI.Xaml.Controls.RelativePanel.SetAlignBottomWithPanel(Windows.UI.Xaml.UIElement view, System.Boolean value)" reason="Api alignments" />
			<Member fullName="System.Boolean Windows.UI.Xaml.Controls.RelativePanel.GetAlignLeftWithPanel(Windows.UI.Xaml.UIElement view)" reason="Api alignments" />
			<Member fullName="System.Void Windows.UI.Xaml.Controls.RelativePanel.SetAlignLeftWithPanel(Windows.UI.Xaml.UIElement view, System.Boolean value)" reason="Api alignments" />
			<Member fullName="System.Boolean Windows.UI.Xaml.Controls.RelativePanel.GetAlignRightWithPanel(Windows.UI.Xaml.UIElement view)" reason="Api alignments" />
			<Member fullName="System.Void Windows.UI.Xaml.Controls.RelativePanel.SetAlignRightWithPanel(Windows.UI.Xaml.UIElement view, System.Boolean value)" reason="Api alignments" />
			<Member fullName="System.Boolean Windows.UI.Xaml.Controls.RelativePanel.GetAlignTopWithPanel(Windows.UI.Xaml.UIElement view)" reason="Api alignments" />
			<Member fullName="System.Void Windows.UI.Xaml.Controls.RelativePanel.SetAlignTopWithPanel(Windows.UI.Xaml.UIElement view, System.Boolean value)" reason="Api alignments" />
			<Member fullName="System.Boolean Windows.UI.Xaml.Controls.RelativePanel.GetAlignHorizontalCenterWithPanel(Windows.UI.Xaml.UIElement view)" reason="Api alignments" />
			<Member fullName="System.Void Windows.UI.Xaml.Controls.RelativePanel.SetAlignHorizontalCenterWithPanel(Windows.UI.Xaml.UIElement view, System.Boolean value)" reason="Api alignments" />
			<Member fullName="System.Boolean Windows.UI.Xaml.Controls.RelativePanel.GetAlignVerticalCenterWithPanel(Windows.UI.Xaml.UIElement view)" reason="Api alignments" />
			<Member fullName="System.Void Windows.UI.Xaml.Controls.RelativePanel.SetAlignVerticalCenterWithPanel(Windows.UI.Xaml.UIElement view, System.Boolean value)" reason="Api alignments" />
			<Member fullName="System.Object Windows.UI.Xaml.Controls.RelativePanel.GetAlignBottomWith(Windows.UI.Xaml.UIElement view)" reason="Api alignments" />
			<Member fullName="System.Void Windows.UI.Xaml.Controls.RelativePanel.SetAlignBottomWith(Windows.UI.Xaml.UIElement view, System.Object value)" reason="Api alignments" />
			<Member fullName="System.Object Windows.UI.Xaml.Controls.RelativePanel.GetAlignLeftWith(Windows.UI.Xaml.UIElement view)" reason="Api alignments" />
			<Member fullName="System.Void Windows.UI.Xaml.Controls.RelativePanel.SetAlignLeftWith(Windows.UI.Xaml.UIElement view, System.Object value)" reason="Api alignments" />
			<Member fullName="System.Object Windows.UI.Xaml.Controls.RelativePanel.GetAlignRightWith(Windows.UI.Xaml.UIElement view)" reason="Api alignments" />
			<Member fullName="System.Void Windows.UI.Xaml.Controls.RelativePanel.SetAlignRightWith(Windows.UI.Xaml.UIElement view, System.Object value)" reason="Api alignments" />
			<Member fullName="System.Object Windows.UI.Xaml.Controls.RelativePanel.GetAlignTopWith(Windows.UI.Xaml.UIElement view)" reason="Api alignments" />
			<Member fullName="System.Void Windows.UI.Xaml.Controls.RelativePanel.SetAlignTopWith(Windows.UI.Xaml.UIElement view, System.Object value)" reason="Api alignments" />
			<Member fullName="System.Object Windows.UI.Xaml.Controls.RelativePanel.GetAlignHorizontalCenterWith(Windows.UI.Xaml.UIElement view)" reason="Api alignments" />
			<Member fullName="System.Void Windows.UI.Xaml.Controls.RelativePanel.SetAlignHorizontalCenterWith(Windows.UI.Xaml.UIElement view, System.Object value)" reason="Api alignments" />
			<Member fullName="System.Object Windows.UI.Xaml.Controls.RelativePanel.GetAlignVerticalCenterWith(Windows.UI.Xaml.UIElement view)" reason="Api alignments" />
			<Member fullName="System.Void Windows.UI.Xaml.Controls.RelativePanel.SetAlignVerticalCenterWith(Windows.UI.Xaml.UIElement view, System.Object value)" reason="Api alignments" />
			<Member fullName="System.Object Windows.UI.Xaml.Controls.RelativePanel.GetAbove(Windows.UI.Xaml.UIElement view)" reason="Api alignments" />
			<Member fullName="System.Void Windows.UI.Xaml.Controls.RelativePanel.SetAbove(Windows.UI.Xaml.UIElement view, System.Object value)" reason="Api alignments" />
			<Member fullName="System.Object Windows.UI.Xaml.Controls.RelativePanel.GetBelow(Windows.UI.Xaml.UIElement view)" reason="Api alignments" />
			<Member fullName="System.Void Windows.UI.Xaml.Controls.RelativePanel.SetBelow(Windows.UI.Xaml.UIElement view, System.Object value)" reason="Api alignments" />
			<Member fullName="System.Object Windows.UI.Xaml.Controls.RelativePanel.GetLeftOf(Windows.UI.Xaml.UIElement view)" reason="Api alignments" />
			<Member fullName="System.Void Windows.UI.Xaml.Controls.RelativePanel.SetLeftOf(Windows.UI.Xaml.UIElement view, System.Object value)" reason="Api alignments" />
			<Member fullName="System.Object Windows.UI.Xaml.Controls.RelativePanel.GetRightOf(Windows.UI.Xaml.UIElement view)" reason="Api alignments" />
			<Member fullName="System.Void Windows.UI.Xaml.Controls.Primitives.Popup.OnHorizontalOffsetChanged(System.Double oldHorizontalOffset, System.Double newHorizontalOffset)" reason="Api alignments" />
			<Member fullName="System.Void Windows.UI.Xaml.Controls.Primitives.Popup.OnVerticalOffsetChanged(System.Double oldVerticalOffset, System.Double newVerticalOffset)" reason="Api alignments" />
			<Member fullName="System.Void Windows.UI.Xaml.Controls.RelativePanel.SetRightOf(Windows.UI.Xaml.UIElement view, System.Object value)" reason="Api alignments" />
			<Member fullName="System.Void Windows.UI.Xaml.Controls.WebView.NavigateWithHttpRequestMessage(System.Net.Http.HttpRequestMessage requestMessage)" reason="Api alignments" />
			<Member fullName="System.Boolean Uno.Devices.Sensors.INativeDualScreenProvider.get_IsDualScreen()" reason="Api alignments" />
			<Member fullName="System.Boolean Windows.UI.Xaml.Controls.WebView.MustUseWebKitWebView()" reason="Api alignments" />
			<Member fullName="System.Double Windows.UI.Xaml.Controls.Canvas.GetLeft(Windows.UI.Xaml.DependencyObject obj)" reason="Api alignments" />
			<Member fullName="System.Void Windows.UI.Xaml.Controls.Canvas.SetLeft(Windows.UI.Xaml.DependencyObject obj, System.Double value)" reason="Api alignments" />
			<Member fullName="System.Double Windows.UI.Xaml.Controls.Canvas.GetTop(Windows.UI.Xaml.DependencyObject obj)" reason="Api alignments" />
			<Member fullName="System.Void Windows.UI.Xaml.Controls.Canvas.SetTop(Windows.UI.Xaml.DependencyObject obj, System.Double value)" reason="Api alignments" />
			<Member fullName="System.Double Windows.UI.Xaml.Controls.Canvas.GetZIndex(Windows.UI.Xaml.DependencyObject obj)" reason="Api alignments" />
			<Member fullName="System.Void Windows.UI.Xaml.Controls.Canvas.SetZIndex(Windows.UI.Xaml.DependencyObject obj, System.Double value)" reason="Api alignments" />
			<Member fullName="Uno.Presentation.Resources.IResourceRegistry Windows.UI.Xaml.ResourceHelper.get_Registry()" reason="Api alignments" />
			<Member fullName="System.Void Windows.UI.Xaml.ResourceHelper.set_Registry(Uno.Presentation.Resources.IResourceRegistry value)" reason="Api alignments" />
			<Member fullName="System.Object Windows.UI.Xaml.ResourceHelper.FindResource(System.String resourceName)" reason="Api alignments" />
			<Member fullName="Windows.UI.Xaml.Data.IValueConverter Windows.UI.Xaml.ResourceHelper.FindConverter(System.String converterName)" reason="Api alignments" />
			<Member fullName="Windows.UI.Xaml.DependencyProperty Windows.UI.Xaml.DependencyProperty.RegisterAttached(System.String name, System.Type propertyType, System.Type ownerType, Windows.UI.Xaml.PropertyMetadata typeMetadata)" reason="Changed parameter name to match WinUI" />
			<Member fullName="System.Object Uno.UI.Lottie.GlobalStaticResources.FindResource(System.String name)" reason="Obsolete API" />

			<Member fullName="System.Void Windows.UI.Xaml.Controls.IconElement..ctor()" reason="Not public in WinUI" />

			<Member fullName="System.Void Windows.UI.Xaml.Controls.ListViewBaseScrollContentPresenter.SetContentOffset(CoreGraphics.CGPoint contentOffset, System.Boolean animated)" reason="Api alignments" />
			<Member fullName="System.Void Windows.UI.Xaml.Controls.ListViewBaseScrollContentPresenter.SetZoomScale(System.Runtime.InteropServices.NFloat scale, System.Boolean animated)" reason="Api alignments" />

			<Member fullName="System.Boolean Microsoft.UI.Xaml.Controls.Control.Focus(Microsoft.UI.Xaml.FocusState value)" reason="Api alignments" />
			<Member fullName="Microsoft.UI.Xaml.FocusState Microsoft.UI.Xaml.Controls.Control.get_FocusState()" reason="Api alignments" />
			<Member fullName="System.Void Microsoft.UI.Xaml.Controls.Control.set_FocusState(Microsoft.UI.Xaml.FocusState value)" reason="Api alignments" />
			<Member fullName="Microsoft.UI.Xaml.DependencyProperty Microsoft.UI.Xaml.Controls.Control.get_FocusStateProperty()" reason="Api alignments" />
			<Member fullName="System.Boolean Microsoft.UI.Xaml.Controls.Control.get_IsTabStop()" reason="Api alignments" />
			<Member fullName="System.Void Microsoft.UI.Xaml.Controls.Control.set_IsTabStop(System.Boolean value)" reason="Api alignments" />
			<Member fullName="Microsoft.UI.Xaml.DependencyProperty Microsoft.UI.Xaml.Controls.Control.get_IsTabStopProperty()" reason="Api alignments" />
			<Member fullName="System.Int32 Microsoft.UI.Xaml.Controls.Control.get_TabIndex()" reason="Api alignments" />
			<Member fullName="System.Void Microsoft.UI.Xaml.Controls.Control.set_TabIndex(System.Int32 value)" reason="Api alignments" />
			<Member fullName="Microsoft.UI.Xaml.DependencyProperty Microsoft.UI.Xaml.Controls.Control.get_TabIndexProperty()" reason="Api alignments" />
			<Member fullName="Microsoft.UI.Xaml.DependencyObject Microsoft.UI.Xaml.Controls.Control.get_XYFocusUp()" reason="Api alignments" />
			<Member fullName="System.Void Microsoft.UI.Xaml.Controls.Control.set_XYFocusUp(Microsoft.UI.Xaml.DependencyObject value)" reason="Api alignments" />
			<Member fullName="Microsoft.UI.Xaml.DependencyProperty Microsoft.UI.Xaml.Controls.Control.get_XYFocusUpProperty()" reason="Api alignments" />
			<Member fullName="Microsoft.UI.Xaml.DependencyObject Microsoft.UI.Xaml.Controls.Control.get_XYFocusDown()" reason="Api alignments" />
			<Member fullName="System.Void Microsoft.UI.Xaml.Controls.Control.set_XYFocusDown(Microsoft.UI.Xaml.DependencyObject value)" reason="Api alignments" />
			<Member fullName="Microsoft.UI.Xaml.DependencyProperty Microsoft.UI.Xaml.Controls.Control.get_XYFocusDownProperty()" reason="Api alignments" />
			<Member fullName="Microsoft.UI.Xaml.DependencyObject Microsoft.UI.Xaml.Controls.Control.get_XYFocusLeft()" reason="Api alignments" />
			<Member fullName="System.Void Microsoft.UI.Xaml.Controls.Control.set_XYFocusLeft(Microsoft.UI.Xaml.DependencyObject value)" reason="Api alignments" />
			<Member fullName="Microsoft.UI.Xaml.DependencyProperty Microsoft.UI.Xaml.Controls.Control.get_XYFocusLeftProperty()" reason="Api alignments" />
			<Member fullName="Microsoft.UI.Xaml.DependencyObject Microsoft.UI.Xaml.Controls.Control.get_XYFocusRight()" reason="Api alignments" />
			<Member fullName="System.Void Microsoft.UI.Xaml.Controls.Control.set_XYFocusRight(Microsoft.UI.Xaml.DependencyObject value)" reason="Api alignments" />
			<Member fullName="Microsoft.UI.Xaml.DependencyProperty Microsoft.UI.Xaml.Controls.Control.get_XYFocusRightProperty()" reason="Api alignments" />
			<Member fullName="System.Boolean Microsoft.UI.Xaml.Controls.Control.get_UseSystemFocusVisuals()" reason="Api alignments" />
			<Member fullName="System.Void Microsoft.UI.Xaml.Controls.Control.set_UseSystemFocusVisuals(System.Boolean value)" reason="Api alignments" />
			<Member fullName="Microsoft.UI.Xaml.DependencyProperty Microsoft.UI.Xaml.Controls.Control.get_UseSystemFocusVisualsProperty()" reason="Api alignments" />
			<Member fullName="System.Void Windows.UI.Xaml.FrameworkElement.add_IsEnabledChanged(Windows.UI.Xaml.DependencyPropertyChangedEventHandler value)" reason="Api alignments" />
			<Member fullName="System.Void Windows.UI.Xaml.FrameworkElement.remove_IsEnabledChanged(Windows.UI.Xaml.DependencyPropertyChangedEventHandler value)" reason="Api alignments" />
			<Member fullName="Windows.UI.Xaml.DependencyProperty Windows.UI.Xaml.FrameworkElement.get_IsEnabledProperty()" reason="Api alignments" />
			<Member fullName="System.Boolean Windows.UI.Xaml.FrameworkElement.get_IsEnabled()" reason="Api alignments" />
			<Member fullName="System.Void Windows.UI.Xaml.FrameworkElement.set_IsEnabled(System.Boolean value)" reason="Api alignments" />
			<Member fullName="System.Void Windows.UI.Xaml.FrameworkElement.OnIsEnabledChangedCore()" reason="Api alignments" />
			<Member fullName="System.Void Windows.UI.Xaml.Controls.NativeListViewBase.OnIsEnabledChangedCore()" reason="Api alignments" />
			<Member fullName="System.Void Windows.UI.Xaml.Controls.NativePagedView.OnIsEnabledChangedCore()" reason="Api alignments" />
			<Member fullName="System.Void Uno.UI.Xaml.Controls.NativeRefreshControl.OnIsEnabledChangedCore()" reason="Api alignments" />
			<Member fullName="System.Void Uno.UI.Controls.Legacy.GridView.OnIsEnabledChangedCore()" reason="Api alignments" />
			<Member fullName="System.Void Uno.UI.Controls.Legacy.HorizontalGridView.OnIsEnabledChangedCore()" reason="Api alignments" />
			<Member fullName="System.Void Uno.UI.Controls.Legacy.HorizontalListView.OnIsEnabledChangedCore()" reason="Api alignments" />
			<Member fullName="System.Void Uno.UI.Controls.Legacy.ListView.OnIsEnabledChangedCore()" reason="Api alignments" />
			<Member fullName="System.Boolean Windows.UI.Xaml.Controls.NativeListViewBase.get_IsEnabled()" reason="Api alignments" />
			<Member fullName="System.Void Windows.UI.Xaml.Controls.NativeListViewBase.set_IsEnabled(System.Boolean value)" reason="Api alignments" />
			<Member fullName="System.Boolean Windows.UI.Xaml.Controls.Picker.get_IsEnabled()" reason="Api alignments" />
			<Member fullName="System.Void Windows.UI.Xaml.Controls.Picker.set_IsEnabled(System.Boolean value)" reason="Api alignments" />
			<Member fullName="System.Boolean Windows.UI.Xaml.Controls.MultilineTextBoxView.get_IsEnabled()" reason="Api alignments" />
			<Member fullName="System.Void Windows.UI.Xaml.Controls.MultilineTextBoxView.set_IsEnabled(System.Boolean value)" reason="Api alignments" />
			<Member fullName="System.Boolean Windows.UI.Xaml.Controls.SinglelineTextBoxView.get_IsEnabled()" reason="Api alignments" />
			<Member fullName="System.Void Windows.UI.Xaml.Controls.SinglelineTextBoxView.set_IsEnabled(System.Boolean value)" reason="Api alignments" />
			<Member fullName="System.Boolean Uno.UI.Controls.Legacy.ListViewBase.get_IsEnabled()" reason="Api alignments" />
			<Member fullName="System.Void Uno.UI.Controls.Legacy.ListViewBase.set_IsEnabled(System.Boolean value)" reason="Api alignments" />
			<Member fullName="System.Boolean Windows.UI.Xaml.Controls.SecureTextBoxView.get_IsEnabled()" reason="Api alignments" />
			<Member fullName="System.Void Windows.UI.Xaml.Controls.SecureTextBoxView.set_IsEnabled(System.Boolean value)" reason="Api alignments" />
			<Member fullName="Windows.UI.Xaml.Controls.IAnimatedVisualSource Microsoft.UI.Xaml.Controls.ILottieVisualSourceProvider.CreateFromLottieAsset(System.Uri sourceFile)" reason="Api alignments" />
			<Member fullName="Windows.UI.Xaml.Controls.IThemableAnimatedVisualSource Microsoft.UI.Xaml.Controls.ILottieVisualSourceProvider.CreateTheamableFromLottieAsset(System.Uri sourceFile)" reason="Api alignments" />
			<Member fullName="System.Boolean Microsoft.UI.Xaml.Controls.ILottieVisualSourceProvider.TryCreateThemableFromAnimatedVisualSource(Windows.UI.Xaml.Controls.IAnimatedVisualSource animatedVisualSource, Windows.UI.Xaml.Controls.IThemableAnimatedVisualSource&amp; themableAnimatedVisualSource)" reason="Api alignments" />
			<Member fullName="Windows.UI.Xaml.Controls.IAnimatedVisualSource Microsoft.UI.Xaml.Controls.ProgressRing.get_DeterminateSource()" reason="Api alignments" />
			<Member fullName="System.Void Microsoft.UI.Xaml.Controls.ProgressRing.set_DeterminateSource(Windows.UI.Xaml.Controls.IAnimatedVisualSource value)" reason="Api alignments" />
			<Member fullName="Windows.UI.Xaml.Controls.IAnimatedVisualSource Microsoft.UI.Xaml.Controls.ProgressRing.get_IndeterminateSource()" reason="Api alignments" />
			<Member fullName="System.Void Microsoft.UI.Xaml.Controls.ProgressRing.set_IndeterminateSource(Windows.UI.Xaml.Controls.IAnimatedVisualSource value)" reason="Api alignments" />
			<Member fullName="System.Void Microsoft.UI.Xaml.Controls.AnimatedVisuals.AnimatedAcceptVisualSource.Update(Windows.UI.Xaml.Controls.AnimatedVisualPlayer player)" reason="Api alignments" />
			<Member fullName="System.Void Microsoft.UI.Xaml.Controls.AnimatedVisuals.AnimatedBackVisualSource.Update(Windows.UI.Xaml.Controls.AnimatedVisualPlayer player)" reason="Api alignments" />
			<Member fullName="System.Void Microsoft.UI.Xaml.Controls.AnimatedVisuals.AnimatedChevronDownSmallVisualSource.Update(Windows.UI.Xaml.Controls.AnimatedVisualPlayer player)" reason="Api alignments" />
			<Member fullName="System.Void Microsoft.UI.Xaml.Controls.AnimatedVisuals.AnimatedChevronRightDownSmallVisualSource.Update(Windows.UI.Xaml.Controls.AnimatedVisualPlayer player)" reason="Api alignments" />
			<Member fullName="System.Void Microsoft.UI.Xaml.Controls.AnimatedVisuals.AnimatedChevronUpDownSmallVisualSource.Update(Windows.UI.Xaml.Controls.AnimatedVisualPlayer player)" reason="Api alignments" />
			<Member fullName="System.Void Microsoft.UI.Xaml.Controls.AnimatedVisuals.AnimatedFindVisualSource.Update(Windows.UI.Xaml.Controls.AnimatedVisualPlayer player)" reason="Api alignments" />
			<Member fullName="System.Void Microsoft.UI.Xaml.Controls.AnimatedVisuals.AnimatedGlobalNavigationButtonVisualSource.Update(Windows.UI.Xaml.Controls.AnimatedVisualPlayer player)" reason="Api alignments" />
			<Member fullName="System.Void Microsoft.UI.Xaml.Controls.AnimatedVisuals.AnimatedSettingsVisualSource.Update(Windows.UI.Xaml.Controls.AnimatedVisualPlayer player)" reason="Api alignments" />
			<Member fullName="Windows.UI.Xaml.Controls.IAnimatedVisualSource Uno.UI.Lottie.LottieVisualSourceProvider.CreateFromLottieAsset(System.Uri sourceFile)" reason="Api alignments" />
			<Member fullName="Windows.UI.Xaml.Controls.IThemableAnimatedVisualSource Uno.UI.Lottie.LottieVisualSourceProvider.CreateTheamableFromLottieAsset(System.Uri sourceFile)" reason="Api alignments" />
			<Member fullName="System.Boolean Uno.UI.Lottie.LottieVisualSourceProvider.TryCreateThemableFromAnimatedVisualSource(Windows.UI.Xaml.Controls.IAnimatedVisualSource animatedVisualSource, Windows.UI.Xaml.Controls.IThemableAnimatedVisualSource&amp; themableAnimatedVisualSource)" reason="Api alignments" />
			<Member fullName="System.Void Microsoft.Toolkit.Uwp.UI.Lottie.LottieVisualSourceBase.Update(Windows.UI.Xaml.Controls.AnimatedVisualPlayer player)" reason="Api alignments" />

			<Member fullName="System.Nullable`1&lt;Uno.UI.IndexPath&gt; Windows.UI.Xaml.Controls.VirtualizingPanelLayout.GetNextUnmaterializedItem(Windows.UI.Xaml.Controls.Primitives.GeneratorDirection fillDirection, System.Nullable`1&lt;Uno.UI.IndexPath&gt; currentMaterializedItem)" reason="Api alignments" />
			<Member fullName="System.Nullable`1&lt;Uno.UI.IndexPath&gt; Windows.UI.Xaml.Controls.VirtualizingPanelLayout.GetDynamicSeedIndex(System.Nullable`1&lt;Uno.UI.IndexPath&gt; firstVisibleItem)" reason="Api alignments" />
			<Member fullName="Windows.UI.Xaml.Controls.VirtualizingPanelLayout/Line Windows.UI.Xaml.Controls.VirtualizingPanelLayout.CreateLine(Windows.UI.Xaml.Controls.Primitives.GeneratorDirection fillDirection, System.Double extentOffset, System.Double availableBreadth, Uno.UI.IndexPath nextVisibleItem)" reason="Api alignments" />
			<Member fullName="System.Int32 Windows.UI.Xaml.Controls.VirtualizingPanelLayout.GetFlatItemIndex(Uno.UI.IndexPath indexPath)" reason="Api alignments" />
			<Member fullName="System.Nullable`1&lt;Uno.UI.IndexPath&gt; Windows.UI.Xaml.Controls.VirtualizingPanelLayout.GetAndUpdateReorderingIndex()" reason="Api alignments" />
			<Member fullName="Windows.UI.Xaml.Controls.VirtualizingPanelLayout/Line Windows.UI.Xaml.Controls.VirtualizingPanelLayout.CreateLine(Windows.UI.Xaml.Controls.Primitives.GeneratorDirection fillDirection, System.Int32 extentOffset, System.Int32 breadthOffset, System.Int32 availableBreadth, AndroidX.RecyclerView.Widget.RecyclerView/Recycler recycler, AndroidX.RecyclerView.Widget.RecyclerView/State state, Uno.UI.IndexPath nextVisibleItem, System.Boolean isNewGroup)" reason="Api alignments" />
			<Member fullName="System.Nullable`1&lt;Uno.UI.IndexPath&gt; Windows.UI.Xaml.Controls.VirtualizingPanelLayout.GetDynamicSeedIndex(System.Nullable`1&lt;Uno.UI.IndexPath&gt; firstVisibleItem, System.Int32 availableBreadth)" reason="Api alignments" />
			<Member fullName="System.String Uno.UI.Services.ResourcesService.Get(System.String id)" reason="Api alignments" />
			<Member fullName="System.Void Windows.ApplicationModel.Resources.ResourceLoader.set_GetStringInternal(System.Func`2&lt;System.String,System.String&gt; value)" reason="Api alignments" />
			<Member fullName="System.Func`2&lt;System.String,System.String&gt; Windows.ApplicationModel.Resources.ResourceLoader.get_GetStringInternal()" reason="Api alignments" />

			<Member fullName="System.Object Uno.UI.Svg.GlobalStaticResources.FindResource(System.String name)" reason="API Alignment" />

			<Member fullName="Windows.Foundation.Point Windows.Foundation.Point.op_Implicit(System.String point)" reason="Api alignments" />
			<Member fullName="System.Void Windows.UI.Xaml.Window.set_Visible(System.Boolean value)" reason="Does not exist in UWP and WinUI" />

			<Member fullName="System.Object Uno.UI.Svg.GlobalStaticResources.FindResource(System.String name)" reason="API Alignment" />
			<Member fullName="System.Void Windows.ApplicationModel.Appointments.Appointment.set_CalendarId(System.String value)" reason="Api alignments" />
			<Member fullName="System.Void Windows.ApplicationModel.Appointments.Appointment.set_LocalId(System.String value)" reason="Api alignments" />
			<Member fullName="System.Void Windows.UI.Composition.KeyFrameAnimation.set_KeyFrameCount(System.Int32 value)" reason="Api alignments" />
			<Member fullName="System.String Windows.UI.Xaml.TemplatePartAttribute.get_Name()" reason="Api alignments" />
			<Member fullName="System.Void Windows.UI.Xaml.TemplatePartAttribute.set_Name(System.String value)" reason="Api alignments" />
			<Member fullName="System.Type Windows.UI.Xaml.TemplatePartAttribute.get_Type()" reason="Api alignments" />
			<Member fullName="System.Void Windows.UI.Xaml.TemplatePartAttribute.set_Type(System.Type value)" reason="Api alignments" />
			<Member fullName="System.Double Windows.UI.Xaml.CornerRadius.get_TopLeft()" reason="Api alignments" />
			<Member fullName="System.Void Windows.UI.Xaml.CornerRadius.set_TopLeft(System.Double value)" reason="Api alignments" />
			<Member fullName="System.Double Windows.UI.Xaml.CornerRadius.get_TopRight()" reason="Api alignments" />
			<Member fullName="System.Void Windows.UI.Xaml.CornerRadius.set_TopRight(System.Double value)" reason="Api alignments" />
			<Member fullName="System.Double Windows.UI.Xaml.CornerRadius.get_BottomRight()" reason="Api alignments" />
			<Member fullName="System.Void Windows.UI.Xaml.CornerRadius.set_BottomRight(System.Double value)" reason="Api alignments" />
			<Member fullName="System.Double Windows.UI.Xaml.CornerRadius.get_BottomLeft()" reason="Api alignments" />
			<Member fullName="System.Void Windows.UI.Xaml.CornerRadius.set_BottomLeft(System.Double value)" reason="Api alignments" />
			<Member fullName="Windows.UI.Xaml.DurationType Windows.UI.Xaml.Duration.get_Type()" reason="Api alignments" />
			<Member fullName="System.TimeSpan Windows.UI.Xaml.Duration.get_TimeSpan()" reason="Api alignments" />
			<Member fullName="Windows.UI.Xaml.GridUnitType Windows.UI.Xaml.GridLength.get_GridUnitType()" reason="Api alignments" />
			<Member fullName="System.Double Windows.UI.Xaml.GridLength.get_Value()" reason="Api alignments" />
			<Member fullName="System.Double Windows.UI.Xaml.Thickness.get_Left()" reason="Api alignments" />
			<Member fullName="System.Void Windows.UI.Xaml.Thickness.set_Left(System.Double value)" reason="Api alignments" />
			<Member fullName="System.Double Windows.UI.Xaml.Thickness.get_Top()" reason="Api alignments" />
			<Member fullName="System.Void Windows.UI.Xaml.Thickness.set_Top(System.Double value)" reason="Api alignments" />
			<Member fullName="System.Double Windows.UI.Xaml.Thickness.get_Right()" reason="Api alignments" />
			<Member fullName="System.Void Windows.UI.Xaml.Thickness.set_Right(System.Double value)" reason="Api alignments" />
			<Member fullName="System.Double Windows.UI.Xaml.Thickness.get_Bottom()" reason="Api alignments" />
			<Member fullName="System.Void Windows.UI.Xaml.Thickness.set_Bottom(System.Double value)" reason="Api alignments" />
			<Member fullName="System.Int32 Windows.UI.Xaml.Controls.Primitives.GeneratorPosition.get_Index()" reason="Api alignments" />
			<Member fullName="System.Void Windows.UI.Xaml.Controls.Primitives.GeneratorPosition.set_Index(System.Int32 value)" reason="Api alignments" />
			<Member fullName="System.Int32 Windows.UI.Xaml.Controls.Primitives.GeneratorPosition.get_Offset()" reason="Api alignments" />
			<Member fullName="System.Void Windows.UI.Xaml.Controls.Primitives.GeneratorPosition.set_Offset(System.Int32 value)" reason="Api alignments" />
			<Member fullName="System.Double Windows.UI.Xaml.Media.Matrix.get_M11()" reason="Api alignments" />
			<Member fullName="System.Void Windows.UI.Xaml.Media.Matrix.set_M11(System.Double value)" reason="Api alignments" />
			<Member fullName="System.Double Windows.UI.Xaml.Media.Matrix.get_M12()" reason="Api alignments" />
			<Member fullName="System.Void Windows.UI.Xaml.Media.Matrix.set_M12(System.Double value)" reason="Api alignments" />
			<Member fullName="System.Double Windows.UI.Xaml.Media.Matrix.get_M21()" reason="Api alignments" />
			<Member fullName="System.Void Windows.UI.Xaml.Media.Matrix.set_M21(System.Double value)" reason="Api alignments" />
			<Member fullName="System.Double Windows.UI.Xaml.Media.Matrix.get_M22()" reason="Api alignments" />
			<Member fullName="System.Void Windows.UI.Xaml.Media.Matrix.set_M22(System.Double value)" reason="Api alignments" />
			<Member fullName="System.Double Windows.UI.Xaml.Media.Matrix.get_OffsetX()" reason="Api alignments" />
			<Member fullName="System.Void Windows.UI.Xaml.Media.Matrix.set_OffsetX(System.Double value)" reason="Api alignments" />
			<Member fullName="System.Double Windows.UI.Xaml.Media.Matrix.get_OffsetY()" reason="Api alignments" />
			<Member fullName="System.Void Windows.UI.Xaml.Media.Matrix.set_OffsetY(System.Double value)" reason="Api alignments" />
			<Member fullName="System.String Windows.UI.Xaml.Media.Matrix.ToString(System.IFormatProvider provider)" reason="Api alignments" />
			<Member fullName="System.String Windows.UI.Xaml.Media.Matrix.ToString(System.String format, System.IFormatProvider provider)" reason="Api alignments" />
			<Member fullName="System.Double Windows.UI.Xaml.Media.Media3D.Matrix3D.get_M11()" reason="Api alignments" />
			<Member fullName="System.Void Windows.UI.Xaml.Media.Media3D.Matrix3D.set_M11(System.Double value)" reason="Api alignments" />
			<Member fullName="System.Double Windows.UI.Xaml.Media.Media3D.Matrix3D.get_M12()" reason="Api alignments" />
			<Member fullName="System.Void Windows.UI.Xaml.Media.Media3D.Matrix3D.set_M12(System.Double value)" reason="Api alignments" />
			<Member fullName="System.Double Windows.UI.Xaml.Media.Media3D.Matrix3D.get_M13()" reason="Api alignments" />
			<Member fullName="System.Void Windows.UI.Xaml.Media.Media3D.Matrix3D.set_M13(System.Double value)" reason="Api alignments" />
			<Member fullName="System.Double Windows.UI.Xaml.Media.Media3D.Matrix3D.get_M14()" reason="Api alignments" />
			<Member fullName="System.Void Windows.UI.Xaml.Media.Media3D.Matrix3D.set_M14(System.Double value)" reason="Api alignments" />
			<Member fullName="System.Double Windows.UI.Xaml.Media.Media3D.Matrix3D.get_M21()" reason="Api alignments" />
			<Member fullName="System.Void Windows.UI.Xaml.Media.Media3D.Matrix3D.set_M21(System.Double value)" reason="Api alignments" />
			<Member fullName="System.Double Windows.UI.Xaml.Media.Media3D.Matrix3D.get_M22()" reason="Api alignments" />
			<Member fullName="System.Void Windows.UI.Xaml.Media.Media3D.Matrix3D.set_M22(System.Double value)" reason="Api alignments" />
			<Member fullName="System.Double Windows.UI.Xaml.Media.Media3D.Matrix3D.get_M23()" reason="Api alignments" />
			<Member fullName="System.Void Windows.UI.Xaml.Media.Media3D.Matrix3D.set_M23(System.Double value)" reason="Api alignments" />
			<Member fullName="System.Double Windows.UI.Xaml.Media.Media3D.Matrix3D.get_M24()" reason="Api alignments" />
			<Member fullName="System.Void Windows.UI.Xaml.Media.Media3D.Matrix3D.set_M24(System.Double value)" reason="Api alignments" />
			<Member fullName="System.Double Windows.UI.Xaml.Media.Media3D.Matrix3D.get_M31()" reason="Api alignments" />
			<Member fullName="System.Void Windows.UI.Xaml.Media.Media3D.Matrix3D.set_M31(System.Double value)" reason="Api alignments" />
			<Member fullName="System.Double Windows.UI.Xaml.Media.Media3D.Matrix3D.get_M32()" reason="Api alignments" />
			<Member fullName="System.Void Windows.UI.Xaml.Media.Media3D.Matrix3D.set_M32(System.Double value)" reason="Api alignments" />
			<Member fullName="System.Double Windows.UI.Xaml.Media.Media3D.Matrix3D.get_M33()" reason="Api alignments" />
			<Member fullName="System.Void Windows.UI.Xaml.Media.Media3D.Matrix3D.set_M33(System.Double value)" reason="Api alignments" />
			<Member fullName="System.Double Windows.UI.Xaml.Media.Media3D.Matrix3D.get_M34()" reason="Api alignments" />
			<Member fullName="System.Void Windows.UI.Xaml.Media.Media3D.Matrix3D.set_M34(System.Double value)" reason="Api alignments" />
			<Member fullName="System.Double Windows.UI.Xaml.Media.Media3D.Matrix3D.get_M44()" reason="Api alignments" />
			<Member fullName="System.Void Windows.UI.Xaml.Media.Media3D.Matrix3D.set_M44(System.Double value)" reason="Api alignments" />
			<Member fullName="System.Double Windows.UI.Xaml.Media.Media3D.Matrix3D.get_OffsetX()" reason="Api alignments" />
			<Member fullName="System.Void Windows.UI.Xaml.Media.Media3D.Matrix3D.set_OffsetX(System.Double value)" reason="Api alignments" />
			<Member fullName="System.Double Windows.UI.Xaml.Media.Media3D.Matrix3D.get_OffsetY()" reason="Api alignments" />
			<Member fullName="System.Void Windows.UI.Xaml.Media.Media3D.Matrix3D.set_OffsetY(System.Double value)" reason="Api alignments" />
			<Member fullName="System.Double Windows.UI.Xaml.Media.Media3D.Matrix3D.get_OffsetZ()" reason="Api alignments" />
			<Member fullName="System.Void Windows.UI.Xaml.Media.Media3D.Matrix3D.set_OffsetZ(System.Double value)" reason="Api alignments" />
			<Member fullName="System.Single Windows.UI.Xaml.Media.Animation.EntranceThemeTransition.get_FromHorizontalOffset()" reason="Api alignments" />
			<Member fullName="System.Void Windows.UI.Xaml.Media.Animation.EntranceThemeTransition.set_FromHorizontalOffset(System.Single value)" reason="Api alignments" />
			<Member fullName="System.Single Windows.UI.Xaml.Media.Animation.EntranceThemeTransition.get_FromVerticalOffset()" reason="Api alignments" />
			<Member fullName="System.Void Windows.UI.Xaml.Media.Animation.EntranceThemeTransition.set_FromVerticalOffset(System.Single value)" reason="Api alignments" />
			<Member fullName="System.TimeSpan Windows.UI.Xaml.Media.Animation.KeyTime.get_TimeSpan()" reason="Api alignments" />
			<Member fullName="System.Double Windows.UI.Xaml.Media.Animation.RepeatBehavior.get_Count()" reason="Api alignments" />
			<Member fullName="System.Void Windows.UI.Xaml.Media.Animation.RepeatBehavior.set_Count(System.Double value)" reason="Api alignments" />
			<Member fullName="System.TimeSpan Windows.UI.Xaml.Media.Animation.RepeatBehavior.get_Duration()" reason="Api alignments" />
			<Member fullName="System.Void Windows.UI.Xaml.Media.Animation.RepeatBehavior.set_Duration(System.TimeSpan value)" reason="Api alignments" />
			<Member fullName="Windows.UI.Xaml.Media.Animation.RepeatBehaviorType Windows.UI.Xaml.Media.Animation.RepeatBehavior.get_Type()" reason="Api alignments" />
			<Member fullName="System.Void Windows.UI.Xaml.Media.Animation.RepeatBehavior.set_Type(Windows.UI.Xaml.Media.Animation.RepeatBehaviorType value)" reason="Api alignments" />
			<Member fullName="System.Void Windows.Media.Playback.MediaPlayer.set_Position(System.TimeSpan value)" reason="Api alignments" />
			<Member fullName="System.TimeSpan Windows.Media.Playback.MediaPlayer.get_Position()" reason="Api alignments" />

			<Member
				fullName="System.IDisposable Uno.UI.Xaml.Controls.NativeRefreshControl.RegisterLoadActions(System.Action loaded, System.Action unloaded)"
				reason="Remove LoadActions" />
			<Member
				fullName="System.IDisposable Windows.UI.Xaml.Controls.NativeListViewBase.RegisterLoadActions(System.Action loaded, System.Action unloaded)"
				reason="Remove LoadActions" />
			<Member
				fullName="System.IDisposable Windows.UI.Xaml.Controls.NativePagedView.RegisterLoadActions(System.Action loaded, System.Action unloaded)"
				reason="Remove LoadActions" />
			<Member
				fullName="System.IDisposable Uno.UI.Controls.BindableButton.RegisterLoadActions(System.Action loaded, System.Action unloaded)"
				reason="Remove LoadActions" />
			<Member
				fullName="System.IDisposable Uno.UI.Controls.BindableCheckBox.RegisterLoadActions(System.Action loaded, System.Action unloaded)"
				reason="Remove LoadActions" />
			<Member
				fullName="System.IDisposable Uno.UI.Controls.BindableDrawerLayout.RegisterLoadActions(System.Action loaded, System.Action unloaded)"
				reason="Remove LoadActions" />
			<Member
				fullName="System.IDisposable Uno.UI.Controls.BindableListView.RegisterLoadActions(System.Action loaded, System.Action unloaded)"
				reason="Remove LoadActions" />
			<Member
				fullName="System.IDisposable Uno.UI.Controls.BindableProgressBar.RegisterLoadActions(System.Action loaded, System.Action unloaded)"
				reason="Remove LoadActions" />
			<Member
				fullName="System.IDisposable Uno.UI.Controls.BindableRadioButton.RegisterLoadActions(System.Action loaded, System.Action unloaded)"
				reason="Remove LoadActions" />
			<Member
				fullName="System.IDisposable Uno.UI.Controls.BindableSeekBar.RegisterLoadActions(System.Action loaded, System.Action unloaded)"
				reason="Remove LoadActions" />
			<Member
				fullName="System.IDisposable Uno.UI.Controls.BindableSwitchCompat.RegisterLoadActions(System.Action loaded, System.Action unloaded)"
				reason="Remove LoadActions" />
			<Member
				fullName="System.IDisposable Uno.UI.Controls.BindableToggleButton.RegisterLoadActions(System.Action loaded, System.Action unloaded)"
				reason="Remove LoadActions" />
			<Member
				fullName="System.IDisposable Uno.UI.Controls.BindableView.RegisterLoadActions(System.Action loaded, System.Action unloaded)"
				reason="Remove LoadActions" />
			<Member
				fullName="System.IDisposable Uno.UI.Controls.Legacy.GridView.RegisterLoadActions(System.Action loaded, System.Action unloaded)"
				reason="Remove LoadActions" />
			<Member
				fullName="System.IDisposable Uno.UI.Controls.Legacy.HorizontalGridView.RegisterLoadActions(System.Action loaded, System.Action unloaded)"
				reason="Remove LoadActions" />
			<Member
				fullName="System.IDisposable Uno.UI.Controls.Legacy.HorizontalListView.RegisterLoadActions(System.Action loaded, System.Action unloaded)"
				reason="Remove LoadActions" />
			<Member
				fullName="System.IDisposable Uno.UI.Controls.Legacy.ListView.RegisterLoadActions(System.Action loaded, System.Action unloaded)"
				reason="Remove LoadActions" />
			<Member
				fullName="System.IDisposable Windows.UI.Xaml.Controls.Picker.RegisterLoadActions(System.Action loaded, System.Action unloaded)"
				reason="Remove LoadActions" />
			<Member
				fullName="System.IDisposable Windows.UI.Xaml.Controls.MultilineTextBoxView.RegisterLoadActions(System.Action loaded, System.Action unloaded)"
				reason="Remove LoadActions" />
			<Member
				fullName="System.IDisposable Windows.UI.Xaml.Controls.SinglelineTextBoxView.RegisterLoadActions(System.Action loaded, System.Action unloaded)"
				reason="Remove LoadActions" />
			<Member
				fullName="System.IDisposable Uno.UI.Views.Controls.BindableUIActivityIndicatorView.RegisterLoadActions(System.Action loaded, System.Action unloaded)"
				reason="Remove LoadActions" />
			<Member
				fullName="System.IDisposable Uno.UI.Views.Controls.BindableUIAlertView.RegisterLoadActions(System.Action loaded, System.Action unloaded)"
				reason="Remove LoadActions" />
			<Member
				fullName="System.IDisposable Uno.UI.Views.Controls.BindableUIButton.RegisterLoadActions(System.Action loaded, System.Action unloaded)"
				reason="Remove LoadActions" />
			<Member
				fullName="System.IDisposable Uno.UI.Views.Controls.BindableUIProgressView.RegisterLoadActions(System.Action loaded, System.Action unloaded)"
				reason="Remove LoadActions" />
			<Member
				fullName="System.IDisposable Uno.UI.Views.Controls.BindableUIScrollView.RegisterLoadActions(System.Action loaded, System.Action unloaded)"
				reason="Remove LoadActions" />
			<Member
				fullName="System.IDisposable Uno.UI.Views.Controls.BindableUISwitch.RegisterLoadActions(System.Action loaded, System.Action unloaded)"
				reason="Remove LoadActions" />
			<Member
				fullName="System.IDisposable Uno.UI.Views.Controls.BindableUICollectionView.RegisterLoadActions(System.Action loaded, System.Action unloaded)"
				reason="Remove LoadActions" />
			<Member
				fullName="System.IDisposable Uno.UI.Controls.BindableSearchBar.RegisterLoadActions(System.Action loaded, System.Action unloaded)"
				reason="Remove LoadActions" />
			<Member
				fullName="System.IDisposable Uno.UI.Controls.BindableUISlider.RegisterLoadActions(System.Action loaded, System.Action unloaded)"
				reason="Remove LoadActions" />
			<Member
				fullName="System.IDisposable Uno.UI.Controls.BindableUIView.RegisterLoadActions(System.Action loaded, System.Action unloaded)"
				reason="Remove LoadActions" />
			<Member
				fullName="System.IDisposable Uno.UI.Controls.StatePresenter.RegisterLoadActions(System.Action loaded, System.Action unloaded)"
				reason="Remove LoadActions" />
			<Member
				fullName="System.IDisposable Uno.UI.Controls.UnoNavigationBar.RegisterLoadActions(System.Action loaded, System.Action unloaded)"
				reason="Remove LoadActions" />
			<Member
				fullName="System.IDisposable Windows.UI.Xaml.Controls.SecureTextBoxView.RegisterLoadActions(System.Action loaded, System.Action unloaded)"
				reason="Remove LoadActions" />
			<Member
				fullName="System.IDisposable Uno.UI.Controls.BindableNSView.RegisterLoadActions(System.Action loaded, System.Action unloaded)"
				reason="Remove LoadActions" />

			<Member fullName="System.Void Windows.UI.Xaml.Controls.Primitives.ToggleButton.OnIsCheckedChanged(System.Nullable`1&lt;System.Boolean&gt; oldValue, System.Nullable`1&lt;System.Boolean&gt; newValue)" reason="Api alignments" />

			<Member fullName="System.String Windows.UI.Xaml.UIElement.get_Name()" reason="Api alignments" />
			<Member fullName="System.Void Windows.UI.Xaml.UIElement.set_Name(System.String value)" reason="Api alignments" />
			<Member fullName="System.Void Windows.UI.Xaml.Media.Animation.Timeline.Dispose(System.Boolean disposing)" reason="Api alignments" />
			<Member fullName="System.Void Windows.UI.Xaml.Media.Animation.Timeline.Dispose()" reason="Api alignments" />
			<Member fullName="System.Threading.Tasks.Task`1&lt;Windows.UI.Popups.IUICommand&gt; Windows.UI.Popups.PopupMenu.ShowForSelectionAsync(Windows.Foundation.Rect selection)" reason="Api alignments" />
			<Member fullName="System.Threading.Tasks.Task`1&lt;Windows.UI.Popups.IUICommand&gt; Windows.UI.Popups.PopupMenu.ShowForSelectionAsync(Windows.Foundation.Rect selection, Windows.UI.Popups.Placement preferredPlacement)" reason="Api alignments" />
			<Member fullName="Windows.Foundation.IAsyncAction Windows.UI.Core.CoreDispatcher.RunAsync(Windows.UI.Core.CoreDispatcherPriority priority, Windows.UI.Core.DispatchedHandler handler)" reason="Api alignments" />
			<Member fullName="Windows.Foundation.IAsyncAction Windows.UI.Core.CoreDispatcher.RunIdleAsync(Windows.UI.Core.IdleDispatchedHandler handler)" reason="Api alignments" />
			<Member fullName="System.Threading.Tasks.Task`1&lt;System.Boolean&gt; Windows.System.Launcher.LaunchUriAsync(System.Uri uri)" reason="Api alignments" />
			<Member fullName="Windows.Foundation.IAsyncOperation`1&lt;Windows.Storage.StorageFolder&gt; Windows.Storage.StorageFolder.CreateFolderAsync(System.String folderName)" reason="Api alignments" />
			<Member fullName="Windows.Foundation.IAsyncOperation`1&lt;Windows.Storage.StorageFolder&gt; Windows.Storage.StorageFolder.CreateFolderAsync(System.String folderName, Windows.Storage.CreationCollisionOption option)" reason="Api alignments" />
			<Member fullName="Windows.Foundation.IAsyncOperation`1&lt;Windows.Storage.StorageFile&gt; Windows.Storage.StorageFolder.GetFileAsync(System.String path)" reason="Api alignments" />
			<Member fullName="Windows.Foundation.IAsyncOperation`1&lt;Windows.Storage.IStorageItem&gt; Windows.Storage.StorageFolder.TryGetItemAsync(System.String path)" reason="Api alignments" />
			<Member fullName="System.Void Windows.UI.Composition.KeyFrameAnimation.InsertKeyFrame(System.Single normalizedProgressKey, System.Single value)" reason="Api alignments" />
			<Member fullName="System.Void Windows.UI.Composition.KeyFrameAnimation.InsertKeyFrame(System.Single normalizedProgressKey, System.Single value, Windows.UI.Composition.CompositionEasingFunction easingFunction)" reason="Api alignments" />
			<Member fullName="System.Void Microsoft.UI.Xaml.Automation.Peers.NavigationViewItemAutomationPeer..ctor(Microsoft.UI.Xaml.Controls.NavigationViewItem navigationViewItem)" reason="Api alignments" />
			<Member fullName="System.String Microsoft.UI.Xaml.Controls.AnimatedIcon.GetState(Windows.UI.Xaml.DependencyObject obj)" reason="Api alignments" />
			<Member fullName="System.Void Microsoft.UI.Xaml.Controls.AnimatedIcon.SetState(Windows.UI.Xaml.DependencyObject obj, System.String value)" reason="Api alignments" />
			<Member fullName="System.Int32 Microsoft.UI.Xaml.Controls.ItemsSourceView.IndexFromKey(System.String id)" reason="Api alignments" />
			<Member fullName="System.Void Microsoft.UI.Xaml.Controls.TreeView.Expand(Microsoft.UI.Xaml.Controls.TreeViewNode node)" reason="Api alignments" />
			<Member fullName="System.Void Microsoft.UI.Xaml.Controls.TreeView.Collapse(Microsoft.UI.Xaml.Controls.TreeViewNode node)" reason="Api alignments" />
			<Member fullName="Windows.UI.Xaml.Thickness Microsoft.UI.Xaml.Controls.Primitives.InfoBarPanel.GetHorizontalOrientationMargin(Windows.UI.Xaml.DependencyObject obj)" reason="Api alignments" />
			<Member fullName="System.Void Microsoft.UI.Xaml.Controls.Primitives.InfoBarPanel.SetHorizontalOrientationMargin(Windows.UI.Xaml.DependencyObject obj, Windows.UI.Xaml.Thickness value)" reason="Api alignments" />
			<Member fullName="Windows.UI.Xaml.Thickness Microsoft.UI.Xaml.Controls.Primitives.InfoBarPanel.GetVerticalOrientationMargin(Windows.UI.Xaml.DependencyObject obj)" reason="Api alignments" />
			<Member fullName="System.Void Microsoft.UI.Xaml.Controls.Primitives.InfoBarPanel.SetVerticalOrientationMargin(Windows.UI.Xaml.DependencyObject obj, Windows.UI.Xaml.Thickness value)" reason="Api alignments" />
			<Member fullName="System.Void Windows.UI.Xaml.StateTriggerBase.SetActive(System.Boolean active)" reason="Api alignments" />
			<Member fullName="System.Void Windows.UI.Xaml.Input.InputScopeName..ctor(Windows.UI.Xaml.Input.InputScopeNameValue value)" reason="Api alignments" />
			<Member fullName="Windows.UI.Xaml.UIElement Windows.UI.Xaml.Controls.Border.get_Child()" reason="Api alignments" />
			<Member fullName="System.Void Windows.UI.Xaml.Controls.Border.set_Child(Windows.UI.Xaml.UIElement value)" reason="Api alignments" />
			<Member fullName="System.Void Windows.UI.Xaml.Controls.Border.OnChildChanged(Windows.UI.Xaml.UIElement oldValue, Windows.UI.Xaml.UIElement newValue)" reason="Api alignments" />
			<Member fullName="System.Void Windows.UI.Xaml.Controls.Border.OnPaddingChanged(Windows.UI.Xaml.Thickness oldValue, Windows.UI.Xaml.Thickness newValue)" reason="Api alignments" />
			<Member fullName="System.Void Windows.UI.Xaml.Controls.Border.OnBorderThicknessChanged(Windows.UI.Xaml.Thickness oldValue, Windows.UI.Xaml.Thickness newValue)" reason="Api alignments" />
			<Member fullName="System.Void Windows.UI.Xaml.Controls.Border.OnBorderBrushChanged(Windows.UI.Xaml.Media.Brush oldValue, Windows.UI.Xaml.Media.Brush newValue)" reason="Api alignments" />
			<Member fullName="System.Object Windows.UI.Xaml.Controls.ContentControl.get_Content()" reason="Api alignments" />
			<Member fullName="System.Void Windows.UI.Xaml.Controls.ContentControl.set_Content(System.Object value)" reason="Api alignments" />
			<Member fullName="System.Void Windows.UI.Xaml.Controls.ContentControl.OnContentChanged(System.Object oldValue, System.Object newValue)" reason="Api alignments" />
			<Member fullName="System.Void Windows.UI.Xaml.Controls.ContentControl.OnContentTemplateChanged(Windows.UI.Xaml.DataTemplate oldTemplate, Windows.UI.Xaml.DataTemplate newTemplate)" reason="Api alignments" />
			<Member fullName="System.Void Windows.UI.Xaml.Controls.ContentControl.OnContentTemplateSelectorChanged(Windows.UI.Xaml.Controls.DataTemplateSelector dataTemplateSelector1, Windows.UI.Xaml.Controls.DataTemplateSelector dataTemplateSelector2)" reason="Api alignments" />
			<Member fullName="Windows.UI.Xaml.UIElement Windows.UI.Xaml.Controls.ContentControl.get_ContentTemplateRoot()" reason="Api alignments" />
			<Member fullName="System.Void Windows.UI.Xaml.Controls.ContentControl.set_ContentTemplateRoot(Windows.UI.Xaml.UIElement value)" reason="Api alignments" />
			<Member fullName="System.Object Windows.UI.Xaml.Controls.ContentPresenter.get_Content()" reason="Api alignments" />
			<Member fullName="System.Void Windows.UI.Xaml.Controls.ContentPresenter.set_Content(System.Object value)" reason="Api alignments" />
			<Member fullName="System.Void Windows.UI.Xaml.Controls.ContentPresenter.OnContentTemplateChanged(Windows.UI.Xaml.DataTemplate oldTemplate, Windows.UI.Xaml.DataTemplate newTemplate)" reason="Api alignments" />
			<Member fullName="Windows.UI.Xaml.UIElement Windows.UI.Xaml.Controls.ContentPresenter.get_ContentTemplateRoot()" reason="Api alignments" />
			<Member fullName="System.Void Windows.UI.Xaml.Controls.ContentPresenter.set_ContentTemplateRoot(Windows.UI.Xaml.UIElement value)" reason="Api alignments" />
			<Member fullName="System.Void Windows.UI.Xaml.Controls.Control.OnKeyDown(Windows.UI.Xaml.Input.KeyRoutedEventArgs args)" reason="Api alignments" />
			<Member fullName="System.Void Windows.UI.Xaml.Controls.Control.OnKeyUp(Windows.UI.Xaml.Input.KeyRoutedEventArgs args)" reason="Api alignments" />
			<Member fullName="System.Void Windows.UI.Xaml.Controls.ItemsControl.SyncDataContext()" reason="Api alignments" />
			<Member fullName="System.Void Windows.UI.Xaml.Controls.ItemsControl.SetNeedsUpdateItems()" reason="Api alignments" />
			<Member fullName="System.Boolean Windows.UI.Xaml.Controls.ItemsControl.UpdateItemsIfNeeded()" reason="Api alignments" />
			<Member fullName="System.Boolean Windows.UI.Xaml.Controls.ItemsControl.UpdateItems()" reason="Api alignments" />
			<Member fullName="Windows.UI.Xaml.Controls.ScrollBarVisibility Windows.UI.Xaml.Controls.ScrollViewer.GetHorizontalScrollBarVisibility(Windows.UI.Xaml.DependencyObject obj)" reason="Api alignments" />
			<Member fullName="System.Void Windows.UI.Xaml.Controls.ScrollViewer.SetHorizontalScrollBarVisibility(Windows.UI.Xaml.DependencyObject obj, Windows.UI.Xaml.Controls.ScrollBarVisibility value)" reason="Api alignments" />
			<Member fullName="Windows.UI.Xaml.Controls.ScrollBarVisibility Windows.UI.Xaml.Controls.ScrollViewer.GetVerticalScrollBarVisibility(Windows.UI.Xaml.DependencyObject obj)" reason="Api alignments" />
			<Member fullName="System.Void Windows.UI.Xaml.Controls.ScrollViewer.SetVerticalScrollBarVisibility(Windows.UI.Xaml.DependencyObject obj, Windows.UI.Xaml.Controls.ScrollBarVisibility value)" reason="Api alignments" />
			<Member fullName="Windows.UI.Xaml.Controls.ScrollMode Windows.UI.Xaml.Controls.ScrollViewer.GetHorizontalScrollMode(Windows.UI.Xaml.DependencyObject obj)" reason="Api alignments" />
			<Member fullName="System.Void Windows.UI.Xaml.Controls.ScrollViewer.SetHorizontalScrollMode(Windows.UI.Xaml.DependencyObject obj, Windows.UI.Xaml.Controls.ScrollMode value)" reason="Api alignments" />
			<Member fullName="Windows.UI.Xaml.Controls.ScrollMode Windows.UI.Xaml.Controls.ScrollViewer.GetVerticalScrollMode(Windows.UI.Xaml.DependencyObject obj)" reason="Api alignments" />
			<Member fullName="System.Void Windows.UI.Xaml.Controls.ScrollViewer.SetVerticalScrollMode(Windows.UI.Xaml.DependencyObject obj, Windows.UI.Xaml.Controls.ScrollMode value)" reason="Api alignments" />
			<Member fullName="System.Object Windows.UI.Xaml.Controls.ToolTipService.GetToolTip(Windows.UI.Xaml.DependencyObject obj)" reason="Api alignments" />
			<Member fullName="System.Void Windows.UI.Xaml.Controls.ToolTipService.SetToolTip(Windows.UI.Xaml.DependencyObject obj, System.Object value)" reason="Api alignments" />
			<Member fullName="Windows.UI.Xaml.Controls.Primitives.PlacementMode Windows.UI.Xaml.Controls.ToolTipService.GetPlacement(Windows.UI.Xaml.DependencyObject obj)" reason="Api alignments" />
			<Member fullName="System.Void Windows.UI.Xaml.Controls.ToolTipService.SetPlacement(Windows.UI.Xaml.DependencyObject obj, Windows.UI.Xaml.Controls.Primitives.PlacementMode value)" reason="Api alignments" />
			<Member fullName="System.Void Windows.UI.Xaml.Automation.Peers.ToggleButtonAutomationPeer..ctor(Windows.UI.Xaml.Controls.Primitives.ToggleButton element)" reason="Api alignments" />
			<Member fullName="System.Void Windows.UI.Xaml.Media.Transform..ctor()" reason="Api alignments" />
			<Member fullName="System.String Windows.UI.Xaml.Media.Animation.Storyboard.GetTargetName(Windows.UI.Xaml.Media.Animation.Timeline timeline)" reason="Api alignments" />
			<Member fullName="System.Void Windows.UI.Xaml.Media.Animation.Storyboard.SetTargetName(Windows.UI.Xaml.Media.Animation.Timeline timeline, System.String value)" reason="Api alignments" />
			<Member fullName="System.String Windows.UI.Xaml.Media.Animation.Storyboard.GetTargetProperty(Windows.UI.Xaml.Media.Animation.Timeline timeline)" reason="Api alignments" />
			<Member fullName="System.Void Windows.UI.Xaml.Media.Animation.Storyboard.SetTargetProperty(Windows.UI.Xaml.Media.Animation.Timeline timeline, System.String value)" reason="Api alignments" />
			<Member fullName="Uno.Media.Playback.IVideoSurface Windows.Media.Playback.MediaPlayer.get_RenderSurface()" reason="Api alignments" />
			<Member fullName="System.Void Windows.Media.Playback.MediaPlayer.InitializeSource()" reason="Api alignments" />
			<Member fullName="System.Void Windows.Media.Playback.MediaPlayer.Play()" reason="Api alignments" />
			<Member fullName="System.Void Windows.Media.Playback.MediaPlayer.Pause()" reason="Api alignments" />
			<Member fullName="System.Void Windows.Media.Playback.MediaPlayer.Stop()" reason="Api alignments" />
			<Member fullName="System.Threading.Tasks.Task`1&lt;Windows.Devices.Geolocation.GeolocationAccessStatus&gt; Windows.Devices.Geolocation.Geolocator.RequestAccessAsync()" reason="Api alignments" />
			<Member fullName="System.Threading.Tasks.Task`1&lt;Windows.Devices.Geolocation.Geoposition&gt; Windows.Devices.Geolocation.Geolocator.GetGeopositionAsync()" reason="Api alignments" />
			<Member fullName="System.Threading.Tasks.Task`1&lt;Windows.Devices.Geolocation.Geoposition&gt; Windows.Devices.Geolocation.Geolocator.GetGeopositionAsync(System.TimeSpan maximumAge, System.TimeSpan timeout)" reason="Api alignments" />
			<Member fullName="Android.Views.View Windows.UI.Xaml.Controls.ContentControl.get_ContentTemplateRoot()" reason="Api alignments" />
			<Member fullName="System.Void Windows.UI.Xaml.Controls.ContentControl.set_ContentTemplateRoot(Android.Views.View value)" reason="Api alignments" />
			<Member fullName="Android.Views.View Windows.UI.Xaml.Controls.ContentPresenter.get_ContentTemplateRoot()" reason="Api alignments" />
			<Member fullName="System.Void Windows.UI.Xaml.Controls.ContentPresenter.set_ContentTemplateRoot(Android.Views.View value)" reason="Api alignments" />
			<Member fullName="UIKit.UIView Windows.UI.Xaml.Controls.ContentControl.get_ContentTemplateRoot()" reason="Api alignments" />
			<Member fullName="System.Void Windows.UI.Xaml.Controls.ContentControl.set_ContentTemplateRoot(UIKit.UIView value)" reason="Api alignments" />
			<Member fullName="UIKit.UIView Windows.UI.Xaml.Controls.ContentPresenter.get_ContentTemplateRoot()" reason="Api alignments" />
			<Member fullName="System.Void Windows.UI.Xaml.Controls.ContentPresenter.set_ContentTemplateRoot(UIKit.UIView value)" reason="Api alignments" />
			<Member fullName="AppKit.NSView Windows.UI.Xaml.Controls.ContentControl.get_ContentTemplateRoot()" reason="Api alignments" />
			<Member fullName="System.Void Windows.UI.Xaml.Controls.ContentControl.set_ContentTemplateRoot(AppKit.NSView value)" reason="Api alignments" />
			<Member fullName="AppKit.NSView Windows.UI.Xaml.Controls.ContentPresenter.get_ContentTemplateRoot()" reason="Api alignments" />
			<Member fullName="System.Void Windows.UI.Xaml.Controls.ContentPresenter.set_ContentTemplateRoot(AppKit.NSView value)" reason="Api alignments" />
			<Member fullName="System.Void Windows.UI.Xaml.Window.set_Visible(System.Boolean value)" reason="Does not exist in UWP and WinUI" />
			<Member fullName="System.Void Windows.UI.Xaml.UIElement.Arrange(Windows.Foundation.Rect finalRect)" reason="Api alignments" />
			<Member fullName="System.Void Windows.UI.Xaml.UIElement.Measure(Windows.Foundation.Size availableSize)" reason="Api alignments" />
			<Member fullName="System.Object Uno.UI.Svg.GlobalStaticResources.FindResource(System.String name)" reason="API Alignment" />
			<Member fullName="System.Void Windows.Devices.Sensors.SimpleOrientationSensor.OnAccuracyChanged(Android.Hardware.Sensor sensor, Android.Hardware.SensorStatus accuracy)" reason="Api alignments" />
			<Member fullName="System.Void Windows.Devices.Sensors.SimpleOrientationSensor.OnSensorChanged(Android.Hardware.SensorEvent e)" reason="Api alignments" />
			<Member fullName="Windows.UI.Xaml.Controls.SwipeItem Windows.UI.Xaml.Controls.SwipeItems.GetAt(System.UInt32 index)" reason="Api alignments" />
			<Member fullName="System.Boolean Windows.UI.Xaml.Controls.SwipeItems.IndexOf(Windows.UI.Xaml.Controls.SwipeItem value, System.UInt32&amp; index)" reason="Api alignments" />
			<Member fullName="System.Void Windows.UI.Xaml.Controls.SwipeItems.SetAt(System.UInt32 index, Windows.UI.Xaml.Controls.SwipeItem value)" reason="Api alignments" />
			<Member fullName="System.Void Windows.UI.Xaml.Controls.SwipeItems.InsertAt(System.UInt32 index, Windows.UI.Xaml.Controls.SwipeItem value)" reason="Api alignments" />
			<Member fullName="System.Void Windows.UI.Xaml.Controls.SwipeItems.RemoveAt(System.UInt32 index)" reason="Api alignments" />
			<Member fullName="System.Void Windows.UI.Xaml.Controls.SwipeItems.Append(Windows.UI.Xaml.Controls.SwipeItem value)" reason="Api alignments" />
			<Member fullName="System.Void Windows.UI.Xaml.Controls.SwipeItems.RemoveAtEnd()" reason="Api alignments" />
			<Member fullName="System.Void Windows.UI.Xaml.Controls.SwipeItems.add_VectorChanged(Windows.Foundation.Collections.VectorChangedEventHandler`1&lt;Windows.UI.Xaml.Controls.SwipeItem&gt; value)" reason="Api alignments" />
			<Member fullName="System.Void Windows.UI.Xaml.Controls.SwipeItems.remove_VectorChanged(Windows.Foundation.Collections.VectorChangedEventHandler`1&lt;Windows.UI.Xaml.Controls.SwipeItem&gt; value)" reason="Api alignments" />
			<Member fullName="Windows.UI.Xaml.Controls.SwipeItem Windows.UI.Xaml.Controls.SwipeItems.First()" reason="Api alignments" />
			<Member fullName="System.UInt32 Windows.UI.Xaml.Controls.SwipeItems.GetMany(System.UInt32 startIndex, Windows.UI.Xaml.Controls.SwipeItem[] items)" reason="Api alignments" />
			<Member fullName="System.Void Windows.UI.Xaml.Controls.SwipeItems.ReplaceAll(Windows.UI.Xaml.Controls.SwipeItem[] items)" reason="Api alignments" />

			<Member fullName="Windows.UI.Xaml.UIElement Windows.UI.Xaml.FrameworkTemplate.LoadContent()" reason="Api alignments" />
			<Member fullName="Windows.UI.Xaml.UIElement Windows.UI.Xaml.Controls.ItemsPanelTemplate.LoadContent()" reason="Api alignments" />
			<Member fullName="Android.Views.View Windows.UI.Xaml.Controls.ItemsPanelTemplate.LoadContent()" reason="Api alignments" />
			<Member fullName="Android.Views.View Windows.UI.Xaml.FrameworkTemplate.LoadContent()" reason="Api alignments" />
			<Member fullName="UIKit.UIView Windows.UI.Xaml.FrameworkTemplate.LoadContent()" reason="Api alignments" />
			<Member fullName="UIKit.UIView Windows.UI.Xaml.Controls.ItemsPanelTemplate.LoadContent()" reason="Api alignments" />
			<Member fullName="AppKit.NSView Windows.UI.Xaml.FrameworkTemplate.LoadContent()" reason="Api alignments" />
			<Member fullName="AppKit.NSView Windows.UI.Xaml.Controls.ItemsPanelTemplate.LoadContent()" reason="Api alignments" />
			<Member fullName=".+?ApplyCompiledBindings\(\)" isRegex="true" reason="Api alignments" />

      		<Member fullName="System.Void Windows.UI.Xaml.Controls.Image.OnImageOpened(Windows.UI.Xaml.Media.ImageSource imageSource)" reason="Api alignments" />

      		<Member fullName="System.Boolean Uno.UI.ResourceResolver.ResolveResourceStatic(System.Object key, System.Object&amp; value, System.Object context)" reason="Api alignments" />
			<Member fullName="System.Void Uno.UI.ResourceResolver.ApplyResource(Windows.UI.Xaml.DependencyObject owner, Windows.UI.Xaml.DependencyProperty property, System.Object resourceKey, System.Boolean isThemeResourceExtension, System.Object context)" reason="Api alignments" />
			<Member fullName="System.Boolean Uno.UI.ResourceResolverSingleton.ResolveResourceStatic(System.Object key, System.Object&amp; value, System.Object context)" reason="Api alignments" />
			<Member fullName="System.Void Uno.UI.ResourceResolverSingleton.ApplyResource(Windows.UI.Xaml.DependencyObject owner, Windows.UI.Xaml.DependencyProperty property, System.Object resourceKey, System.Boolean isThemeResourceExtension, System.Object context)" reason="Api alignments" />

			<Member fullName="System.Void Windows.UI.Xaml.Media.Animation.EasingFunctionBase..ctor()" reason="API Alignment" />
			<Member fullName="System.Double Windows.UI.Xaml.Media.Animation.EasingFunctionBase.Ease(System.Double currentTime, System.Double startValue, System.Double finalValue, System.Double duration)" reason="API Alignment" />
			<Member fullName="System.Int32 Windows.UI.Xaml.Media.Animation.PowerEase.get_Power()" reason="API Alignment" />
			<Member fullName="System.Void Windows.UI.Xaml.Media.Animation.PowerEase.set_Power(System.Int32 value)" reason="API Alignment" />
			<Member fullName="System.Void Microsoft.UI.Xaml.Window.SetTitleBar(Microsoft.UI.Xaml.UIElement value)" reason="Api alignments" />
			<Member fullName="System.Void Microsoft.UI.Xaml.Controls.VirtualizingLayout.OnItemsChangedCore(Microsoft.UI.Xaml.Controls.VirtualizingLayoutContext context, System.Object source, Microsoft.UI.Xaml.Interop.NotifyCollectionChangedEventArgs args)" reason="Api alignments" />

			<!-- BEGIN Skia Adjustments -->
			<Member fullName="System.Void Uno.UI.Runtime.Skia.GtkHost..ctor(System.Func`1&lt;Windows.UI.Xaml.Application&gt; appBuilder, System.String[] args)" reason="API Alignment" />
			<Member fullName="System.Void Uno.UI.Runtime.Skia.FrameBufferHost..ctor(System.Func`1&lt;Windows.UI.Xaml.Application&gt; appBuilder, System.String[] args)" reason="API Alignment" />
			<Member fullName="System.Void Uno.UI.Skia.Platform.WpfHost..ctor(System.Windows.Threading.Dispatcher dispatcher, System.Func`1&lt;Windows.UI.Xaml.Application&gt; appBuilder, System.String[] args)" reason="API Alignment" />
			<Member fullName="SkiaSharp.SKSize Uno.UI.Skia.Platform.WpfHost.get_CanvasSize()" reason="API Alignment" />
			<!-- End Skia Adjustments -->

			<!-- BEGIN Pointers update -->
			<Member fullName="System.Void Windows.UI.Core.CoreWindow.RaisePointerCancelled(Windows.UI.Core.PointerEventArgs args)" reason="Does not exist in Windows" />
			<!-- End Pointers update -->

			<!-- BEGIN MPE -->
			<Member fullName="System.Void Windows.UI.Xaml.Controls.MediaTransportControls.TappedProgressSlider(System.Object sender, Windows.UI.Xaml.RoutedEventArgs e)" reason="Should not be public" />
			<!-- END MPE -->

			<!-- BEGIN Proximity sensor -->
			<Member fullName="System.Void Windows.Devices.Sensors.ProximitySensor..ctor()" reason="Does not exist in Windows" />
			<Member fullName="System.Void Windows.Devices.Sensors.ProximitySensorReading..ctor()" reason="Does not exist in Windows" />
			<Member fullName="System.Void Windows.Devices.Sensors.ProximitySensorReadingChangedEventArgs..ctor()" reason="Does not exist in Windows" />
			<!-- END Proximity sensor -->

			<!-- BEGIN OnWindowCreated -->
			<Member fullName="System.Void Microsoft.UI.Xaml.Application.OnWindowCreated(Microsoft.UI.Xaml.WindowCreatedEventArgs args)" reason="Does not exist in WinAppSDK" />
			<!-- END OnWindowCreated -->

			<!-- BEGIN Skia lifecycle -->
			<Member fullName="System.Boolean Uno.UI.Skia.Platform.WpfHost.get_IsIsland()" reason="Not needed" />
			<Member fullName="Windows.UI.Xaml.UIElement Uno.UI.Skia.Platform.WpfHost.get_RootElement()" reason="Not needed" />
			<Member fullName="Uno.UI.Skia.Platform.WpfHost Uno.UI.Skia.Platform.WpfHost.get_Current()" reason="Not needed" />
			<Member fullName="System.Boolean Uno.UI.XamlHost.Skia.Wpf.UnoXamlHostBase.get_IsIsland()" reason="Not needed" />
			<Member fullName="Windows.UI.Xaml.UIElement Uno.UI.XamlHost.Skia.Wpf.UnoXamlHostBase.get_RootElement()" reason="Not needed" />
			<Member fullName="Uno.UI.Skia.Platform.WpfHost Uno.UI.Skia.Platform.WpfHost.get_Current()" reason="Not needed" />	
			<!-- End Skia lifecycle -->
			
			<!-- BEGIN Align ref members -->
			<Member fullName="System.Threading.Tasks.Task`1&lt;Windows.Security.Authentication.Web.WebAuthenticationResult&gt; Uno.AuthenticationBroker.WebAuthenticationBrokerProvider::AuthenticateAsyncCore(Windows.Security.Authentication.Web.WebAuthenticationOptions,System.Uri,System.Uri,System.Threading.CancellationToken)" reason="Does not exist in WinAppSDK" />
			<Member fullName="System.Void Windows.Devices.Sensors.Accelerometer..ctor()" reason="Does not exist in WinAppSDK" />
			<Member fullName="System.Void Windows.Phone.Devices.Notification.VibrationDevice..ctor()" reason="Does not exist in WinAppSDK" />
			<Member fullName="System.Void Windows.Devices.Sensors.Barometer..ctor()" reason="Does not exist in WinAppSDK" />
			<Member fullName="System.Void Windows.Devices.Sensors.Gyrometer..ctor()" reason="Does not exist in WinAppSDK" />
			<Member fullName="System.Void Windows.Devices.Sensors.HingeAngleSensor..ctor()" reason="Does not exist in WinAppSDK" />
			<Member fullName="System.Void Windows.Devices.Sensors.Magnetometer..ctor()" reason="Does not exist in WinAppSDK" />
			<Member fullName="System.Void Windows.Devices.Sensors.Pedometer..ctor()" reason="Does not exist in WinAppSDK" />
			<Member fullName="System.Void Windows.Devices.Haptics.VibrationDevice..ctor()" reason="Does not exist in WinAppSDK" />
			<Member fullName="System.Void Windows.UI.Xaml.Media.ImageSource..ctor()" reason="Does not exist in WinAppSDK" />
			<!-- END Align ref members -->

			<Member fullName="System.Void Windows.UI.Xaml.Shapes.Shape.OnFillChanged(Windows.UI.Xaml.Media.Brush newValue)" reason="Does not exist in WinAppSDK" />
			<Member fullName="System.Void Windows.UI.Xaml.Shapes.Shape.OnFillUpdated(Windows.UI.Xaml.Media.Brush newValue)" reason="Does not exist in WinAppSDK" />
			<Member fullName="System.Void Windows.UI.Xaml.Shapes.Shape.OnStrokeUpdated(Windows.UI.Xaml.Media.Brush newValue)" reason="Does not exist in WinAppSDK" />
			<Member fullName="System.Void Windows.UI.Xaml.Shapes.Shape.OnStrokeThicknessUpdated(System.Double newValue)" reason="Does not exist in WinAppSDK" />
			<Member fullName="System.Void Windows.UI.Xaml.Shapes.Shape.OnStrokeDashArrayUpdated(Windows.UI.Xaml.Media.DoubleCollection newValue)" reason="Does not exist in WinAppSDK" />
			<Member fullName="System.Void Windows.UI.Xaml.Shapes.Shape.OnStretchUpdated(Windows.UI.Xaml.Media.Stretch newValue)" reason="Does not exist in WinAppSDK" />

			<!-- BEGIN Android TV -->
			<Member fullName=".*\.OnKeyPress\(.*" isRegex="true" reason="OnKeyPress is Android specific and should not be public" />
			<Member fullName=".*\.add_KeyUp\(.*" isRegex="true" reason="KeyUp should be defined on UIElement only" />
			<Member fullName=".*\.remove_KeyUp\(.*" isRegex="true" reason="KeyUp should be defined on UIElement only" />
			<Member fullName=".*\.add_KeyDown\(.*" isRegex="true" reason="KeyDown should be defined on UIElement only" />
			<Member fullName=".*\.remove_KeyDown\(.*" isRegex="true" reason="KeyDown should be defined on UIElement only" />
			<!-- END Android TV -->

<<<<<<< HEAD
			<Member fullName="System.Nullable`1&lt;Uno.UI.Skia.RenderSurfaceType&gt; Uno.UI.XamlHost.Skia.Wpf.UnoXamlHostBase.get_RenderSurfaceType()" reason="Changed RenderSurfaceType namespace to Uno.UI.Runtime.Skia.Wpf" />
			<Member fullName="System.Void Uno.UI.XamlHost.Skia.Wpf.UnoXamlHostBase.set_RenderSurfaceType(System.Nullable`1&lt;Uno.UI.Skia.RenderSurfaceType&gt; value)" reason="Changed RenderSurfaceType namespace to Uno.UI.Runtime.Skia.Wpf" />
=======
			<Member fullName=".+?\.\.ctor\(\)" isRegex="true" reason="Matching constructors visibility with Windows" />
			
			<!-- BEGIN Android PDFDocument -->
			<Member fullName="System.Void Windows.Data.Pdf.PdfDocument..ctor()"
				reason="Parameter-less ctor does not exist in UWP"/>
			<Member fullName="System.Void Windows.Data.Pdf.PdfPage..ctor()"
				reason="Parameter-less ctor does not exist in UWP"/>
			<!-- END Android PDFDocument -->
			
>>>>>>> 5597644a
		</Methods>
	</IgnoreSet>
	  <!--
	Supported nodes (please keep at the bottom of this file):
	<IgnoreSet baseVersion="0.0">
		<Types>
		</Types>

		<Events>
		</Events>

		<Fields>
		</Fields>

		<Properties>
		</Properties>

		<Methods>
		</Methods>
	</IgnoreSet>
	-->
  </IgnoreSets>
</DiffIgnore><|MERGE_RESOLUTION|>--- conflicted
+++ resolved
@@ -1607,10 +1607,9 @@
 			<Member fullName=".*\.remove_KeyDown\(.*" isRegex="true" reason="KeyDown should be defined on UIElement only" />
 			<!-- END Android TV -->
 
-<<<<<<< HEAD
 			<Member fullName="System.Nullable`1&lt;Uno.UI.Skia.RenderSurfaceType&gt; Uno.UI.XamlHost.Skia.Wpf.UnoXamlHostBase.get_RenderSurfaceType()" reason="Changed RenderSurfaceType namespace to Uno.UI.Runtime.Skia.Wpf" />
 			<Member fullName="System.Void Uno.UI.XamlHost.Skia.Wpf.UnoXamlHostBase.set_RenderSurfaceType(System.Nullable`1&lt;Uno.UI.Skia.RenderSurfaceType&gt; value)" reason="Changed RenderSurfaceType namespace to Uno.UI.Runtime.Skia.Wpf" />
-=======
+
 			<Member fullName=".+?\.\.ctor\(\)" isRegex="true" reason="Matching constructors visibility with Windows" />
 			
 			<!-- BEGIN Android PDFDocument -->
@@ -1619,8 +1618,7 @@
 			<Member fullName="System.Void Windows.Data.Pdf.PdfPage..ctor()"
 				reason="Parameter-less ctor does not exist in UWP"/>
 			<!-- END Android PDFDocument -->
-			
->>>>>>> 5597644a
+
 		</Methods>
 	</IgnoreSet>
 	  <!--
