--- conflicted
+++ resolved
@@ -1006,68 +1006,6 @@
 				fullName="Uno.UI.Controls.BindableSearchView"
 				reason="Removed unused Uno-only legacy control." />
 			<!-- ^^ Styles overhaul -->
-<<<<<<< HEAD
-	  </Types>
-	  <Methods>
-		<Member
-			  fullName="System.Void Windows.UI.Xaml.Controls.Maps.MapTileSource..ctor()"
-			  reason="UWP does not have this ctor"/>
-		<Member
-			  fullName="System.Void Windows.UI.Xaml.Automation.AutomationAnnotation..ctor()"
-			  reason="UWP does not have this ctor"/>
-		<Member
-			  fullName="System.Void Windows.UI.Xaml.Automation.Peers.AutomationPeerAnnotation..ctor()"
-			  reason="UWP does not have this ctor"/>
-		<Member
-			  fullName="System.Void Windows.Networking.Connectivity.ConnectionCost..ctor()"
-			  reason="Not in UWP" />
-		<Member
-			  fullName="System.Void Windows.Networking.Connectivity.ConnectionProfile..ctor()"
-			  reason="Not in UWP" />
-		<Member
-			  fullName="System.Void Windows.Networking.Connectivity.NetworkInformation..ctor()"
-			  reason="Not in UWP" />
-		<Member
-			  fullName="System.Void Windows.ApplicationModel.Activation.ProtocolActivatedEventArgs..ctor()"
-			  reason="Parameter-less ctor does not exist in UWP"/>
-		<Member
-			  fullName="System.Void Windows.Devices.Midi.MidiMessageReceivedEventArgs..ctor()"
-			  reason="UWP does not have this ctor" />
-		<Member
-			  fullName="System.Void Windows.Devices.Midi.MidiOutPort..ctor()"
-			  reason="UWP does not have this ctor" />
-		<Member
-			  fullName="System.Void Windows.Devices.Enumeration.DeviceInformation..ctor()"
-			  reason="UWP does not have this ctor" />
-		<Member
-			  fullName="System.Void Windows.Devices.Enumeration.DeviceInformationCollection..ctor()"
-			  reason="UWP does not have this ctor" />
-		<Member
-			  fullName="System.Void Windows.Devices.Enumeration.DeviceInformationUpdate..ctor()"
-			  reason="UWP does not have this ctor" />
-		<Member
-			  fullName="System.Void Windows.Devices.Enumeration.DeviceWatcher..ctor()"
-			  reason="UWP does not have this ctor" />
-		<Member
-			  fullName="System.UInt32 Windows.Storage.Streams.InMemoryBuffer.get_Capacity()"
-			  reason="UWP does not have this ctor" />
-		<Member
-			  fullName="System.UInt32 Windows.Storage.Streams.InMemoryBuffer.get_Length()"
-			  reason="UWP does not have this ctor" />
-		<Member
-			  fullName="System.Void Windows.Storage.Streams.InMemoryBuffer.set_Length(System.UInt32 value)"
-			  reason="UWP does not have this ctor" />
-		<Member
-			  fullName="System.Void Windows.Devices.Midi.MidiInPort..ctor()"
-			  reason="UWP does not have this ctor" />
-    <Member
-			  fullName="System.Void Windows.ApplicationModel.SuspendingDeferral..ctor()"
-			  reason="Parameter-less ctor does not exist in UWP"/>
-		<Member
-			  fullName="System.Void Windows.ApplicationModel.SuspendingOperation..ctor(System.DateTimeOffset offset)"
-			  reason="Parameter-less ctor does not exist in UWP"/>
-			  
-=======
 		</Types>
 
 		<Events>
@@ -1125,7 +1063,6 @@
 			<Member
 					fullName="Windows.Foundation.IAsyncOperation`1&lt;Windows.Storage.StorageFile&gt; Windows.Storage.StorageFolder.CreateFileAsync(System.String path, Windows.Storage.CreationCollisionOption option)"
 					reason="UWP alignment" />
->>>>>>> e1448bc7
 			<!-- Styles overhaul -->
 			<Member
 				fullName="System.Void Windows.UI.Xaml.FrameworkElement.OnStyleChanged(Windows.UI.Xaml.Style oldStyle, Windows.UI.Xaml.Style newStyle)"
@@ -1194,6 +1131,36 @@
 			<Member
 				fullName="System.Void Windows.Devices.Sensors.Magnetometer..ctor()"
 				reason="Constructor not part of UWP API" />															
+			<Member
+			  fullName="System.Void Windows.Devices.Midi.MidiMessageReceivedEventArgs..ctor()"
+			  reason="UWP does not have this ctor" />
+			<Member
+				  fullName="System.Void Windows.Devices.Midi.MidiOutPort..ctor()"
+				  reason="UWP does not have this ctor" />
+			<Member
+				  fullName="System.Void Windows.Devices.Enumeration.DeviceInformation..ctor()"
+				  reason="UWP does not have this ctor" />
+			<Member
+				  fullName="System.Void Windows.Devices.Enumeration.DeviceInformationCollection..ctor()"
+				  reason="UWP does not have this ctor" />
+			<Member
+				  fullName="System.Void Windows.Devices.Enumeration.DeviceInformationUpdate..ctor()"
+				  reason="UWP does not have this ctor" />
+			<Member
+				  fullName="System.Void Windows.Devices.Enumeration.DeviceWatcher..ctor()"
+				  reason="UWP does not have this ctor" />
+			<Member
+				  fullName="System.UInt32 Windows.Storage.Streams.InMemoryBuffer.get_Capacity()"
+				  reason="UWP does not have this ctor" />
+			<Member
+				  fullName="System.UInt32 Windows.Storage.Streams.InMemoryBuffer.get_Length()"
+				  reason="UWP does not have this ctor" />
+			<Member
+				  fullName="System.Void Windows.Storage.Streams.InMemoryBuffer.set_Length(System.UInt32 value)"
+				  reason="UWP does not have this ctor" />
+			<Member
+				  fullName="System.Void Windows.Devices.Midi.MidiInPort..ctor()"
+				  reason="UWP does not have this ctor" />
 		</Methods>
 
 		<Properties>
@@ -1208,18 +1175,6 @@
 				fullName="Windows.UI.Xaml.Style Windows.UI.Xaml.Controls.NativePage::Style()"
 				reason="Removed unused non-standard property"/>
 			<!-- ^^ Styles overhaul -->
-<<<<<<< HEAD
-		    <Member
-			    fullName="System.UInt32 Windows.Storage.Streams.InMemoryBuffer::Capacity()"
-			    reason="Not part of UWP" />
-		    <Member
-			    fullName="System.UInt32 Windows.Storage.Streams.InMemoryBuffer::Length()"
-			    reason="Not part of UWP" />	  
-      
-	  </Properties>
-	  <Fields>
-	  
-=======
 			<Member 
 				fullName="System.Int32 Windows.UI.Text.FontWeight::Weight()"
 				reason="Changed from int to ushort to replicate uwp definition"/>	
@@ -1241,7 +1196,6 @@
 			<Member
 				fullName="Windows.UI.Xaml.DependencyProperty Windows.UI.Xaml.Shapes.Shape::StrokeDashArrayProperty"
 				reason="Converted as property, as WinUI." />
->>>>>>> e1448bc7
 			<!-- Styles overhaul -->
 			<Member
 				fullName="Windows.UI.Xaml.DependencyProperty Windows.UI.Xaml.Documents.TextElement::StyleProperty"
