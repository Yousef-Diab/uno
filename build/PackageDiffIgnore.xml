<?xml version="1.0" encoding="utf-8" ?>
<DiffIgnore>
  <IgnoreSets>
	<IgnoreSet baseVersion="1.43.1">
	  <Methods>
		<Member fullName="System.Void Windows.UI.Xaml.WindowCreatedEventArgs..ctor()"
                reason="Parameter-less ctor does not exist in UWP"/>

		<Member fullName="System.Void Windows.UI.Xaml.RoutedEvent..ctor()"
                reason="Parameter-less ctor does not exist in UWP"/>

		<Member
            fullName="System.Boolean Windows.UI.Xaml.Controls.TextBlock.OnTouchEvent(Android.Views.MotionEvent e)"
            reason="Removed as Routed Events implement it properly"/>
		<Member
            fullName="System.Boolean Windows.UI.Xaml.Controls.Primitives.Thumb.DispatchTouchEvent(Android.Views.MotionEvent e)"
            reason="Removed as Routed Events implement it properly"/>

		<Member fullName="Windows.Foundation.Rect Windows.UI.ViewManagement.InputPane.get_KeyboardRect()"
                reason="Unused Uno specific property"/>
		<Member fullName="Windows.Foundation.Rect Windows.UI.ViewManagement.InputPane.get_NavigationBarRect()"
                reason="Unused Uno specific property"/>

		<Member fullName="System.Void Uno.UI.IFragmentTracker.PushCreated(Android.App.Fragment fragment)"
                reason="Removed unused type"/>
		<Member fullName="System.Void Uno.UI.IFragmentTracker.PushStart(Android.App.Fragment fragment)"
                reason="Removed unused type"/>
		<Member fullName="System.Void Uno.UI.IFragmentTracker.PushPause(Android.App.Fragment fragment)"
                reason="Removed unused type"/>
		<Member fullName="System.Void Uno.UI.IFragmentTracker.PushResume(Android.App.Fragment fragment)"
                reason="Removed unused type"/>
		<Member fullName="System.Void Uno.UI.IFragmentTracker.PushViewCreated(Android.App.Fragment fragment)"
                reason="Removed unused type"/>
		<Member fullName="System.Void Uno.UI.IFragmentTracker.PushStop(Android.App.Fragment fragment)"
                reason="Removed unused type"/>
		<Member fullName="System.Void Uno.UI.IFragmentTracker.PushDestroyed(Android.App.Fragment fragment)"
                reason="Removed unused type"/>
		<Member
            fullName="Uno.UI.BaseFragment Uno.UI.Extensions.FragmentManagerExtensions.GetCurrentFragment(Android.App.FragmentManager fragmentManager)"
            reason="Removed unused type"/>

		<Member
            fullName="System.Void Windows.UI.Xaml.Controls.Canvas.add_PointerPressed(Windows.UI.Xaml.Input.PointerEventHandler value)"
            reason="Removed as Routed Events implement it properly"/>
		<Member
            fullName="System.Void Windows.UI.Xaml.Controls.Canvas.remove_PointerPressed(Windows.UI.Xaml.Input.PointerEventHandler value)"
            reason="Removed as Routed Events implement it properly"/>
		<Member
            fullName="System.Void Windows.UI.Xaml.Controls.Canvas.TouchesBegan(Foundation.NSSet touches, UIKit.UIEvent evt)"
            reason="Removed as Routed Events implement it properly"/>
		<Member
            fullName="System.Void Windows.UI.Xaml.Controls.TextBlock.TouchesBegan(Foundation.NSSet touches, UIKit.UIEvent evt)"
            reason="Removed as Routed Events implement it properly"/>
		<Member
            fullName="System.Void Windows.UI.Xaml.Controls.TextBlock.TouchesEnded(Foundation.NSSet touches, UIKit.UIEvent evt)"
            reason="Removed as Routed Events implement it properly"/>
		<Member
            fullName="System.Void Windows.UI.Xaml.Controls.TextBlock.TouchesCancelled(Foundation.NSSet touches, UIKit.UIEvent evt)"
            reason="Removed as Routed Events implement it properly"/>
		<Member
            fullName="System.Void Windows.UI.Xaml.Controls.TextBox.add_KeyUp(Windows.UI.Xaml.Input.KeyEventHandler value)"
            reason="Removed as Routed Events implement it properly"/>
		<Member
            fullName="System.Void Windows.UI.Xaml.Controls.TextBox.remove_KeyUp(Windows.UI.Xaml.Input.KeyEventHandler value)"
            reason="Removed as Routed Events implement it properly"/>
		<Member
            fullName="System.Void Windows.UI.Xaml.Controls.TextBox.add_KeyDown(Windows.UI.Xaml.Input.KeyEventHandler value)"
            reason="Removed as Routed Events implement it properly"/>
		<Member
            fullName="System.Void Windows.UI.Xaml.Controls.TextBox.remove_KeyDown(Windows.UI.Xaml.Input.KeyEventHandler value)"
            reason="Removed as Routed Events implement it properly"/>
		<Member
            fullName="System.Void Windows.UI.Xaml.Controls.Primitives.Thumb.TouchesEnded(Foundation.NSSet touches, UIKit.UIEvent evt)"
            reason="Removed as Routed Events implement it properly"/>
		<Member
            fullName="System.Void Windows.UI.Xaml.Controls.Primitives.Thumb.TouchesBegan(Foundation.NSSet touches, UIKit.UIEvent evt)"
            reason="Removed as Routed Events implement it properly"/>
		<Member
            fullName="System.Void Windows.UI.Xaml.Controls.Primitives.Thumb.TouchesMoved(Foundation.NSSet touches, UIKit.UIEvent evt)"
            reason="Removed as Routed Events implement it properly"/>

		<Member
            fullName="System.Boolean Uno.Foundation.WebAssemblyRuntime.InvokeJSUnmarshalled(System.String functionIdentifier, System.IntPtr arg0, System.IntPtr arg1, System.IntPtr arg2)"
            reason="Removed to improve the C#/JS call performance"/>

	  </Methods>

	  <Events>
		<Member
            fullName="Windows.UI.Xaml.Input.PointerEventHandler Windows.UI.Xaml.Controls.Canvas::PointerPressed"
            reason="Removed as Routed Events implement it properly"/>
		<Member fullName="Windows.UI.Xaml.Input.KeyEventHandler Windows.UI.Xaml.Controls.TextBox::KeyUp"
                reason="Removed as Routed Events implement it properly"/>
		<Member fullName="Windows.UI.Xaml.Input.KeyEventHandler Windows.UI.Xaml.Controls.TextBox::KeyDown"
                reason="Removed as Routed Events implement it properly"/>
	  </Events>

	  <Fields>
		<Member fullName="Windows.UI.Xaml.RoutedEventArgs Windows.UI.Xaml.RoutedEventArgs::Empty"
                reason="Type was incorrectly changed in 1.43.1"/>
		<Member
            fullName="Windows.UI.Xaml.DependencyProperty Windows.UI.Xaml.Controls.SymbolIcon::SymbolProperty"
            reason="Type was incorrectly changed in 1.43.1"/>
		<Member fullName="Windows.UI.Xaml.DependencyProperty Windows.UI.Xaml.Controls.TimePicker::TimeProperty"
                reason="Type was incorrectly marked as a field in 1.43.1"/>
	  </Fields>

	  <Properties>
		<Member fullName="Windows.Foundation.Rect Windows.UI.ViewManagement.InputPane::KeyboardRect()"
                reason="Unused Uno specific property"/>
		<Member fullName="Windows.Foundation.Rect Windows.UI.ViewManagement.InputPane::NavigationBarRect()"
                reason="Unused Uno specific property"/>
	  </Properties>
	</IgnoreSet>

	<IgnoreSet baseVersion="1.44.0">
	  <Types>
		<Member fullName="Windows.UI.Xaml.UIElementExtensions"
                reason="Moved to Uno.Extensions"/>
	  </Types>

	  <Methods>
		<Member
            fullName="System.Boolean Uno.Foundation.WebAssemblyRuntime.InvokeJSUnmarshalled(System.String functionIdentifier, System.IntPtr arg0, System.IntPtr arg1, System.IntPtr arg2)"
            reason="Removed to improve the C#/JS call performance"/>
	  </Methods>

	</IgnoreSet>

	<IgnoreSet baseVersion="1.44.1">
	  <Types>
		<Member fullName="Windows.UI.Xaml.UIElementExtensions"
                reason="Moved to Uno.Extensions"/>
	  </Types>

	  <Methods>
		<Member
            fullName="System.Boolean Uno.Foundation.WebAssemblyRuntime.InvokeJSUnmarshalled(System.String functionIdentifier, System.IntPtr arg0, System.IntPtr arg1, System.IntPtr arg2)"
            reason="Removed to improve the C#/JS call performance"/>

		<Member fullName="Windows.UI.Color Windows.UI.Xaml.Controls.ScrollViewer.get_BackgroundColor()"
                reason="This was a legacy mock done during initial Wasm POC, never implemented, never used."/>

		<Member
            fullName="System.Void Windows.UI.Xaml.Controls.ScrollViewer.set_BackgroundColor(Windows.UI.Color value)"
            reason="This was a legacy mock done during initial Wasm POC, never implemented, never used."/>

		<Member fullName="System.Void Windows.UI.Xaml.Shapes.Rectangle.LayoutSubviews()"
                reason="Removed to use ArrangeOverride for macOS compatibility"/>

		<Member fullName="System.Void Windows.UI.Xaml.Shapes.Rectangle.LayoutSubviews()"
                reason="Removed to use ArrangeOverride for macOS compatibility"/>

		<Member fullName="System.Void Windows.UI.Xaml.StateTriggerBase.SetActive(System.Boolean isActive)"
                reason="Aligned visibility with UWP"/>
		<Member fullName="System.Void Windows.UI.Xaml.UIElement.set_RenderSize(Windows.Foundation.Size value)"
                reason="Aligned visibility with UWP"/>

		<Member fullName="System.Void Uno.UI.UnoViewGroup.set_IsPointerCaptured(System.Boolean value)"
                reason="Aligned visibility with UWP"/>

		<Member fullName="System.Void Windows.UI.Xaml.FrameworkElement.OnLayoutUpdated()"
                reason="Invalid method visibility"/>
		<Member fullName="System.Void Windows.UI.Xaml.StateTriggerBase.SetActive(System.Boolean isActive)"
                reason="Invalid method visibility"/>
		<Member fullName="System.Void Windows.UI.Xaml.Controls.Image.OnLayoutUpdated()"
                reason="Invalid method visibility"/>
		<Member fullName="System.Void Windows.UI.Xaml.Controls.ProgressRing.OnLayoutUpdated()"
                reason="Invalid method visibility"/>
		<Member fullName="System.Void Windows.UI.Xaml.Controls.ScrollContentPresenter.OnLayoutUpdated()"
                reason="Invalid method visibility"/>
		<Member fullName="System.Void Windows.UI.Xaml.Controls.NativeListViewBase.OnLayoutUpdated()"
                reason="Invalid method visibility"/>
		<Member fullName="System.Void Windows.UI.Xaml.Controls.NativePagedView.OnLayoutUpdated()"
                reason="Invalid method visibility"/>
		<Member fullName="System.Void Windows.UI.Xaml.Controls.TextBoxView.OnLayoutUpdated()"
                reason="Invalid method visibility"/>
		<Member fullName="System.Void Uno.UI.Controls.Legacy.GridView.OnLayoutUpdated()"
                reason="Invalid method visibility"/>
		<Member fullName="System.Void Uno.UI.Controls.Legacy.HorizontalGridView.OnLayoutUpdated()"
                reason="Invalid method visibility"/>
		<Member fullName="System.Void Uno.UI.Controls.Legacy.HorizontalListView.OnLayoutUpdated()"
                reason="Invalid method visibility"/>
		<Member fullName="System.Void Uno.UI.Controls.Legacy.ListView.OnLayoutUpdated()"
                reason="Invalid method visibility"/>
		<Member fullName="System.Void Windows.UI.Xaml.Shapes.ArbitraryShapeBase.OnLayoutUpdated()"
                reason="Invalid method visibility"/>
		<Member fullName="System.Void Windows.UI.Xaml.Controls.Picker.OnLayoutUpdated()"
                reason="Invalid method visibility"/>
		<Member fullName="System.Void Windows.UI.Xaml.Controls.MultilineTextBoxView.OnLayoutUpdated()"
                reason="Invalid method visibility"/>
		<Member fullName="System.Void Windows.UI.Xaml.Controls.SinglelineTextBoxView.OnLayoutUpdated()"
                reason="Invalid method visibility"/>
		<Member fullName="System.Void Uno.UI.Controls.Legacy.ListViewBase.OnLayoutUpdated()"
                reason="Invalid method visibility"/>
	  </Methods>

	  <Fields>
		<Member
            fullName="Windows.UI.Xaml.TextWrapping Windows.UI.Xaml.TextWrapping::WordEllipsis"
            reason="Invalid enum value"/>
	  </Fields>

	  <Properties>
		<Member fullName="Windows.UI.Color Windows.UI.Xaml.Controls.ScrollViewer::BackgroundColor()"
                reason="This was a legacy mock done during initial Wasm POC, never implemented, never used."/>

		<Member
            fullName="System.Collections.Generic.IList`1&lt;Windows.UI.Xaml.Controls.MenuFlyoutItem&gt; Windows.UI.Xaml.Controls.MenuFlyout::Items()"
            reason="Changed because of invalid property type"/>
	  </Properties>

	</IgnoreSet>

	<IgnoreSet baseVersion="1.45.0">
	  <Types>
		<Member
              fullName="Uno.UI.IUnoViewParent"
              reason="Removed internal stuff."/>
		<Member
            fullName="Uno.UI.UnoGestureDetector"
            reason="Removed internal stuff."/>
		<Member
            fullName="Windows.UI.Xaml.Controls.UnoUIWebView"
            reason="UIWebView support has been removed by Apple"/>
	  </Types>

	  <Methods>
		<Member fullName="System.Void Windows.Phone.Devices.Notification.VibrationDevice..ctor()"
                reason="Parameter-less ctor does not exist in UWP"/>
		<Member fullName="System.Void Windows.Devices.Sensors.AccelerometerReadingChangedEventArgs..ctor()"
                reason="Parameter-less ctor does not exist in UWP"/>
		<Member fullName="System.Void Windows.Devices.Sensors.Accelerometer..ctor()"
                reason="Parameter-less ctor does not exist in UWP"/>
		<Member fullName="System.Void Windows.Devices.Sensors.AccelerometerShakenEventArgs..ctor()"
                reason="Parameter-less ctor does not exist in UWP"/>
		<Member fullName="System.Void Windows.Devices.Sensors.AccelerometerReading..ctor()"
                reason="Parameter-less ctor does not exist in UWP"/>
		<Member fullName="System.Void Windows.Devices.Sensors.MagnetometerReadingChangedEventArgs..ctor()"
                reason="Parameter-less ctor does not exist in UWP"/>
		<Member fullName="System.Void Windows.Devices.Sensors.Magnetometer..ctor()"
                reason="Parameter-less ctor does not exist in UWP"/>
		<Member fullName="System.Void Windows.Devices.Sensors.MagnetometerReading..ctor()"
                reason="Parameter-less ctor does not exist in UWP"/>
		<Member fullName="System.Void Windows.Devices.Sensors.Barometer..ctor()"
                reason="Parameter-less ctor does not exist in UWP"/>
		<Member fullName="System.Void Windows.Devices.Sensors.BarometerReading..ctor()"
                reason="Parameter-less ctor does not exist in UWP"/>
		<Member fullName="System.Void Windows.Devices.Sensors.BarometerReadingChangedEventArgs..ctor()"
                reason="Parameter-less ctor does not exist in UWP"/>
		<Member fullName="System.Void Windows.UI.Xaml.Controls.ComboBoxItem.OnLoaded()"
                reason="Removed no-longer-needed override. Uno-only protected method that shouldn't be called by user code."/>
		<Member fullName="System.Void Windows.UI.Xaml.Controls.ComboBoxItem.OnUnloaded()"
                reason="Removed no-longer-needed override. Uno-only protected method that shouldn't be called by user code."/>
		<Member fullName="System.Void Windows.UI.Xaml.Controls.ContentDialogButtonClickDeferral..ctor()"
                reason="ctor is internal in UWP"/>
		<Member fullName="System.Void Windows.UI.Xaml.Controls.ContentDialogButtonClickEventArgs..ctor()"
                reason="ctor is internal in UWP"/>
		<Member fullName="System.Void Windows.UI.Xaml.Controls.ContentDialogClosedEventArgs..ctor()"
                reason="ctor is internal in UWP"/>
		<Member fullName="System.Void Windows.UI.Xaml.Controls.ContentDialogClosingDeferral..ctor()"
                reason="ctor is internal in UWP"/>
		<Member fullName="System.Void Windows.UI.Xaml.Controls.ContentDialogClosingEventArgs..ctor()"
                reason="ctor is internal in UWP"/>
		<Member fullName="System.Void Windows.UI.Xaml.Controls.TextBoxView..ctor()"
                reason="Added required parameter to Android constructor. TextBoxView is internal on UWP, shouldn't normally be created or manipulated by user code."/>
		<Member fullName="System.Void Windows.UI.Xaml.Controls.TextBoxBeforeTextChangingEventArgs..ctor()"
                reason="Constructor is internal on UWP"/>
		<Member fullName="System.Void Windows.UI.Xaml.Controls.TextBoxTextChangingEventArgs..ctor()"
                reason="Constructor is internal on UWP"/>
		<Member fullName="System.Void Windows.UI.Xaml.Controls.TextChangedEventArgs..ctor()"
                reason="Constructor is internal on UWP"/>
		<Member fullName="System.String Windows.UI.Xaml.Controls.TextBoxView.get_BindableText()"
                reason="Removed obsolete property. TextBoxView is internal on UWP, shouldn't normally be created or manipulated by user code."/>
		<Member fullName="System.Void Windows.UI.Xaml.Controls.TextBoxView.set_BindableText(System.String value)"
                reason="Removed obsolete property. TextBoxView is internal on UWP, shouldn't normally be created or manipulated by user code."/>
		<Member fullName="System.Void Windows.UI.Xaml.Controls.TextBoxView.NotifyTextChanged()"
                reason="Removed obsolete method. TextBoxView is internal on UWP, shouldn't normally be created or manipulated by user code."/>
		<Member fullName="Android.Views.View Windows.UI.Xaml.Controls.Popup.get_Anchor()"
                reason="Invalid method visibility"/>
		<Member fullName="System.Void Windows.UI.Xaml.Controls.Popup.set_Anchor(Android.Views.View value)"
                reason="Invalid method visibility"/>
		<Member fullName="Windows.UI.Xaml.Controls.Popup Windows.UI.Xaml.Controls.ComboBoxItem.GetPopupControl()"
                reason="Removed no-longer-needed method. Implementation detail."/>
		<Member fullName="System.Void Windows.Media.Playback.MediaPlayer.ObserveValue(Foundation.NSString keyPath, Foundation.NSObject ofObject, Foundation.NSDictionary change, System.IntPtr context)"
                reason="Invalid method visibility"/>
		<Member fullName="System.Void Windows.Media.Playback.MediaPlayer.Dispose(System.Boolean disposing)"
                reason="Invalid method visibility"/>
		<Member fullName="System.Void Windows.UI.Xaml.Controls.VirtualizingPanelLayout.UpdateLayoutAttributesForItem(UIKit.UICollectionViewLayoutAttributes layoutAttributes)"
                reason="Implementation detail, made internal"/>
		<Member fullName="System.Void Windows.UI.StartScreen.JumpList..ctor()"
                reason="Constructor is internal on UWP" />
		<Member fullName="System.Void Windows.UI.StartScreen.JumpListItem..ctor()"
                reason="Constructor is internal on UWP" />
		<Member fullName="System.Boolean Uno.UI.UnoViewGroup.get_HasNonIdentityStaticTransformation()"
                reason="Removed unneeded pseudo-internal property" />
		<Member fullName="System.Boolean Uno.UI.UnoViewGroup.get_IsAnimationInProgress()"
                reason="Removed unneeded pseudo-internal property" />
		<Member fullName="System.Void Uno.UI.UnoViewGroup.set_IsAnimationInProgress(System.Boolean value)"
                reason="Removed unneeded pseudo-internal property" />
		<Member fullName="System.Boolean Uno.UI.UnoViewGroup.InvalidateTransformedHierarchy()"
                reason="Removed unneeded pseudo-internal method" />
		<Member
            fullName="System.Void Windows.UI.Xaml.Media.Imaging.BitmapSource.set_PixelHeight(System.Int32 value)"
            reason="Removed API not available in WinUI" />
		<Member
            fullName="System.Void Windows.UI.Xaml.Media.Imaging.BitmapSource.set_PixelWidth(System.Int32 value)"
            reason="Removed API not available in WinUI" />
		<Member
            fullName="System.Void Windows.Devices.Sensors.GyrometerReadingChangedEventArgs..ctor()"
            reason="Parameter-less ctor does not exist in UWP"/>
		<Member
            fullName="System.Void Windows.Devices.Sensors.Gyrometer..ctor()"
            reason="Parameter-less ctor does not exist in UWP"/>
		<Member
            fullName="System.Void Windows.Devices.Sensors.GyrometerReading..ctor()"
            reason="Parameter-less ctor does not exist in UWP"/>
		<Member
            fullName="System.Void Windows.UI.Xaml.Media.RenderingEventArgs..ctor()"
            reason="Constructor is internal on UWP" />
		<Member
            fullName="Windows.UI.Xaml.Style Uno.UI.GlobalStaticResources.get_EllipsisButton()"
            reason="Invalid global style renamed to align with CommandBar" />
		<Member
            fullName="Windows.UI.Xaml.Style Uno.UI.GlobalStaticResources.get___ImplicitStyle_Windows_UI_Xaml_Controls_AppBarToggleButton()"
            reason="Implicit style moved to GenericStyles.cs" />
		<Member
            fullName="Windows.UI.Xaml.Style Uno.UI.GlobalStaticResources.get___ImplicitStyle_Windows_UI_Xaml_Controls_AppBarSeparator()"
            reason="Implicit style moved to GenericStyles.cs" />
		<Member
            fullName="System.Void Windows.UI.Input.PointerPointProperties..ctor()"
            reason="Invalid visibility."/>
		<Member
            fullName="System.Void Windows.Devices.Input.PointerDevice..ctor()"
            reason="Invalid visibility."/>
		<Member
            fullName="Windows.Foundation.Point Windows.UI.Xaml.Input.PointerRoutedEventArgs.GetCurrentPoint()"
            reason="Method was missing a required parameter"/>
		<Member
            fullName="Windows.Foundation.Point[] Windows.UI.Xaml.Input.PointerRoutedEventArgs.GetIntermediatePoints()"
            reason="Method was missing a required parameter"/>
		<Member
            fullName="System.Void Windows.UI.Xaml.Controls.Primitives.ButtonBase.OnPointerMoved(Windows.UI.Xaml.Input.PointerRoutedEventArgs args)"
            reason="Binary issue, but not an API changed. Ignore it since we already have some other bin conflict."/>
		<Member
            fullName="System.Void Windows.UI.Xaml.Controls.Primitives.ButtonBase.OnPointerCanceled(Windows.UI.Xaml.Input.PointerRoutedEventArgs args)"
            reason="Binary issue, but not an API changed. Ignore it since we already have some other bin conflict."/>
		<Member
            fullName="System.Void Windows.UI.Xaml.Controls.Primitives.ButtonBase.OnPointerExited(Windows.UI.Xaml.Input.PointerRoutedEventArgs args)"
            reason="Binary issue, but not an API changed. Ignore it since we already have some other bin conflict."/>
		<Member
            fullName="System.Void Windows.UI.Xaml.Controls.Primitives.ButtonBase.OnTapped(Windows.UI.Xaml.Input.TappedRoutedEventArgs e)"
            reason="Binary issue, but not an API changed. Ignore it since we already have some other bin conflict."/>
		<Member
            fullName="System.Void Windows.UI.Xaml.Controls.Primitives.SelectorItem.OnPointerCanceled(Windows.UI.Xaml.Input.PointerRoutedEventArgs args)"
            reason="Binary issue, but not an API changed. Ignore it since we already have some other bin conflict."/>
		<Member
            fullName="System.Void Uno.UI.UnoViewGroup.set_IsAnimationInProgress(System.Boolean value)"
            reason="Removed internal stuff."/>
		<Member
            fullName="System.Boolean Uno.UI.UnoViewGroup.get_IsPointerCaptured()"
            reason="Removed internal stuff."/>
		<Member
            fullName="System.Single Uno.UI.UnoViewGroup.get_TransformedTouchX()"
            reason="Removed internal stuff."/>
		<Member
            fullName="System.Single Uno.UI.UnoViewGroup.get_TransformedTouchY()"
            reason="Removed internal stuff."/>
		<Member
            fullName="System.Void Uno.UI.UnoViewGroup.ClearCaptures()"
            reason="Removed internal stuff."/>
		<Member
            fullName="System.Boolean Uno.UI.UnoViewGroup.InvalidateTransformedHierarchy()"
            reason="Removed internal stuff."/>
		<Member
            fullName="System.Boolean Uno.UI.UnoViewGroup.IsCurrentPointer(Android.Views.MotionEvent e, System.Boolean isPointInView)"
            reason="Removed internal stuff."/>
		<Member
            fullName="System.Boolean Uno.UI.UnoViewGroup.IsLocalTouchPointInView(System.Single x, System.Single y)"
            reason="Removed internal stuff."/>
		<Member
            fullName="System.Void Uno.UI.UnoViewGroup.SetChildBlockedTouchEvent(System.Boolean childBlockedTouchEvent)"
            reason="Removed internal stuff."/>
		<Member
            fullName="System.Void Uno.UI.UnoViewGroup.SetChildHandledTouchEvent(System.Boolean childHandledTouchEvent)"
            reason="Removed internal stuff."/>
		<Member
            fullName="System.Void Uno.UI.UnoViewGroup.SetChildIsUnoViewGroup(System.Boolean childIsUnoViewGroup)"
            reason="Removed internal stuff."/>
		<Member
            fullName="System.Void Uno.UI.UnoRecyclerView.SetChildBlockedTouchEvent(System.Boolean childBlockedTouchEvent)"
            reason="Removed internal stuff."/>
		<Member
            fullName="System.Void Uno.UI.UnoRecyclerView.SetChildHandledTouchEvent(System.Boolean childHandledTouchEvent)"
            reason="Removed internal stuff."/>
		<Member
            fullName="System.Void Uno.UI.UnoRecyclerView.SetChildIsUnoViewGroup(System.Boolean childIsUnoViewGroup)"
            reason="Removed internal stuff."/>
		<Member
            fullName="System.Void Uno.UI.UnoViewGroup.SetNativeHitTestVisible(System.Boolean hitTestVisible)"
            reason="Removed internal stuff."/>
		<Member
            fullName="System.Void Uno.UI.UnoViewGroup.SetChildRenderTransform(Android.Views.View child, Android.Graphics.Matrix transform)"
            reason="Changed visibility of internal method."/>
		<Member
            fullName="System.Void Uno.UI.UnoViewGroup.RemoveChildRenderTransform(Android.Views.View child)"
            reason="Changed visibility of internal method."/>
		<Member
            fullName="System.Boolean Windows.UI.Xaml.Controls.NativeListViewBase.HitCheck()"
            reason="Not part of the UWP API."/>
		<Member
            fullName="System.Void Windows.UI.Core.CoreWindow..ctor()"
            reason="Invalid visibility."/>
		<Member
            fullName="System.Void Windows.UI.Xaml.Controls.Primitives.SelectorItem.UpdateCommonStates()"
            reason="Not part of the UWP API."/>
		<Member
            fullName="System.String Windows.UI.Xaml.RoutedEvent.get_Name()"
            reason="Not part of the UWP API."/>
		<Member
            fullName="System.Void Windows.UI.Xaml.Documents.Hyperlink.OnNavigateUriChanged()"
            reason="Not part of the UWP API."/>
		<Member
            fullName="System.Void Windows.UI.Xaml.ExceptionRoutedEventArgs..ctor(System.String errorMessage)"
            reason="Not part of the UWP API."/>
		<Member
            fullName="System.Void Windows.UI.Xaml.MediaFailedRoutedEventArgs..ctor()"
            reason="Not part of the UWP API."/>
		<Member
            fullName="Windows.UI.Xaml.RoutedEventArgs Windows.UI.Xaml.RoutedEventArgs.get_Empty()"
            reason="Not part of the UWP API."/>
		<Member
            fullName="System.Void Windows.UI.Xaml.RoutedEventArgs..ctor(System.Object originalSource)"
            reason="Not part of the UWP API."/>
		<Member
            fullName="System.Void Windows.UI.Xaml.SizeChangedEventArgs..ctor(Windows.Foundation.Size previousSize, Windows.Foundation.Size newSize)"
            reason="Not part of the UWP API."/>
		<Member
            fullName="System.Void Windows.UI.Xaml.Input.KeyRoutedEventArgs..ctor()"
            reason="Not part of the UWP API."/>
		<Member
            fullName="System.Void Windows.UI.Xaml.Controls.Primitives.RangeBaseValueChangedEventArgs..ctor()"
            reason="Not part of the UWP API."/>
		<Member
            fullName="System.Void Windows.Devices.Geolocation.StatusChangedEventArgs..ctor()"
            readson="Constructor is not public in UWP" />
		<Member
            fullName="System.Void Windows.UI.Input.ManipulationStartedEventArgs..ctor()"
            reason="Not part of the UWP API." />
		<Member
            fullName="System.Void Windows.UI.Input.ManipulationUpdatedEventArgs..ctor()"
            reason="Not part of the UWP API." />
		<Member
            fullName="System.Void Windows.UI.Input.ManipulationInertiaStartingEventArgs..ctor()"
            reason="Not part of the UWP API." />
		<Member
            fullName="System.Void Windows.UI.Input.ManipulationCompletedEventArgs..ctor()"
            reason="Not part of the UWP API." />
		<Member
            fullName="System.Boolean Windows.UI.Xaml.Input.ManipulationStartingRoutedEventArgs.get_Handled()"
            reason="Get/set methods removed as not part of the UWP API but property still present" />
		<Member
            fullName="System.Void Windows.UI.Xaml.Input.ManipulationStartingRoutedEventArgs.set_Handled(System.Boolean value)"
            reason="Get/set methods removed as not part of the UWP API but property still present" />
		<Member
            fullName="System.Boolean Windows.UI.Xaml.Input.ManipulationStartedRoutedEventArgs.get_Handled()"
            reason="Get/set methods removed as not part of the UWP API but property still present" />
		<Member
            fullName="System.Void Windows.UI.Xaml.Input.ManipulationStartedRoutedEventArgs.set_Handled(System.Boolean value)"
            reason="Get/set methods removed as not part of the UWP API but property still present" />
		<Member
            fullName="System.Boolean Windows.UI.Xaml.Input.ManipulationDeltaRoutedEventArgs.get_Handled()"
            reason="Get/set methods removed as not part of the UWP API but property still present" />
		<Member
            fullName="System.Void Windows.UI.Xaml.Input.ManipulationDeltaRoutedEventArgs.set_Handled(System.Boolean value)"
            reason="Get/set methods removed as not part of the UWP API but property still present" />
		<Member
            fullName="System.Boolean Windows.UI.Xaml.Input.ManipulationInertiaStartingRoutedEventArgs.get_Handled()"
            reason="Get/set methods removed as not part of the UWP API but property still present" />
		<Member
            fullName="System.Void Windows.UI.Xaml.Input.ManipulationInertiaStartingRoutedEventArgs.set_Handled(System.Boolean value)"
            reason="Get/set methods removed as not part of the UWP API but property still present" />
		<Member
            fullName="System.Boolean Windows.UI.Xaml.Input.ManipulationCompletedRoutedEventArgs.get_Handled()"
            reason="Get/set methods removed as not part of the UWP API but property still present" />
		<Member
            fullName="System.Void Windows.UI.Xaml.Input.ManipulationCompletedRoutedEventArgs.set_Handled(System.Boolean value)"
            reason="Get/set methods removed as not part of the UWP API but property still present" />
		<Member
            fullName="System.Void Windows.System.Profile.AnalyticsInfo..ctor()"
            reason="Not part of the UWP API." />
		<Member
            fullName="System.Void Windows.System.Profile.AnalyticsVersionInfo..ctor()"
            reason="Not part of the UWP API." />
		<Member
            fullName="System.Void Windows.Devices.Lights.Lamp..ctor()"
            reason="Parameter-less ctor does not exist in UWP" />
		<Member
            fullName="Windows.UI.Xaml.ResourceDictionary[] Windows.UI.Xaml.ResourceDictionary.get_MergedDictionaries()"
            reason="Aligned API" />
		<Member
            fullName="Windows.Foundation.IAsyncOperation`1&lt;Windows.Devices.Geolocation.Geoposition&gt; Windows.Devices.Geolocation.Geolocator.GetGeopositionAsync()"
            reason="Aligned API" />
		<Member
            fullName="Windows.Foundation.IAsyncOperation`1&lt;Windows.Devices.Geolocation.Geoposition&gt; Windows.Devices.Geolocation.Geolocator.GetGeopositionAsync(System.TimeSpan maximumAge, System.TimeSpan timeout)"
            reason="Aligned API" />
		<Member
            fullName="Windows.Foundation.IAsyncOperation`1&lt;Windows.Devices.Geolocation.GeolocationAccessStatus&gt; Windows.Devices.Geolocation.Geolocator.RequestAccessAsync()"
            reason="Aligned API" />
		<Member
            fullName="System.Void Windows.UI.Xaml.RoutedEvent..ctor(System.String name)"
            reason="Not part of the UWP API." />
		<Member
            fullName="Windows.Foundation.Point Windows.UI.Xaml.Input.DoubleTappedRoutedEventArgs.GetPosition()"
            reason="Not part of the UWP API." />
		<Member
            fullName="Windows.Foundation.Point Windows.UI.Xaml.Input.TappedRoutedEventArgs.GetPosition()"
            reason="Not part of the UWP API." />
	  </Methods>

	  <Fields>
		<Member
            fullName="System.Int32 Windows.UI.Input.GestureSettings::value__"
            reason="Enum was a int instead of uint like UWP"/>
		<Member
            fullName="System.Int32 Windows.System.VirtualKeyModifiers::value__"
            reason="Enum was a int instead of uint like UWP"/>
		<Member
            fullName="System.Int32 Windows.UI.Xaml.Input.ManipulationModes::value__"
            reason="Enum was a int instead of uint like UWP"/>
	  </Fields>

	  <Properties>
		<Member
            fullName="Android.Views.View Windows.UI.Xaml.Controls.Popup::Anchor()"
            reason="Invalid property visibility"/>
		<Member
            fullName="System.String Windows.UI.Xaml.Controls.TextBoxView::BindableText()"
            reason="Removed obsolete method. TextBoxView is internal on UWP, shouldn't normally be created or manipulated by user code."/>
		<Member
            fullName="System.Boolean Uno.UI.UnoViewGroup::HasNonIdentityStaticTransformation()"
            reason="Removed unneeded pseudo-internal property" />
		<Member
            fullName="System.Boolean Uno.UI.UnoViewGroup::IsAnimationInProgress()"
            reason="Removed unneeded pseudo-internal property" />
		<Member
            fullName="Windows.UI.Xaml.ResourceDictionary[] Windows.UI.Xaml.ResourceDictionary::MergedDictionaries()"
            reason="Property type fixed to match UWP" />
		<Member
            fullName="Windows.UI.Xaml.Style Uno.UI.GlobalStaticResources::EllipsisButton()"
            reason="Invalid global style renamed to align with CommandBar" />
		<Member
            fullName="Windows.UI.Xaml.Style Uno.UI.GlobalStaticResources::__ImplicitStyle_Windows_UI_Xaml_Controls_AppBarToggleButton()"
            reason="Implicit style moved to GenericStyles.cs" />
		<Member
            fullName="Windows.UI.Xaml.Style Uno.UI.GlobalStaticResources::__ImplicitStyle_Windows_UI_Xaml_Controls_AppBarSeparator()"
            reason="Implicit style moved to GenericStyles.cs" />
		<Member
            fullName="System.Boolean Uno.UI.UnoViewGroup::IsPointerCaptured()"
            reason="Removed internal stuff."/>
		<Member
            fullName="System.Single Uno.UI.UnoViewGroup::TransformedTouchX()"
            reason="Removed internal stuff."/>
		<Member
            fullName="System.Single Uno.UI.UnoViewGroup::TransformedTouchY()"
            reason="Removed internal stuff."/>
		<Member
            fullName="System.Boolean Windows.UI.Xaml.UIElement::IsPointerCaptured()"
            reason="Not part of the UWP API."/>
		<Member
            fullName="System.String Windows.UI.Xaml.RoutedEvent::Name()"
            reason="Not part of the UWP API."/>
		<Member
            fullName="Windows.UI.Xaml.RoutedEventArgs Windows.UI.Xaml.RoutedEventArgs::Empty()"
            reason="Not part of the UWP API."/>
	  </Properties>
	</IgnoreSet>

	<IgnoreSet baseVersion="2.0.532">
	  <Methods>
		<Member
            fullName="System.Void Windows.UI.Xaml.RoutedEvent..ctor(System.String name)"
            reason="Not part of the WinUI API." />
		<Member
            fullName="Android.Graphics.Path Windows.UI.Xaml.Shapes.ArbitraryShapeBase.GetPath()"
            reason="Not part of the WinUI API, breaking change should not have repercussion outside Uno.UI" />
		<Member
            fullName="CoreGraphics.CGPath Windows.UI.Xaml.Shapes.ArbitraryShapeBase.GetPath()"
            reason="Not part of the WinUI API, breaking change should not have repercussion outside Uno.UI" />
		<Member
            fullName="Windows.Foundation.Point Windows.UI.Xaml.Input.DoubleTappedRoutedEventArgs.GetPosition()"
            reason="Not part of the WinUI API." />
		<Member
            fullName="Windows.Foundation.Point Windows.UI.Xaml.Input.TappedRoutedEventArgs.GetPosition()"
            reason="Not part of the WinUI API." />
		<Member
            fullName="System.Void Windows.UI.ViewManagement.ApplicationViewTitleBar..ctor()"
            reason="Parameter-less ctor does not exist in WinUI" />

		<Member
            fullName="CoreGraphics.CGSize Windows.UI.Xaml.Controls.VirtualizingPanelLayout.GetItemSizeForIndexPath(Foundation.NSIndexPath indexPath)"
            reason="Made internal, shouldn't normally be called by consumer code"/>
		<Member
            fullName="CoreGraphics.CGSize Windows.UI.Xaml.Controls.ListViewBaseSource.GetItemSize(UIKit.UICollectionView collectionView, Foundation.NSIndexPath indexPath)"
            reason="Made internal, shouldn't normally be called by consumer code"/>

		<Member
			fullName="System.Boolean Windows.UI.Xaml.Input.RightTappedRoutedEventArgs.get_Handled()"
			reason="Auto property"/>
		<Member
			fullName="System.Void Windows.UI.Xaml.Input.RightTappedRoutedEventArgs.set_Handled(System.Boolean value)"
			reason="Auto property"/>
		<Member
			fullName="System.Void Windows.UI.Input.RightTappedEventArgs..ctor()"
			reason="Not part of the WinUI API."/>
		<Member
			fullName="System.Boolean Windows.UI.Xaml.Input.HoldingRoutedEventArgs.get_Handled()"
			reason="Auto property"/>
		<Member
			fullName="System.Void Windows.UI.Xaml.Input.HoldingRoutedEventArgs.set_Handled(System.Boolean value)"
			reason="Auto property"/>
		<Member
			fullName="System.Void Windows.UI.Input.HoldingEventArgs..ctor()"
			reason="Not part of the WinUI API."/>
		<Member
			fullName="System.Void Windows.System.DispatcherQueue..ctor()"
			reason="Not part of the WinUI API."/>
		<Member
			fullName="System.Void Windows.System.DispatcherQueueTimer..ctor()"
			reason="Not part of the WinUI API."/>
		<Member
			fullName="System.Void Windows.ApplicationModel.DataTransfer.Clipboard..ctor()"
			reason="Not part of the WinUI API."/>
		<Member
			fullName="System.Void Windows.Storage.KnownFolders..ctor()"
			reason="Not part of the WinUI API."/>
		<Member
			fullName="System.Void Windows.UI.Xaml.Controls.ListViewBase..ctor()"
			reason="Ctor is protected in WinUI."/>
		<Member
			fullName="System.Void Windows.Devices.Sensors.HingeAngleSensorReadingChangedEventArgs..ctor()"
			reason="Parameter-less ctor does not exist in UWP"/>
		<Member
			fullName="System.Void Windows.Devices.Sensors.HingeAngleSensor..ctor()"
			reason="Parameter-less ctor does not exist in UWP"/>
		<Member
			fullName="System.Void Windows.Devices.Sensors.HingeAngleReading..ctor()"
			reason="Parameter-less ctor does not exist in UWP"/>
		<Member
			fullName="System.Void Windows.System.Profile.AnalyticsInfo..ctor()"
			reason="Not part of the WinUI API." />
		<Member
			fullName="System.Void Windows.System.Profile.AnalyticsVersionInfo..ctor()"
			reason="Not part of the WinUI API." />
		<Member
			fullName="System.Void Windows.ApplicationModel.DataTransfer.DataPackage.SetText(System.String text)"
			reason="UWP uses 'value' as the parameter name" />
		<Member
			fullName="System.Void Windows.UI.Xaml.Controls.IconElement.AddIconElementView(Windows.UI.Xaml.UIElement child)"
			reason="macOS requires NSView as AddIconElementView parameter" />
		<Member
			fullName="System.Void Windows.UI.Xaml.Controls.IconElement.AddIconElementView(Android.Views.View child)"
			reason="Not part of UWP API" />
		<Member
			fullName="System.Void Windows.UI.Xaml.Controls.IconElement.AddIconElementView(UIKit.UIView child)"
			reason="Not part of UWP API" />
		<Member
			fullName="System.Void Windows.ApplicationModel.Calls.PhoneCallManager..ctor()"
			reason="Class is static in UWP" />
		<Member
			fullName="System.Void Windows.UI.Xaml.Controls.DatePickerSelectedValueChangedEventArgs..ctor()"
			reason="Not part of the WinUI API." />
		<Member
			fullName="System.Void Windows.UI.Xaml.Controls.DatePickerValueChangedEventArgs..ctor(System.DateTimeOffset newDate, System.DateTimeOffset oldDate)"
			reason="Not part of the WinUI API." />
		<Member
			fullName="Windows.UI.Xaml.Style Uno.UI.GlobalStaticResources.get___ImplicitStyle_Windows_UI_Xaml_Controls_DatePickerSelector()"
			reason="Style removed from monoandroid (xamarin:Style with only ios:Setter)" />
		<Member
			fullName="Windows.UI.Color Windows.UI.Xaml.Media.Brush.GetColorWithOpacity(Windows.UI.Color referenceColor)"
			reason="Not part of the WinUI API." />
		<Member
			fullName="System.Void Uno.UI.Toolkit.UIElementExtensions.SetElevation(Windows.UI.Xaml.UIElement element, System.Double Elevation)"
			reason="Naming uniformization, not a binary breaking change." />
		<Member
			fullName="System.Void Windows.UI.Xaml.Controls.Control.OnFocusStateChanged(Windows.UI.Xaml.FocusState oldValue, Windows.UI.Xaml.FocusState newValue)"
			reason="Not part of the WinUI API, Uno-specific implementation detail." />
		<Member
			fullName="System.Boolean Windows.UI.Xaml.Controls.TextBox.FocusTextView()"
			reason="Not part of the WinUI API, Uno-specific implementation detail." />
		<Member
			fullName="System.Void Windows.Devices.Sensors.PedometerReadingChangedEventArgs..ctor()"
			reason="Parameter-less ctor does not exist in UWP"/>
		<Member
			fullName="System.Void Windows.Devices.Sensors.Pedometer..ctor()"
			reason="Parameter-less ctor does not exist in UWP"/>
		<Member
			fullName="System.Void Windows.Devices.Sensors.PedometerReading..ctor()"
			reason="Parameter-less ctor does not exist in UWP"/>

		<Member
			fullName="CoreGraphics.CGSize Windows.UI.Xaml.IFrameworkElementHelper.Measure(AppKit.NSView element, Windows.Foundation.Size availableSize)"
			reason="macOS only unused extension method"/>

		<Member
			fullName="System.Void Windows.UI.Xaml.Controls.ScrollViewer.Add(Windows.UI.Xaml.UIElement view)"
			reason="macOS only breaking change"/>

		<Member
			fullName="System.Void Windows.UI.Xaml.Controls.ScrollViewer.Add(Windows.UI.Xaml.UIElement view)"
			reason="macOS only breaking change"/>
	  </Methods>
	  <Properties>
		<Member
			fullName="Windows.UI.Xaml.Style Uno.UI.GlobalStaticResources::__ImplicitStyle_Windows_UI_Xaml_Controls_DatePickerSelector()"
			reason="Style removed from monoandroid (xamarin:Style with only ios:Setter)" />
	  </Properties>
	</IgnoreSet>

	<IgnoreSet baseVersion="2.1.37">
	  <Types>
	  </Types>

	  <Methods>
		<Member
			fullName="System.Void Windows.UI.Xaml.Controls.DatePickerSelectedValueChangedEventArgs..ctor()"
			reason="Not part of the WinUI API." />
		<Member
			fullName="System.Void Windows.UI.Xaml.Controls.DatePickerValueChangedEventArgs..ctor(System.DateTimeOffset newDate, System.DateTimeOffset oldDate)"
			reason="Not part of the WinUI API." />
		<Member
			fullName="System.Boolean Windows.UI.Xaml.Controls.TextBox.FocusTextView()"
			reason="Not part of the WinUI API, Uno-specific implementation detail." />
		<Member
			fullName="System.Void Windows.UI.Xaml.Controls.Control.OnFocusStateChanged(Windows.UI.Xaml.FocusState oldValue, Windows.UI.Xaml.FocusState newValue)"
			reason="Not part of the WinUI API, Uno-specific implementation detail." />
		<Member
			fullName="Windows.UI.Xaml.Style Uno.UI.GlobalStaticResources.get___ImplicitStyle_Windows_UI_Xaml_Controls_DatePickerSelector()"
			reason="Style removed from monoandroid (xamarin:Style with only ios:Setter)" />

		<Member
			fullName="System.Void Windows.UI.Xaml.Controls.Primitives.DragCompletedEventArgs..ctor(System.Object originalSource, System.Double horizontalChange, System.Double verticalChange, System.Boolean canceled)"
			reason="Updated internal signature"/>

		<Member
			fullName="System.Void Windows.Devices.Sensors.PedometerReadingChangedEventArgs..ctor()"
			reason="Parameter-less ctor does not exist in UWP"/>
		<Member
			fullName="System.Void Windows.Devices.Sensors.Pedometer..ctor()"
			reason="Parameter-less ctor does not exist in UWP"/>
		<Member
			fullName="System.Void Windows.Devices.Sensors.PedometerReading..ctor()"
			reason="Parameter-less ctor does not exist in UWP"/>

		<Member
			fullName="CoreGraphics.CGSize Windows.UI.Xaml.IFrameworkElementHelper.Measure(AppKit.NSView element, Windows.Foundation.Size availableSize)"
			reason="macOS only unused extension method"/>

		<Member
			fullName="System.Void Windows.UI.Xaml.Controls.ScrollViewer.Add(Windows.UI.Xaml.UIElement view)"
			reason="macOS only breaking change"/>

		<Member
			fullName="System.Void Windows.UI.Xaml.Controls.ScrollViewer.Add(Windows.UI.Xaml.UIElement view)"
			reason="macOS only breaking change"/>

		<Member
			fullName="System.Void Windows.UI.Xaml.Controls.TextBox.SetIsPassword(System.Boolean isPassword)"
			reason="macOS only breaking change, internal API"/>

		<Member
			fullName="System.Object Windows.UI.Xaml.Controls.ScrollContentPresenter.get_DataContext()"
			reason="macOS ScrollContentPresenter implements IDataContextProvider"/>
		<Member
			fullName="System.Void Windows.UI.Xaml.Controls.ScrollContentPresenter.set_DataContext(System.Object value)"
			reason="macOS ScrollContentPresenter implements IDataContextProvider"/>
		<Member
			fullName="Windows.UI.Xaml.DependencyObject Windows.UI.Xaml.Controls.ScrollContentPresenter.get_TemplatedParent()"
			reason="macOS ScrollContentPresenter implements IDataContextProvider"/>
		<Member
			fullName="System.Void Windows.UI.Xaml.Controls.ScrollContentPresenter.set_TemplatedParent(Windows.UI.Xaml.DependencyObject value)"
			reason="macOS ScrollContentPresenter implements IDataContextProvider"/>
		<Member
			fullName="System.Void Windows.UI.Xaml.Controls.Control.OnPointerPressed(Windows.UI.Xaml.Input.PointerRoutedEventArgs args)"
			reason="Wrong parameter name, restored the WinUI one"/>
		<Member
			fullName="System.Void Windows.UI.Xaml.Controls.Control.OnPointerReleased(Windows.UI.Xaml.Input.PointerRoutedEventArgs args)"
			reason="Wrong parameter name, restored the WinUI one"/>
		<Member
			fullName="System.Void Windows.UI.Xaml.Controls.Control.OnPointerEntered(Windows.UI.Xaml.Input.PointerRoutedEventArgs args)"
			reason="Wrong parameter name, restored the WinUI one"/>
		<Member
			fullName="System.Void Windows.UI.Xaml.Controls.Control.OnPointerExited(Windows.UI.Xaml.Input.PointerRoutedEventArgs args)"
			reason="Wrong parameter name, restored the WinUI one"/>
		<Member
			fullName="System.Void Windows.UI.Xaml.Controls.Control.OnPointerMoved(Windows.UI.Xaml.Input.PointerRoutedEventArgs args)"
			reason="Wrong parameter name, restored the WinUI one"/>
		<Member
			fullName="System.Void Windows.UI.Xaml.Controls.Control.OnPointerCanceled(Windows.UI.Xaml.Input.PointerRoutedEventArgs args)"
			reason="Wrong parameter name, restored the WinUI one"/>
		<Member
			fullName="System.Void Windows.UI.Xaml.Controls.Control.OnPointerCaptureLost(Windows.UI.Xaml.Input.PointerRoutedEventArgs args)"
			reason="Wrong parameter name, restored the WinUI one"/>

	  </Methods>
	  <Properties>
		<Member
			fullName="Windows.UI.Xaml.Style Uno.UI.GlobalStaticResources::__ImplicitStyle_Windows_UI_Xaml_Controls_DatePickerSelector()"
			reason="Style removed from monoandroid (xamarin:Style with only ios:Setter)" />

	  </Properties>
	  <Fields>
	  </Fields>
	</IgnoreSet>
	<IgnoreSet baseVersion="2.2.0">
	  <Methods>
		<Member
			fullName="System.Void Windows.Data.Xml.Dom.DtdEntity..ctor()"
			reason="Not part of UWP"/>
		<Member
			fullName="System.Void Windows.Data.Xml.Dom.DtdNotation..ctor()"
			reason="Not part of UWP"/>
		<Member
			fullName="System.Void Windows.Data.Xml.Dom.XmlAttribute..ctor()"
			reason="Not part of UWP"/>
		<Member
			fullName="System.Void Windows.Data.Xml.Dom.XmlCDataSection..ctor()"
			reason="Not part of UWP"/>
		<Member
			fullName="System.Void Windows.Data.Xml.Dom.XmlComment..ctor()"
			reason="Not part of UWP"/>
		<Member
			fullName="System.Void Windows.Data.Xml.Dom.XmlDocumentFragment..ctor()"
			reason="Not part of UWP"/>
		<Member
			fullName="System.Void Windows.Data.Xml.Dom.XmlDocumentType..ctor()"
			reason="Not part of UWP"/>
		<Member
			fullName="System.Void Windows.Data.Xml.Dom.XmlDomImplementation..ctor()"
			reason="Not part of UWP"/>
		<Member
			fullName="System.Void Windows.Data.Xml.Dom.XmlElement..ctor()"
			reason="Not part of UWP"/>
		<Member
			fullName="System.Void Windows.Data.Xml.Dom.XmlEntityReference..ctor()"
			reason="Not part of UWP"/>
		<Member
			fullName="System.Void Windows.Data.Xml.Dom.XmlNamedNodeMap..ctor()"
			reason="Not part of UWP"/>
		<Member
			fullName="System.Void Windows.Data.Xml.Dom.XmlNodeList..ctor()"
			reason="Not part of UWP"/>
		<Member
			fullName="System.Void Windows.Data.Xml.Dom.XmlProcessingInstruction..ctor()"
			reason="Not part of UWP"/>
		<Member
			fullName="System.Void Windows.Data.Xml.Dom.XmlText..ctor()"
			reason="Not part of UWP"/>
		<Member
					fullName="System.Void Windows.UI.Xaml.Controls.AnimatedVisualPlayer.set_IsPlaying(System.Boolean value)"
					reason="Refactoring, not part of WinUI contract anyway." />
		<Member
			fullName="System.Void Windows.UI.Xaml.Controls.IAnimatedVisualSource.Play(System.Boolean looped)"
			reason="Refactoring, not part of WinUI contract anyway." />

		<Member
			fullName="System.Void Windows.UI.Xaml.Controls.TextBox..ctor(System.Boolean isPassword)"
			reason="macOS only breaking change" />

		<Member
			fullName="Windows.UI.Xaml.Media.GradientStopCollection Windows.UI.Xaml.Media.LinearGradientBrush.get_GradientStops()"
			reason="GradientStops/MappingMode moved to base GradientBrush to follow UWP/WinUI hierarchy"/>
		<Member
			fullName="System.Void Windows.UI.Xaml.Media.LinearGradientBrush.set_GradientStops(Windows.UI.Xaml.Media.GradientStopCollection value)"
			reason="GradientStops/MappingMode moved to base GradientBrush to follow UWP/WinUI hierarchy"/>
		<Member
			fullName="Windows.UI.Xaml.DependencyProperty Windows.UI.Xaml.Media.GradientBrush.get_GradientStopsProperty()"
			reason="GradientStops/MappingMode moved to base GradientBrush to follow UWP/WinUI hierarchy"/>
		<Member
			fullName="Windows.UI.Xaml.Media.GradientBrush.get_MappingModeProperty()"
			reason="GradientStops/MappingMode moved to base GradientBrush to follow UWP/WinUI hierarchy"/>
		<Member
			fullName="Windows.UI.Xaml.DependencyProperty Windows.UI.Xaml.Media.GradientBrush.get_MappingModeProperty()"
			reason="GradientStops/MappingMode moved to base GradientBrush to follow UWP/WinUI hierarchy"/>

		<!-- Begin AndroidX updates-->
		<Member
			fullName="Windows.UI.Xaml.Controls.VirtualizingPanelLayout/Line Windows.UI.Xaml.Controls.VirtualizingPanelLayout.CreateLine(Windows.UI.Xaml.Controls.Primitives.GeneratorDirection fillDirection, System.Int32 extentOffset, System.Int32 breadthOffset, System.Int32 availableBreadth, Android.Support.V7.Widget.RecyclerView/Recycler recycler, Android.Support.V7.Widget.RecyclerView/State state, Uno.UI.IndexPath nextVisibleItem, System.Boolean isNewGroup)"
			reason="AndroidX update" />
		<Member
			fullName="System.Void Windows.UI.Xaml.Controls.PivotAdapter..ctor(Android.Support.V4.App.FragmentManager fragmentManager, Windows.UI.Xaml.Controls.NativePivotPresenter pivot)"
			reason="AndroidX update" />
		<Member
			fullName="System.Void Windows.UI.Xaml.Controls.PivotAdapter..ctor(Android.Support.V4.App.FragmentManager fm)"
			reason="AndroidX update" />
		<Member
			fullName="System.IObservable`1&lt;Android.Support.V4.App.Fragment&gt; Uno.UI.IFragmentTracker.ObserveCreated()"
			reason="AndroidX update" />
		<Member
			fullName="System.IObservable`1&lt;Android.Support.V4.App.Fragment&gt; Uno.UI.IFragmentTracker.ObserveStart()"
			reason="AndroidX update" />
		<Member
			fullName="System.IObservable`1&lt;Android.Support.V4.App.Fragment&gt; Uno.UI.IFragmentTracker.ObservePause()"
			reason="AndroidX update" />
		<Member
			fullName="System.IObservable`1&lt;Android.Support.V4.App.Fragment&gt; Uno.UI.IFragmentTracker.ObserveResume()"
			reason="AndroidX update" />
		<Member
			fullName="System.IObservable`1&lt;Android.Support.V4.App.Fragment&gt; Uno.UI.IFragmentTracker.ObserveViewCreated()"
			reason="AndroidX update" />
		<Member
			fullName="System.IObservable`1&lt;Android.Support.V4.App.Fragment&gt; Uno.UI.IFragmentTracker.ObserveStop()"
			reason="AndroidX update" />
		<Member
			fullName="System.IObservable`1&lt;Android.Support.V4.App.Fragment&gt; Uno.UI.IFragmentTracker.ObserveDestroyed()"
			reason="AndroidX update" />
		<Member
			fullName="System.Threading.Tasks.Task`1&lt;Android.Support.V4.App.Fragment&gt; Uno.UI.IFragmentTracker.GetCurrent(System.Threading.CancellationToken ct)"
			reason="AndroidX update" />
		<Member
			fullName="System.Void Uno.UI.IFragmentTracker.PushCreated(Android.Support.V4.App.Fragment fragment)"
			reason="AndroidX update" />
		<Member
			fullName="System.Void Uno.UI.IFragmentTracker.PushStart(Android.Support.V4.App.Fragment fragment)"
			reason="AndroidX update" />
		<Member
			fullName="System.Void Uno.UI.IFragmentTracker.PushPause(Android.Support.V4.App.Fragment fragment)"
			reason="AndroidX update" />
		<Member
			fullName="System.Void Uno.UI.IFragmentTracker.PushResume(Android.Support.V4.App.Fragment fragment)"
			reason="AndroidX update" />
		<Member
			fullName="System.Void Uno.UI.IFragmentTracker.PushViewCreated(Android.Support.V4.App.Fragment fragment)"
			reason="AndroidX update" />
		<Member
			fullName="System.Void Uno.UI.IFragmentTracker.PushStop(Android.Support.V4.App.Fragment fragment)"
			reason="AndroidX update" />
		<Member
			fullName="System.Void Uno.UI.IFragmentTracker.PushDestroyed(Android.Support.V4.App.Fragment fragment)"
			reason="AndroidX update" />
		<Member
			fullName="Uno.UI.BaseFragment Uno.UI.Extensions.FragmentManagerExtensions.GetCurrentFragment(Android.Support.V4.App.FragmentManager fragmentManager)"
			reason="AndroidX update" />
		<Member
			fullName="Android.Views.View Uno.UI.Extensions.RecyclerExtensions.GetViewForPosition(Android.Support.V7.Widget.RecyclerView/Recycler recycler, System.Int32 position, Android.Support.V7.Widget.RecyclerView/State state)"
			reason="AndroidX update" />
		<Member
			fullName="Android.Graphics.Color Uno.UI.Extensions.ToolbarExtensions.GetTitleTextColor(Android.Support.V7.Widget.Toolbar toolbar)"
			reason="AndroidX update" />
		<Member
			fullName="System.Void Uno.UI.Controls.SlidingTabLayout.SetOnPageChangeListener(Android.Support.V4.View.ViewPager/IOnPageChangeListener listener)"
			reason="AndroidX update" />
		<Member
			fullName="System.Void Uno.UI.Controls.SlidingTabLayout.SetViewPager(Android.Support.V4.View.ViewPager viewPager)"
			reason="AndroidX update" />
		<!-- End AndroidX updates-->
	  </Methods>
	  <Events>
	  </Events>
	  <Fields>
		<Member
			fullName="Windows.UI.Xaml.DependencyProperty Windows.UI.Xaml.Media.LinearGradientBrush::GradientStopsProperty"
			reason="GradientStops/MappingMode moved to base GradientBrush to follow UWP/WinUI hierarchy"/>
	  </Fields>
	  <Properties>
		<Member
			fullName="Windows.UI.Xaml.Media.GradientStopCollection Windows.UI.Xaml.Media.LinearGradientBrush::GradientStops()"
			reason="GradientStops/MappingMode moved to base GradientBrush to follow UWP/WinUI hierarchy"/>
		<Member
			fullName="Windows.UI.Xaml.DependencyProperty Windows.UI.Xaml.Media.GradientBrush::GradientStopsProperty()"
			reason="GradientStops/MappingMode moved to base GradientBrush to follow UWP/WinUI hierarchy"/>
		<Member
			fullName="Windows.UI.Xaml.DependencyProperty Windows.UI.Xaml.Media.GradientBrush::MappingModeProperty()"
			reason="GradientStops/MappingMode moved to base GradientBrush to follow UWP/WinUI hierarchy"/>
	  </Properties>
	</IgnoreSet>

	<IgnoreSet baseVersion="2.4.4">
		<Assemblies>
			<Member fullName="Uno.UI.Wasm" reason="Moved to another package" />
		</Assemblies>
		
		<Types>
			<Member
				fullName="Windows.Gaming.UI.GameMonitor"
				reason="Removed UWP type"/>
			<Member
				fullName="Windows.Gaming.UI.GameMonitoringPermission"
				reason="Removed UWP type"/>
			<Member
				fullName="Microsoft.UI.Xaml.Controls.AnimatedVisualPlayer.ILottieVisualSourceProvider"
				reason="Incorrect namespace"/>
			<Member
				fullName="Windows.UI.Xaml.Shapes.ArbitraryShapeBase"
				reason="iOS only, not part of the WinUI API." />
			<!-- Styles overhaul -->
			<Member
				fullName="Uno.UI.GlobalStaticResources"
				reason="Resources defined in XAML are no longer converted to public properties on GlobalStaticResources. The type itself is still present." />
			<Member
				fullName="Uno.UI.Toolkit.GlobalStaticResources"
				reason="Resources defined in XAML are no longer converted to public properties on GlobalStaticResources. The type itself is still present." />
			<Member
				fullName="Windows.UI.Xaml.GenericStyles"
				reason="Removed obsolete non-standard type (Styles are now all defined in XAML)." />
			<Member
				fullName="Windows.UI.Xaml.Style`1"
				reason="Removed unused non-standard generic version of Style." />
			<Member
				fullName="Uno.UI.Controls.BindableSearchView"
				reason="Removed unused Uno-only legacy control." />
			<!-- ^^ Styles overhaul -->

		  <!-- Begin remove IFrameworkElement -->
		  <Member
				  fullName="Windows.UI.Xaml.IUIElement"
				  reason="Removed non-WinUI type"/>
		  <Member
				  fullName="Windows.UI.Xaml.Controls.BatchCollection`1"
				  reason="Removed non-WinUI type"/>
		  <Member
				  fullName="Windows.UI.Xaml.Controls.IImage"
				  reason="Removed non-WinUI type"/>

		  <Member
				  fullName="Windows.UI.Xaml.Controls.Image"
				  reason="Now inherits correctly from FrameworkElement, all IFrameworkElement members removed"/>
		  <Member
				  fullName="Windows.UI.Xaml.Controls.ScrollContentPresenter"
				  reason="Now inherits correctly from FrameworkElement, all IFrameworkElement members removed"/>
		  <Member
				  fullName="Windows.UI.Xaml.Controls.ProgressRing"
				  reason="Now inherits correctly from FrameworkElement, all IFrameworkElement members removed"/>
		  <Member
			  fullName="Windows.UI.Xaml.IFrameworkElement"
			  reason="Made internal, now it isn't needed by framework types"/>
		  <Member
			  fullName="Windows.UI.Xaml.Controls.IItemsControl"
			  reason="Made non-standard interface internal"/>
		  <Member
			  fullName="Windows.UI.Xaml.Controls.IListView"
			  reason="Made non-standard interface internal"/>
		  <Member
			  fullName="Windows.UI.Xaml.Controls.ISelector"
			  reason="Made non-standard interface internal"/>
		  <Member
			  fullName="Windows.UI.Xaml.Controls.ILayouter"
			  reason="Made internal. Layouter is an implementation detail that may be removed in the future."/>
		  <Member
			  fullName="Windows.UI.Xaml.Controls.Layouter"
			  reason="Made internal. Layouter is an implementation detail that may be removed in the future."/>
		  <Member
			  fullName="Windows.UI.Xaml.FrameworkElementExtensions"
			  reason="Made non-WinUI helper methods internal"/>
		  <Member
			  fullName="Windows.UI.Xaml.IFrameworkElementHelper"
			  reason="Made non-WinUI helper methods internal"/>
		  <Member
			  fullName="Windows.UI.Xaml.Controls.ItemsControlExtensions"
			  reason="Made non-WinUI helper methods internal"/>
		  <Member
			  fullName="Windows.UI.Xaml.Controls.LayouterExtensions"
			  reason="Made non-WinUI helper methods internal"/>
		  <!-- End remove IFrameworkElement -->
		<!-- Begin Skia Import -->
		<Member fullName="Windows.UI.Xaml.Wasm.SvgElement" reason="Removed unused Uno-only legacy control." />
		<Member fullName="Windows.UI.Xaml.RoutedEventHandlerWithHandled" reason="Removed unused Uno-only legacy control." />
		<Member fullName="Windows.UI.Xaml.Media.GeometryData" reason="Removed unused Uno-only legacy control." />
		<Member fullName="Windows.UI.Xaml.Documents.NavigationTarget" reason="Removed unused Uno-only legacy control." />
		<Member fullName="Windows.UI.Xaml.Controls.HtmlImage" reason="Removed unused Uno-only legacy control." />
		<Member fullName="Uno.UI.Services.ResourcesService" reason="Removed unused Uno-only legacy control." />
		<Member fullName="Uno.Foundation.WebAssemblyRuntime" reason="Removed unused Uno-only legacy control." />
		<Member fullName="Uno.Foundation.Interop.TSInteropMessageAttribute" reason="Removed unused Uno-only legacy control." />
		<Member fullName="Uno.Foundation.Interop.TSInteropMarshaller" reason="Removed unused Uno-only legacy control." />
		<Member fullName="Uno.Foundation.Interop.JSObjectHandle" reason="Removed unused Uno-only legacy control." />
		<Member fullName="Uno.Foundation.Interop.JSObject" reason="Removed unused Uno-only legacy control." />
		<Member fullName="Uno.Foundation.Interop.IJSObjectMetadata" reason="Removed unused Uno-only legacy control." />
		<Member fullName="Uno.Foundation.Interop.IJSObject" reason="Removed unused Uno-only legacy control." />
		<Member fullName="Uno.Extensions.UIElementExtensions" reason="Removed unused Uno-only legacy control." />
		<Member fullName="Uno.Diagnostics.Eventing.Tracing" reason="Removed unused Uno-only legacy control." />
		<Member fullName="Uno.Diagnostics.Eventing.NullEventProvider" reason="Removed unused Uno-only legacy control." />
		<Member fullName="Uno.Diagnostics.Eventing.IEventProviderFactory" reason="Removed unused Uno-only legacy control." />
		<Member fullName="Uno.Diagnostics.Eventing.IEventProvider" reason="Removed unused Uno-only legacy control." />
		<Member fullName="Uno.Diagnostics.Eventing.EventProviderExtensions" reason="Removed unused Uno-only legacy control." />
		<Member fullName="Uno.Diagnostics.Eventing.EventOpcode" reason="Removed unused Uno-only legacy control." />
		<Member fullName="Uno.Diagnostics.Eventing.EventDescriptor" reason="Removed unused Uno-only legacy control." />
		<Member fullName="Uno.Diagnostics.Eventing.EventActivity" reason="Removed unused Uno-only legacy control." />

		<Member fullName="Windows.UI.Xaml.Controls.TextBoxView" reason="Type not present in reference API" />
		<Member fullName="Windows.UI.Xaml.Font" reason="Type not present in reference API" />
		<Member fullName="Windows.UI.Xaml.Controls.TextBoxViewDelegate" reason="Type not present in reference API" />

		<!-- End Skia Import -->
		</Types>

	  <Events>
		<!-- Begin Skia Import -->
		<Member fullName="Windows.UI.Xaml.DependencyPropertyChangedEventHandler Windows.UI.Xaml.FrameworkElement::IsEnabledChanged" reason="Removed unused Uno-only legacy control." />
		<!-- End Skia Import -->
	  </Events>

		<Methods>
			<Member
				fullName="System.Void Windows.UI.Xaml.Controls.Maps.MapTileSource..ctor()"
				reason="UWP does not have this ctor"/>
			<Member
				fullName="System.Void Windows.UI.Xaml.Automation.AutomationAnnotation..ctor()"
				reason="UWP does not have this ctor"/>
			<Member
				fullName="System.Void Windows.UI.Xaml.Automation.Peers.AutomationPeerAnnotation..ctor()"
				reason="UWP does not have this ctor"/>
			<Member
 				fullName="System.Void Windows.Networking.Connectivity.ConnectionCost..ctor()"
				reason="Not in UWP" />
			<Member
				fullName="System.Void Windows.Networking.Connectivity.ConnectionProfile..ctor()"
				reason="Not in UWP" />
			<Member
				fullName="System.Void Windows.Networking.Connectivity.NetworkInformation..ctor()"
				reason="Not in UWP" />
			<Member
				fullName="System.Void Windows.ApplicationModel.Activation.ProtocolActivatedEventArgs..ctor()"
				reason="Parameter-less ctor does not exist in UWP"/>
			<Member
				fullName="System.Void Windows.ApplicationModel.SuspendingDeferral..ctor()"
				reason="Parameter-less ctor does not exist in UWP"/>
			<Member
				fullName="System.Void Windows.ApplicationModel.SuspendingOperation..ctor(System.DateTimeOffset offset)"
				reason="Parameter-less ctor does not exist in UWP"/>
			<Member
				fullName="System.Void Windows.UI.Xaml.Shapes.Shape.OnFillChanged(Windows.UI.Xaml.Media.Brush newValue)"
				reason="Not part of the WinUI API." />
			<Member
				fullName="System.Void Windows.UI.Xaml.Shapes.Shape.OnFillUpdated(Windows.UI.Xaml.Media.Brush newValue)"
				reason="Not part of the WinUI API." />
			<Member
				fullName="System.Void Windows.UI.Xaml.Shapes.Shape.OnStrokeUpdated(Windows.UI.Xaml.Media.Brush newValue)"
				reason="Not part of the WinUI API." />
			<Member
				fullName="System.Void Windows.UI.Xaml.Shapes.Shape.OnStretchUpdated(Windows.UI.Xaml.Media.Stretch newValue)"
				reason="Not part of the WinUI API." />
			<Member
				fullName="System.Void Windows.UI.Xaml.Shapes.Shape.OnStrokeThicknessUpdated(System.Double newValue)"
				reason="Not part of the WinUI API." />
			<Member
				fullName="System.Void Windows.UI.Xaml.Shapes.Shape.OnStrokeDashArrayUpdated(Windows.UI.Xaml.Media.DoubleCollection newValue)"
				reason="Not part of the WinUI API." />
			<Member
				fullName="System.Void Windows.UI.Xaml.Shapes.Shape.RefreshShape(System.Boolean forceRefresh)"
				reason="Not part of the WinUI API." />
			<Member
					fullName="Windows.Foundation.IAsyncOperation`1&lt;Windows.Storage.StorageFile&gt; Windows.Storage.StorageFolder.CreateFileAsync(System.String path, Windows.Storage.CreationCollisionOption option)"
					reason="UWP alignment" />
			<!-- Styles overhaul -->
			<Member
				fullName="System.Void Windows.UI.Xaml.FrameworkElement.OnStyleChanged(Windows.UI.Xaml.Style oldStyle, Windows.UI.Xaml.Style newStyle)"
				reason="Removed non-standard protected method"/>
			<Member
				fullName="System.Func`2&lt;System.String,System.Object&gt; Windows.UI.Xaml.ResourceDictionary.get_DefaultResolver()"
				reason="Removed non-standard property that's no longer used by Xaml-generated code with new resources handling"/>
			<Member
				fullName="System.Void Windows.UI.Xaml.ResourceDictionary.set_DefaultResolver(System.Func`2&lt;System.String,System.Object&gt; value)"
				reason="Removed non-standard property that's no longer used by Xaml-generated code with new resources handling"/>
			<Member
				fullName="System.Void Windows.UI.Xaml.Style..ctor(System.Type targetType, Windows.UI.Xaml.Style basedOn)"
				reason="Removed non-standard Style constructor"/>
			<Member
				fullName="System.Void Windows.UI.Xaml.Style.ApplyTo(Windows.UI.Xaml.DependencyObject o)"
				reason="Made non-standard method internal, shouldn't normally be called from consumer code"/>
			<Member
				fullName="System.Void Windows.UI.Xaml.Style.RegisterDefaultStyleForType(System.Type type, Windows.UI.Xaml.Style style)"
				reason="Removed unused overload. This is public to be callable from Xaml-generated code, but should never be called by consumer code."/>
			<Member
				fullName="Windows.UI.Xaml.Style Windows.UI.Xaml.Style.DefaultStyleForType(System.Type type)"
				reason="Made non-standard method internal"/>
			<Member
				fullName="Windows.UI.Xaml.Style Windows.UI.Xaml.Documents.TextElement.get_Style()"
				reason="Removed unused non-standard property"/>
			<Member
				fullName="System.Void Windows.UI.Xaml.Documents.TextElement.set_Style(Windows.UI.Xaml.Style value)"
				reason="Removed unused non-standard property"/>
			<Member
				fullName="System.Void Windows.UI.Xaml.Documents.TextElement.OnStyleChanged()"
				reason="Removed unused non-standard property"/>
			<Member
				fullName="Windows.UI.Xaml.Style Windows.UI.Xaml.Controls.NativePage.get_Style()"
				reason="Removed unused non-standard property"/>
			<Member
				fullName="System.Void Windows.UI.Xaml.Controls.NativePage.set_Style(Windows.UI.Xaml.Style value)"
				reason="Removed unused non-standard property"/>
			<Member
				fullName="System.Void Windows.UI.Xaml.NativeApplication..ctor(Windows.UI.Xaml.Application app, System.IntPtr javaReference, Android.Runtime.JniHandleOwnership transfer)"
				reason="This ctor is superceded by the version that takes a function. It's removed because it causes a crash with the new theme handling."/>
			<Member
				fullName="System.Object Windows.UI.Xaml.ResourceDictionary.Lookup(System.Object key)"
				reason="Not a public WinUI method (in the .NET projection)"/>
			<!-- ^^ Styles overhaul -->
			<Member 
				fullName="System.Void Windows.UI.Text.FontWeight..ctor(System.Int32 weight)"
				reason="Changed from int to ushort to replicate uwp definition"/>
			<Member 
				fullName="System.Int32 Windows.UI.Text.FontWeight.get_Weight()"
				reason="Changed from int to ushort to replicate uwp definition"/>
			<Member
				fullName="System.Void Windows.Devices.Sensors.HingeAngleSensor..ctor()"
				reason="Constructor not part of UWP API" />
			<Member
				fullName="System.Void Windows.Devices.Sensors.Pedometer..ctor()"
				reason="Constructor not part of UWP API" />
			<Member
				fullName="System.Void Windows.Devices.Sensors.Accelerometer..ctor()"
				reason="Constructor not part of UWP API" />
			<Member
				fullName="System.Void Windows.Devices.Sensors.Barometer..ctor()"
				reason="Constructor not part of UWP API" />
			<Member
				fullName="System.Void Windows.Devices.Sensors.Gyrometer..ctor()"
				reason="Constructor not part of UWP API" />
			<Member
				fullName="System.Void Windows.Devices.Sensors.Magnetometer..ctor()"
				reason="Constructor not part of UWP API" />															

			<!-- INPC on base view removal -->
		  <Member
				fullName="System.Void Uno.UI.Controls.BindableView.add_PropertyChanged(System.ComponentModel.PropertyChangedEventHandler value)"
				reason="INPC is not defined in UWP/WinUI"/>
		  <Member
				fullName="System.Void Uno.UI.Controls.BindableView.remove_PropertyChanged(System.ComponentModel.PropertyChangedEventHandler value)"
				reason="INPC is not defined in UWP/WinUI"/>
		  <Member
				fullName="System.Void Uno.UI.Controls.BindableView.RaisePropertyChanged(System.String propertyName)"
				reason="INPC is not defined in UWP/WinUI"/>
		  <Member
				fullName="System.Void Uno.UI.Controls.BindableUIView.add_PropertyChanged(System.ComponentModel.PropertyChangedEventHandler value)"
				reason="INPC is not defined in UWP/WinUI"/>
		  <Member
				fullName="System.Void Uno.UI.Controls.BindableUIView.remove_PropertyChanged(System.ComponentModel.PropertyChangedEventHandler value)"
				reason="INPC is not defined in UWP/WinUI"/>
		  <Member
				fullName="System.Void Uno.UI.Controls.BindableUIView.RaisePropertyChanged(System.String propertyName)"
				reason="INPC is not defined in UWP/WinUI"/>
		  <Member
				fullName="System.Void Uno.UI.Controls.BindableNSView.add_PropertyChanged(System.ComponentModel.PropertyChangedEventHandler value)"
				reason="INPC is not defined in UWP/WinUI"/>
		  <Member
				fullName="System.Void Uno.UI.Controls.BindableNSView.remove_PropertyChanged(System.ComponentModel.PropertyChangedEventHandler value)"
				reason="INPC is not defined in UWP/WinUI"/>
		  <Member
				fullName="System.Void Uno.UI.Controls.BindableNSView.RaisePropertyChanged(System.String propertyName)"
				reason="INPC is not defined in UWP/WinUI"/>

			<Member
				fullName="System.Void Windows.Media.Playback.MediaPlaybackSession..ctor()"
				reason="Constructor not part of UWP API" />
			<Member
				fullName="System.Boolean Windows.UI.Xaml.Controls.MediaTransportControls.get_FastPlayFallbackBehaviour()"
				reason="Changed from boolean to Windows.UI.Xaml.Media.FastPlayFallbackBehaviour to replicate uwp definition" />
			<Member
				fullName="System.Void Windows.UI.Xaml.Controls.MediaTransportControls.set_FastPlayFallbackBehaviour(System.Boolean value)"
				reason="Changed from boolean to Windows.UI.Xaml.Media.FastPlayFallbackBehaviour to replicate uwp definition" />				

			<!-- Begin OnLoaded/OnUnloaded removal -->
			<Member fullName="System.Void Windows.UI.Xaml.FrameworkElement.OnLoaded()" reason="Removed OnLoaded/OnUnloaded"/>
			<Member fullName="System.Void Windows.UI.Xaml.FrameworkElement.OnUnloaded()" reason="Removed OnLoaded/OnUnloaded"/>
			<Member fullName="System.Void Windows.UI.Xaml.Controls.Image.OnLoaded()" reason="Removed OnLoaded/OnUnloaded"/>
			<Member fullName="System.Void Windows.UI.Xaml.Controls.Image.OnUnloaded()" reason="Removed OnLoaded/OnUnloaded"/>
			<Member fullName="System.Void Windows.UI.Xaml.Controls.ProgressRing.OnLoaded()" reason="Removed OnLoaded/OnUnloaded"/>
			<Member fullName="System.Void Windows.UI.Xaml.Controls.ProgressRing.OnUnloaded()" reason="Removed OnLoaded/OnUnloaded"/>
			<Member fullName="System.Void Windows.UI.Xaml.Controls.ScrollContentPresenter.OnLoaded()" reason="Removed OnLoaded/OnUnloaded"/>
			<Member fullName="System.Void Windows.UI.Xaml.Controls.ScrollContentPresenter.OnUnloaded()" reason="Removed OnLoaded/OnUnloaded"/>
			<Member fullName="System.Void Windows.UI.Xaml.Controls.NativeListViewBase.OnLoaded()" reason="Removed OnLoaded/OnUnloaded"/>
			<Member fullName="System.Void Windows.UI.Xaml.Controls.NativeListViewBase.OnUnloaded()" reason="Removed OnLoaded/OnUnloaded"/>
			<Member fullName="System.Void Windows.UI.Xaml.Controls.NativePagedView.OnLoaded()" reason="Removed OnLoaded/OnUnloaded"/>
			<Member fullName="System.Void Windows.UI.Xaml.Controls.NativePagedView.OnUnloaded()" reason="Removed OnLoaded/OnUnloaded"/>
			<Member fullName="System.Void Windows.UI.Xaml.Controls.TextBoxView.OnLoaded()" reason="Removed OnLoaded/OnUnloaded"/>
			<Member fullName="System.Void Windows.UI.Xaml.Controls.TextBoxView.OnUnloaded()" reason="Removed OnLoaded/OnUnloaded"/>
			<Member fullName="System.Void Uno.UI.Controls.Legacy.GridView.OnLoaded()" reason="Removed OnLoaded/OnUnloaded"/>
			<Member fullName="System.Void Uno.UI.Controls.Legacy.GridView.OnUnloaded()" reason="Removed OnLoaded/OnUnloaded"/>
			<Member fullName="System.Void Uno.UI.Controls.Legacy.HorizontalGridView.OnLoaded()" reason="Removed OnLoaded/OnUnloaded"/>
			<Member fullName="System.Void Uno.UI.Controls.Legacy.HorizontalGridView.OnUnloaded()" reason="Removed OnLoaded/OnUnloaded"/>
			<Member fullName="System.Void Uno.UI.Controls.Legacy.HorizontalListView.OnLoaded()" reason="Removed OnLoaded/OnUnloaded"/>
			<Member fullName="System.Void Uno.UI.Controls.Legacy.HorizontalListView.OnUnloaded()" reason="Removed OnLoaded/OnUnloaded"/>
			<Member fullName="System.Void Uno.UI.Controls.Legacy.ListView.OnLoaded()" reason="Removed OnLoaded/OnUnloaded"/>
			<Member fullName="System.Void Uno.UI.Controls.Legacy.ListView.OnUnloaded()" reason="Removed OnLoaded/OnUnloaded"/>
			<Member fullName="System.Void Windows.UI.Xaml.FrameworkElement.OnLoaded()" reason="Removed OnLoaded/OnUnloaded"/>
			<Member fullName="System.Void Windows.UI.Xaml.FrameworkElement.OnUnloaded()" reason="Removed OnLoaded/OnUnloaded"/>
			<Member fullName="System.Void Windows.UI.Xaml.Controls.Image.OnLoaded()" reason="Removed OnLoaded/OnUnloaded"/>
			<Member fullName="System.Void Windows.UI.Xaml.Controls.Image.OnUnloaded()" reason="Removed OnLoaded/OnUnloaded"/>
			<Member fullName="System.Void Windows.UI.Xaml.Controls.ProgressRing.OnLoaded()" reason="Removed OnLoaded/OnUnloaded"/>
			<Member fullName="System.Void Windows.UI.Xaml.Controls.ProgressRing.OnUnloaded()" reason="Removed OnLoaded/OnUnloaded"/>
			<Member fullName="System.Void Windows.UI.Xaml.Controls.ScrollContentPresenter.OnLoaded()" reason="Removed OnLoaded/OnUnloaded"/>
			<Member fullName="System.Void Windows.UI.Xaml.Controls.ScrollContentPresenter.OnUnloaded()" reason="Removed OnLoaded/OnUnloaded"/>
			<Member fullName="System.Void Windows.UI.Xaml.Controls.NativeListViewBase.OnLoaded()" reason="Removed OnLoaded/OnUnloaded"/>
			<Member fullName="System.Void Windows.UI.Xaml.Controls.NativeListViewBase.OnUnloaded()" reason="Removed OnLoaded/OnUnloaded"/>
			<Member fullName="System.Void Windows.UI.Xaml.Controls.NativePagedView.OnLoaded()" reason="Removed OnLoaded/OnUnloaded"/>
			<Member fullName="System.Void Windows.UI.Xaml.Controls.NativePagedView.OnUnloaded()" reason="Removed OnLoaded/OnUnloaded"/>
			<Member fullName="System.Void Windows.UI.Xaml.Controls.TextBoxView.OnLoaded()" reason="Removed OnLoaded/OnUnloaded"/>
			<Member fullName="System.Void Windows.UI.Xaml.Controls.TextBoxView.OnUnloaded()" reason="Removed OnLoaded/OnUnloaded"/>
			<Member fullName="System.Void Uno.UI.Controls.Legacy.GridView.OnLoaded()" reason="Removed OnLoaded/OnUnloaded"/>
			<Member fullName="System.Void Uno.UI.Controls.Legacy.GridView.OnUnloaded()" reason="Removed OnLoaded/OnUnloaded"/>
			<Member fullName="System.Void Uno.UI.Controls.Legacy.HorizontalGridView.OnLoaded()" reason="Removed OnLoaded/OnUnloaded"/>
			<Member fullName="System.Void Uno.UI.Controls.Legacy.HorizontalGridView.OnUnloaded()" reason="Removed OnLoaded/OnUnloaded"/>
			<Member fullName="System.Void Uno.UI.Controls.Legacy.HorizontalListView.OnLoaded()" reason="Removed OnLoaded/OnUnloaded"/>
			<Member fullName="System.Void Uno.UI.Controls.Legacy.HorizontalListView.OnUnloaded()" reason="Removed OnLoaded/OnUnloaded"/>
			<Member fullName="System.Void Uno.UI.Controls.Legacy.ListView.OnLoaded()" reason="Removed OnLoaded/OnUnloaded"/>
			<Member fullName="System.Void Uno.UI.Controls.Legacy.ListView.OnUnloaded()" reason="Removed OnLoaded/OnUnloaded"/>
			<Member fullName="System.Void Windows.UI.Xaml.FrameworkElement.OnLoaded()" reason="Removed OnLoaded/OnUnloaded"/>
			<Member fullName="System.Void Windows.UI.Xaml.FrameworkElement.OnUnloaded()" reason="Removed OnLoaded/OnUnloaded"/>
			<Member fullName="System.Void Windows.UI.Xaml.FrameworkElement.OnLoaded()" reason="Removed OnLoaded/OnUnloaded"/>
			<Member fullName="System.Void Windows.UI.Xaml.FrameworkElement.OnUnloaded()" reason="Removed OnLoaded/OnUnloaded"/>
			<Member fullName="System.Void Windows.UI.Xaml.Controls.Image.OnLoaded()" reason="Removed OnLoaded/OnUnloaded"/>
			<Member fullName="System.Void Windows.UI.Xaml.Controls.Image.OnUnloaded()" reason="Removed OnLoaded/OnUnloaded"/>
			<Member fullName="System.Void Windows.UI.Xaml.Controls.ProgressRing.OnLoaded()" reason="Removed OnLoaded/OnUnloaded"/>
			<Member fullName="System.Void Windows.UI.Xaml.Controls.ProgressRing.OnUnloaded()" reason="Removed OnLoaded/OnUnloaded"/>
			<Member fullName="System.Void Windows.UI.Xaml.Controls.ScrollContentPresenter.OnLoaded()" reason="Removed OnLoaded/OnUnloaded"/>
			<Member fullName="System.Void Windows.UI.Xaml.Controls.ScrollContentPresenter.OnUnloaded()" reason="Removed OnLoaded/OnUnloaded"/>
			<Member fullName="System.Void Windows.UI.Xaml.Controls.NativeListViewBase.OnLoaded()" reason="Removed OnLoaded/OnUnloaded"/>
			<Member fullName="System.Void Windows.UI.Xaml.Controls.NativeListViewBase.OnUnloaded()" reason="Removed OnLoaded/OnUnloaded"/>
			<Member fullName="System.Void Windows.UI.Xaml.Controls.Picker.OnLoaded()" reason="Removed OnLoaded/OnUnloaded"/>
			<Member fullName="System.Void Windows.UI.Xaml.Controls.Picker.OnUnloaded()" reason="Removed OnLoaded/OnUnloaded"/>
			<Member fullName="System.Void Windows.UI.Xaml.Controls.MultilineTextBoxView.OnLoaded()" reason="Removed OnLoaded/OnUnloaded"/>
			<Member fullName="System.Void Windows.UI.Xaml.Controls.MultilineTextBoxView.OnUnloaded()" reason="Removed OnLoaded/OnUnloaded"/>
			<Member fullName="System.Void Windows.UI.Xaml.Controls.SinglelineTextBoxView.OnLoaded()" reason="Removed OnLoaded/OnUnloaded"/>
			<Member fullName="System.Void Windows.UI.Xaml.Controls.SinglelineTextBoxView.OnUnloaded()" reason="Removed OnLoaded/OnUnloaded"/>
			<Member fullName="System.Void Uno.UI.Controls.Legacy.ListViewBase.OnLoaded()" reason="Removed OnLoaded/OnUnloaded"/>
			<Member fullName="System.Void Uno.UI.Controls.Legacy.ListViewBase.OnUnloaded()" reason="Removed OnLoaded/OnUnloaded"/>
			<Member fullName="System.Void Windows.UI.Xaml.FrameworkElement.OnLoaded()" reason="Removed OnLoaded/OnUnloaded"/>
			<Member fullName="System.Void Windows.UI.Xaml.FrameworkElement.OnUnloaded()" reason="Removed OnLoaded/OnUnloaded"/>
			<Member fullName="System.Void Windows.UI.Xaml.Controls.Image.OnLoaded()" reason="Removed OnLoaded/OnUnloaded"/>
			<Member fullName="System.Void Windows.UI.Xaml.Controls.Image.OnUnloaded()" reason="Removed OnLoaded/OnUnloaded"/>
			<Member fullName="System.Void Windows.UI.Xaml.Controls.ScrollContentPresenter.OnLoaded()" reason="Removed OnLoaded/OnUnloaded"/>
			<Member fullName="System.Void Windows.UI.Xaml.Controls.ScrollContentPresenter.OnUnloaded()" reason="Removed OnLoaded/OnUnloaded"/>
			<Member fullName="System.Void Windows.UI.Xaml.Controls.SecureTextBoxView.OnLoaded()" reason="Removed OnLoaded/OnUnloaded"/>
			<Member fullName="System.Void Windows.UI.Xaml.Controls.SecureTextBoxView.OnUnloaded()" reason="Removed OnLoaded/OnUnloaded"/>
			<Member fullName="System.Void Windows.UI.Xaml.Controls.TextBoxView.OnLoaded()" reason="Removed OnLoaded/OnUnloaded"/>
			<Member fullName="System.Void Windows.UI.Xaml.Controls.TextBoxView.OnUnloaded()" reason="Removed OnLoaded/OnUnloaded"/>
			<!-- End OnLoaded/OnUnloaded removal -->

		  <!-- Begin remove IFrameworkElement -->
		  <Member
			  fullName="Windows.UI.Xaml.IFrameworkElement Windows.UI.Xaml.FrameworkElement.FindName(System.String name)"
			  reason="Removed public references to IFrameworkElement"/>
		  <Member
			  fullName="System.Collections.Generic.IList`1&lt;Windows.UI.Xaml.VisualStateGroup&gt; Windows.UI.Xaml.VisualStateManager.GetVisualStateGroups(Windows.UI.Xaml.IFrameworkElement obj)"
			  reason="Removed public references to IFrameworkElement"/>
		  <Member
			  fullName="System.Void Windows.UI.Xaml.VisualStateManager.SetVisualStateGroups(Windows.UI.Xaml.IFrameworkElement obj, System.Collections.Generic.IList`1&lt;Windows.UI.Xaml.VisualStateGroup&gt; value)"
			  reason="Removed public references to IFrameworkElement"/>
		  <Member
			  fullName="System.Boolean Windows.UI.Xaml.VisualStateManager.GoToStateCore(Windows.UI.Xaml.Controls.Control control, Windows.UI.Xaml.IFrameworkElement templateRoot, System.String stateName, Windows.UI.Xaml.VisualStateGroup group, Windows.UI.Xaml.VisualState state, System.Boolean useTransitions)"
			  reason="Removed public references to IFrameworkElement"/>
		  <Member
			  fullName="Windows.UI.Xaml.IFrameworkElement Windows.UI.Xaml.Controls.Control.GetTemplateRoot()"
			  reason="Removed public references to IFrameworkElement"/>
		  <Member
			  fullName="System.Void Windows.UI.Xaml.Controls.Panel.OnChildAdded(Windows.UI.Xaml.IFrameworkElement element)"
			  reason="Removed public references to IFrameworkElement"/>
		  <Member
			  fullName="Windows.UI.Xaml.IFrameworkElement Windows.UI.Xaml.Controls.NativeListViewBase.FindName(System.String name)"
			  reason="Removed public references to IFrameworkElement"/>
		  <Member
			  fullName="Windows.UI.Xaml.IFrameworkElement Windows.UI.Xaml.Controls.NativePagedView.FindName(System.String name)"
			  reason="Removed public references to IFrameworkElement"/>
		  <Member
			  fullName="Windows.UI.Xaml.IFrameworkElement Windows.UI.Xaml.Controls.PivotItemFragment.get_TemplatedParent()"
			  reason="Removed public references to IFrameworkElement"/>
		  <Member
			  fullName="System.Void Windows.UI.Xaml.Controls.PivotItemFragment.set_TemplatedParent(Windows.UI.Xaml.IFrameworkElement value)"
			  reason="Removed public references to IFrameworkElement"/>
		  <Member
			  fullName="Windows.UI.Xaml.IFrameworkElement Windows.UI.Xaml.Controls.TextBoxView.FindName(System.String name)"
			  reason="Removed public references to IFrameworkElement"/>
		  <Member
			  fullName="System.Void Windows.UI.Xaml.Automation.Peers.ButtonBaseAutomationPeer..ctor(Windows.UI.Xaml.IFrameworkElement buttonBase)"
			  reason="Removed public references to IFrameworkElement"/>
		  <Member
			  fullName="Windows.UI.Xaml.IFrameworkElement Windows.UI.Xaml.Automation.Peers.FrameworkElementAutomationPeer.get_Owner()"
			  reason="Removed public references to IFrameworkElement"/>
		  <Member
			  fullName="System.Void Windows.UI.Xaml.Automation.Peers.FrameworkElementAutomationPeer..ctor(Windows.UI.Xaml.IFrameworkElement element)"
			  reason="Removed public references to IFrameworkElement"/>
		  <Member
			  fullName="Windows.UI.Xaml.Automation.Peers.AutomationPeer Windows.UI.Xaml.Automation.Peers.FrameworkElementAutomationPeer.CreatePeerForIFrameworkElement(Windows.UI.Xaml.IFrameworkElement element)"
			  reason="Removed public references to IFrameworkElement"/>
		  <Member
			  fullName="Windows.UI.Xaml.Automation.Peers.AutomationPeer Windows.UI.Xaml.Automation.Peers.FrameworkElementAutomationPeer.FromIFrameworkElement(Windows.UI.Xaml.IFrameworkElement element)"
			  reason="Removed public references to IFrameworkElement"/>
		  <Member
			  fullName="System.Void Windows.UI.Xaml.Automation.Peers.ItemsControlAutomationPeer..ctor(Windows.UI.Xaml.IFrameworkElement e)"
			  reason="Removed public references to IFrameworkElement"/>
		  <Member
			  fullName="System.Void Uno.UI.FrameworkElementHelper.SetRenderPhase(Windows.UI.Xaml.IFrameworkElement target, System.Int32 phase)"
			  reason="Removed public references to IFrameworkElement"/>
		  <Member
			  fullName="System.Void Uno.UI.FrameworkElementHelper.SetBaseUri(Windows.UI.Xaml.IFrameworkElement target, System.String uri)"
			  reason="Removed public references to IFrameworkElement"/>
		  <Member
			  fullName="Windows.UI.Xaml.IFrameworkElement Uno.UI.Controls.Legacy.GridView.FindName(System.String name)"
			  reason="Removed public references to IFrameworkElement"/>
		  <Member
			  fullName="Windows.UI.Xaml.IFrameworkElement Uno.UI.Controls.Legacy.HorizontalGridView.FindName(System.String name)"
			  reason="Removed public references to IFrameworkElement"/>
		  <Member
			  fullName="Windows.UI.Xaml.IFrameworkElement Uno.UI.Controls.Legacy.HorizontalListView.FindName(System.String name)"
			  reason="Removed public references to IFrameworkElement"/>
		  <Member
			  fullName="Windows.UI.Xaml.IFrameworkElement Uno.UI.Controls.Legacy.ListView.FindName(System.String name)"
			  reason="Removed public references to IFrameworkElement"/>
		  <Member
			  fullName="Windows.UI.Xaml.IFrameworkElement Windows.UI.Xaml.Controls.Picker.FindName(System.String name)"
			  reason="Removed public references to IFrameworkElement"/>
		  <Member
			  fullName="Windows.UI.Xaml.IFrameworkElement Windows.UI.Xaml.Controls.MultilineTextBoxView.FindName(System.String name)"
			  reason="Removed public references to IFrameworkElement"/>
		  <Member
			  fullName="Windows.UI.Xaml.IFrameworkElement Windows.UI.Xaml.Controls.SinglelineTextBoxView.FindName(System.String name)"
			  reason="Removed public references to IFrameworkElement"/>
		  <Member
			  fullName="Windows.UI.Xaml.IFrameworkElement Uno.UI.Controls.Legacy.ListViewBase.FindName(System.String name)"
			  reason="Removed public references to IFrameworkElement"/>;
		  <Member
			  fullName="Windows.UI.Xaml.IFrameworkElement Windows.UI.Xaml.Controls.SecureTextBoxView.FindName(System.String name)"
			  reason="Removed public references to IFrameworkElement"/>

		  <Member
			  fullName="Windows.UI.Xaml.IUIElement Windows.UI.Xaml.Controls.Flyout.get_Content()"
			  reason="Removed IUIElement"/>
		  <Member
			  fullName="System.Void Windows.UI.Xaml.Controls.Flyout.set_Content(Windows.UI.Xaml.IUIElement value)"
			  reason="Removed IUIElement"/>
		  <Member
			  fullName="Windows.UI.Xaml.IUIElement Windows.UI.Xaml.Automation.AutomationProperties.GetLabeledBy(Windows.UI.Xaml.DependencyObject element)"
			  reason="Removed IUIElement"/>
		  <Member
			  fullName="System.Void Windows.UI.Xaml.Automation.AutomationProperties.SetLabeledBy(Windows.UI.Xaml.DependencyObject element, Windows.UI.Xaml.IUIElement value)"
			  reason="Removed IUIElement"/>

		  <Member
			  fullName="Android.Views.View Windows.UI.Xaml.Controls.Border.get_Child()"
			  reason="Removed references to native view"/>
		  <Member
			  fullName="System.Void Windows.UI.Xaml.Controls.Border.set_Child(Android.Views.View value)"
			  reason="Removed references to native view"/>
		  <Member
			  fullName="System.Void Windows.UI.Xaml.Controls.Border.OnChildChanged(Android.Views.View oldValue, Android.Views.View newValue)"
			  reason="Removed references to native view"/>
		  <Member
			  fullName="System.Void Windows.UI.Xaml.Controls.Panel.Add(Android.Views.View view)"
			  reason="Removed references to native view"/>
		  <Member
			  fullName="Android.Views.View Windows.UI.Xaml.Controls.SplitView.get_Content()"
			  reason="Removed references to native view"/>
		  <Member
			  fullName="System.Void Windows.UI.Xaml.Controls.SplitView.set_Content(Android.Views.View value)"
			  reason="Removed references to native view"/>
		  <Member
			  fullName="Android.Views.View Windows.UI.Xaml.Controls.SplitView.get_Pane()"
			  reason="Removed references to native view"/>
		  <Member
			  fullName="System.Void Windows.UI.Xaml.Controls.SplitView.set_Pane(Android.Views.View value)"
			  reason="Removed references to native view"/>
		  <Member
			  fullName="Android.Views.View Windows.UI.Xaml.Controls.PopupBase.get_Child()"
			  reason="Removed references to native view"/>
		  <Member
			  fullName="System.Void Windows.UI.Xaml.Controls.PopupBase.set_Child(Android.Views.View value)"
			  reason="Removed references to native view"/>
		  <Member
			  fullName="System.Void Windows.UI.Xaml.Controls.PopupBase.OnChildChanged(Android.Views.View oldChild, Android.Views.View newChild)"
			  reason="Removed references to native view"/>
		  <Member
			  fullName="System.Collections.Generic.List`1/Enumerator&lt;Android.Views.View&gt; Windows.UI.Xaml.Controls.UIElementCollection.GetEnumerator()"
			  reason="Removed references to native view"/>
		  <Member
			  fullName="Android.Views.View Uno.UI.Controls.BindableDrawerLayout.get_Content()"
			  reason="Removed references to native view"/>
		  <Member
			  fullName="System.Void Uno.UI.Controls.BindableDrawerLayout.set_Content(Android.Views.View value)"
			  reason="Removed references to native view"/>
		  <Member
			  fullName="System.Void Uno.UI.Controls.BindableDrawerLayout.OnContentChanged(Android.Views.View oldValue, Android.Views.View newValue)"
			  reason="Removed references to native view"/>
		  <Member
			  fullName="Android.Views.View Uno.UI.Controls.BindableDrawerLayout.get_RightPane()"
			  reason="Removed references to native view"/>
		  <Member
			  fullName="System.Void Uno.UI.Controls.BindableDrawerLayout.set_RightPane(Android.Views.View value)"
			  reason="Removed references to native view"/>
		  <Member
			  fullName="System.Void Uno.UI.Controls.BindableDrawerLayout.OnRightPaneChanged(Android.Views.View oldValue, Android.Views.View newValue)"
			  reason="Removed references to native view"/>
		  <Member
			  fullName="Android.Views.View Uno.UI.Controls.BindableDrawerLayout.get_LeftPane()"
			  reason="Removed references to native view"/>
		  <Member
			  fullName="System.Void Uno.UI.Controls.BindableDrawerLayout.set_LeftPane(Android.Views.View value)"
			  reason="Removed references to native view"/>
		  <Member
			  fullName="System.Void Uno.UI.Controls.BindableDrawerLayout.OnLeftPaneChanged(Android.Views.View oldValue, Android.Views.View newValue)"
			  reason="Removed references to native view"/>

		  <Member
			  fullName="UIKit.UIView Windows.UI.Xaml.Controls.Border.get_Child()"
			  reason="Removed references to native view"/>
		  <Member
			  fullName="System.Void Windows.UI.Xaml.Controls.Border.set_Child(UIKit.UIView value)"
			  reason="Removed references to native view"/>
		  <Member
			  fullName="System.Void Windows.UI.Xaml.Controls.Border.OnChildChanged(UIKit.UIView oldValue, UIKit.UIView newValue)"
			  reason="Removed references to native view"/>
		  <Member
			  fullName="UIKit.UIView Windows.UI.Xaml.Controls.SplitView.get_Content()"
			  reason="Removed references to native view"/>
		  <Member
			  fullName="System.Void Windows.UI.Xaml.Controls.SplitView.set_Content(UIKit.UIView value)"
			  reason="Removed references to native view"/>
		  <Member
			  fullName="UIKit.UIView Windows.UI.Xaml.Controls.SplitView.get_Pane()"
			  reason="Removed references to native view"/>
		  <Member
			  fullName="System.Void Windows.UI.Xaml.Controls.SplitView.set_Pane(UIKit.UIView value)"
			  reason="Removed references to native view"/>
		  <Member
			  fullName="UIKit.UIView Windows.UI.Xaml.Controls.UserControl.get_Content()"
			  reason="Removed references to native view"/>
		  <Member
			  fullName="System.Void Windows.UI.Xaml.Controls.UserControl.set_Content(UIKit.UIView value)"
			  reason="Removed references to native view"/>
		  <Member
			  fullName="UIKit.UIView Windows.UI.Xaml.Controls.PopupBase.get_Child()"
			  reason="Removed references to native view"/>
		  <Member
			  fullName="System.Void Windows.UI.Xaml.Controls.PopupBase.set_Child(UIKit.UIView value)"
			  reason="Removed references to native view"/>
		  <Member
			  fullName="System.Void Windows.UI.Xaml.Controls.PopupBase.OnChildChanged(UIKit.UIView oldChild, UIKit.UIView newChild)"
			  reason="Removed references to native view"/>
		  <Member
			  fullName="System.Collections.Generic.List`1/Enumerator&lt;UIKit.UIView&gt; Windows.UI.Xaml.Controls.UIElementCollection.GetEnumerator()"
			  reason="Removed references to native view"/>

		  <Member
			  fullName="AppKit.NSView Windows.UI.Xaml.Controls.Border.get_Child()"
			  reason="Removed references to native view"/>
		  <Member
			  fullName="System.Void Windows.UI.Xaml.Controls.Border.set_Child(AppKit.NSView value)"
			  reason="Removed references to native view"/>
		  <Member
			  fullName="System.Void Windows.UI.Xaml.Controls.Border.OnChildChanged(AppKit.NSView oldValue, AppKit.NSView newValue)"
			  reason="Removed references to native view"/>
		  <Member
			  fullName="AppKit.NSView Windows.UI.Xaml.Controls.UserControl.get_Content()"
			  reason="Removed references to native view"/>
		  <Member
			  fullName="System.Void Windows.UI.Xaml.Controls.UserControl.set_Content(AppKit.NSView value)"
			  reason="Removed references to native view"/>
		  <Member
			  fullName="AppKit.NSView Windows.UI.Xaml.Controls.PopupBase.get_Child()"
			  reason="Removed references to native view"/>
		  <Member
			  fullName="System.Void Windows.UI.Xaml.Controls.PopupBase.set_Child(AppKit.NSView value)"
			  reason="Removed references to native view"/>
		  <Member
			  fullName="System.Void Windows.UI.Xaml.Controls.PopupBase.OnChildChanged(AppKit.NSView oldChild, AppKit.NSView newChild)"
			  reason="Removed references to native view"/>
		  <Member
			  fullName="System.Collections.Generic.List`1/Enumerator&lt;AppKit.NSView&gt; Windows.UI.Xaml.Controls.UIElementCollection.GetEnumerator()"
			  reason="Removed references to native view"/>

		  <Member
			  fullName="Windows.UI.Xaml.FrameworkElement Windows.UI.Xaml.Controls.PopupBase.get_Child()"
			  reason="Property type corrected from FrameworkElement to UIElement as part of native views clean-up"/>
		  <Member
			  fullName="System.Void Windows.UI.Xaml.Controls.PopupBase.set_Child(Windows.UI.Xaml.FrameworkElement value)"
			  reason="Property type corrected from FrameworkElement to UIElement as part of native views clean-up"/>
		  <Member
			  fullName="System.Void Windows.UI.Xaml.Controls.PopupBase.OnChildChanged(Windows.UI.Xaml.FrameworkElement oldChild, Windows.UI.Xaml.FrameworkElement newChild)"
			  reason="Property type corrected from FrameworkElement to UIElement as part of native views clean-up"/>

		  <Member
			  fullName="System.Object Uno.UI.Controls.BindableProgressBar.get_DataContext()"
			  reason="Since ProgressRing no longer inherits from this type, DataContext no longer implements IDataContextProvider.DataContext, and it is therefore no longer flagged as a virtual method, which is picked up as a binary breaking change"/>
		  <Member
			  fullName="System.Void Uno.UI.Controls.BindableProgressBar.set_DataContext(System.Object value)"
			  reason="ProgressRing no longer inherits from this type, so this method is no longer implementing interface"/>
		  <Member
			  fullName="Windows.UI.Xaml.DependencyObject Uno.UI.Controls.BindableProgressBar.get_TemplatedParent()"
			  reason="ProgressRing no longer inherits from this type, so this method is no longer implementing interface"/>
		  <Member
			  fullName="System.Void Uno.UI.Controls.BindableProgressBar.set_TemplatedParent(Windows.UI.Xaml.DependencyObject value)"
			  reason="ProgressRing no longer inherits from this type, so this method is no longer implementing interface"/>

		  <Member
			  fullName="System.Object Uno.UI.Views.Controls.BindableUIActivityIndicatorView.get_DataContext()"
			  reason="ProgressRing no longer inherits from this type, so this method is no longer implementing interface"/>
		  <Member
			  fullName="System.Void Uno.UI.Views.Controls.BindableUIActivityIndicatorView.set_DataContext(System.Object value)"
			  reason="ProgressRing no longer inherits from this type, so this method is no longer implementing interface"/>
		  <Member
			  fullName="Windows.UI.Xaml.DependencyObject Uno.UI.Views.Controls.BindableUIActivityIndicatorView.get_TemplatedParent()"
			  reason="ProgressRing no longer inherits from this type, so this method is no longer implementing interface"/>
		  <Member
			  fullName="System.Void Uno.UI.Views.Controls.BindableUIActivityIndicatorView.set_TemplatedParent(Windows.UI.Xaml.DependencyObject value)"
			  reason="ProgressRing no longer inherits from this type, so this method is no longer implementing interface"/>
		  <!-- End remove IFrameworkElement -->

			<!-- Begin Skia Import -->
			<Member fullName="Windows.UI.Xaml.Wasm.SvgElement Windows.UI.Xaml.Shapes.Shape.GetMainSvgElement()" reason="reference API does not contain this API" />
			<Member fullName="Windows.UI.Xaml.UIElement Windows.UI.Xaml.UIElement.FindFirstChild()" reason="reference API does not contain this API" />
			<Member fullName="Windows.UI.Xaml.Media.Brush Windows.UI.Xaml.Controls.TextBoxView.get_Foreground()" reason="reference API does not contain this API" />
			<Member fullName="Windows.UI.Xaml.FrameworkElement Uno.UI.Extensions.UIElementExtensions.GetTopLevelParent(Windows.UI.Xaml.UIElement view)" reason="reference API does not contain this API" />
			<Member fullName="Windows.UI.Xaml.Documents.NavigationTarget Windows.UI.Xaml.Documents.Hyperlink.get_NavigationTarget()" reason="reference API does not contain this API" />
			<Member fullName="Windows.UI.Xaml.Documents.Inline Windows.UI.Xaml.Documents.InlineCollection.get_Item(System.Int32 index)" reason="reference API does not contain this API" />
			<Member fullName="Windows.UI.Xaml.DependencyProperty Windows.UI.Xaml.Controls.TimePicker.get_TimeProperty()" reason="reference API does not contain this API" />
			<Member fullName="Windows.UI.Xaml.DependencyProperty Windows.UI.Xaml.Controls.TimePicker.get_MinuteIncrementProperty()" reason="reference API does not contain this API" />
			<Member fullName="Windows.UI.Xaml.DependencyProperty Windows.UI.Xaml.Controls.Control.get_IsEnabledProperty()" reason="reference API does not contain this API" />
			<Member fullName="Windows.UI.Xaml.Controls.UIElementCollection Windows.UI.Xaml.Shapes.Shape.get_SvgChildren()" reason="reference API does not contain this API" />
			<Member fullName="Windows.UI.Composition.Compositor Windows.UI.Composition.Compositor.get_Current()" reason="reference API does not contain this API" />
			<Member fullName="Windows.Foundation.Size Windows.UI.Xaml.UIElement.MeasureView(Windows.Foundation.Size availableSize)" reason="reference API does not contain this API" />
			<Member fullName="Windows.Foundation.Size Windows.UI.Xaml.UIElement.get_AvailableMeasureSize()" reason="reference API does not contain this API" />
			<Member fullName="Windows.Foundation.Rect Windows.UI.Xaml.UIElement.get_Arranged()" reason="reference API does not contain this API" />
			<Member fullName="Windows.Foundation.Point Windows.UI.Xaml.UIElement.get_RenderTransformOrigin()" reason="reference API does not contain this API" />
			<Member fullName="Windows.Foundation.Point Windows.UI.Xaml.IFrameworkElement.get_RenderTransformOrigin()" reason="reference API does not contain this API" />
			<Member fullName="System.Void Windows.UI.Xaml.Window.Resize(System.Double width, System.Double height)" reason="reference API does not contain this API" />
			<Member fullName="System.Void Windows.UI.Xaml.UIElement.set_RequestedDesiredSize(System.Nullable`1&lt;Windows.Foundation.Size&gt; value)" reason="reference API does not contain this API" />
			<Member fullName="System.Void Windows.UI.Xaml.UIElement.set_RenderTransformOrigin(Windows.Foundation.Point value)" reason="reference API does not contain this API" />
			<Member fullName="System.Void Windows.UI.Xaml.UIElement.set_MeasureCallCount(System.Int32 value)" reason="reference API does not contain this API" />
			<Member fullName="System.Void Windows.UI.Xaml.UIElement.set_DesiredSizeSelector(System.Func`2&lt;Windows.Foundation.Size,Windows.Foundation.Size&gt; value)" reason="reference API does not contain this API" />
			<Member fullName="System.Void Windows.UI.Xaml.UIElement.set_AvailableMeasureSize(Windows.Foundation.Size value)" reason="reference API does not contain this API" />
			<Member fullName="System.Void Windows.UI.Xaml.UIElement.set_Arranged(Windows.Foundation.Rect value)" reason="reference API does not contain this API" />
			<Member fullName="System.Void Windows.UI.Xaml.UIElement.set_ArrangeCallCount(System.Int32 value)" reason="reference API does not contain this API" />
			<Member fullName="System.Void Windows.UI.Xaml.UIElement.ClearChildren()" reason="reference API does not contain this API" />
			<Member fullName="System.Void Windows.UI.Xaml.UIElement.AddChild(Windows.UI.Xaml.UIElement child, System.Nullable`1&lt;System.Int32&gt; index)" reason="reference API does not contain this API" />
			<Member fullName="System.Void Windows.UI.Xaml.UIElement..ctor(System.String htmlTag, System.Boolean isSvg)" reason="reference API does not contain this API" />
			<Member fullName="System.Void Windows.UI.Xaml.Shapes.Shape.OnChildrenChanged()" reason="reference API does not contain this API" />
			<Member fullName="System.Void Windows.UI.Xaml.Shapes.Shape.InitCommonShapeProperties()" reason="reference API does not contain this API" />
			<Member fullName="System.Void Windows.UI.Xaml.Input.FocusManager.ReceiveFocusNative(System.Int32 handle)" reason="reference API does not contain this API" />
			<Member fullName="System.Void Windows.UI.Xaml.IFrameworkElement.set_RenderTransformOrigin(Windows.Foundation.Point value)" reason="reference API does not contain this API" />
			<Member fullName="System.Void Windows.UI.Xaml.FrameworkElement.SetCornerRadius(Windows.UI.Xaml.CornerRadius cornerRadius)" reason="reference API does not contain this API" />
			<Member fullName="System.Void Windows.UI.Xaml.FrameworkElement.SetBorder(Windows.UI.Xaml.Thickness thickness, Windows.UI.Xaml.Media.Brush brush, Windows.UI.Xaml.CornerRadius cornerRadius)" reason="reference API does not contain this API" />
			<Member fullName="System.Void Windows.UI.Xaml.FrameworkElement.remove_Loading(Windows.UI.Xaml.RoutedEventHandler value)" reason="reference API does not contain this API" />
			<Member fullName="System.Void Windows.UI.Xaml.FrameworkElement.remove_IsEnabledChanged(Windows.UI.Xaml.DependencyPropertyChangedEventHandler value)" reason="reference API does not contain this API" />
			<Member fullName="System.Void Windows.UI.Xaml.FrameworkElement.add_Loading(Windows.UI.Xaml.RoutedEventHandler value)" reason="reference API does not contain this API" />
			<Member fullName="System.Void Windows.UI.Xaml.FrameworkElement.add_IsEnabledChanged(Windows.UI.Xaml.DependencyPropertyChangedEventHandler value)" reason="reference API does not contain this API" />
			<Member fullName="System.Void Windows.UI.Xaml.FrameworkElement..ctor(System.String htmlTag, System.Boolean isSvg)" reason="reference API does not contain this API" />
			<Member fullName="System.Void Windows.UI.Xaml.Documents.TextElement..ctor(System.String htmlTag)" reason="reference API does not contain this API" />
			<Member fullName="System.Void Windows.UI.Xaml.Documents.Span..ctor(System.String htmlTag)" reason="reference API does not contain this API" />
			<Member fullName="System.Void Windows.UI.Xaml.Documents.InlineCollection.set_Item(System.Int32 index, Windows.UI.Xaml.Documents.Inline value)" reason="reference API does not contain this API" />
			<Member fullName="System.Void Windows.UI.Xaml.Documents.InlineCollection.RemoveAt(System.Int32 index)" reason="reference API does not contain this API" />
			<Member fullName="System.Void Windows.UI.Xaml.Documents.InlineCollection.Insert(System.Int32 index, Windows.UI.Xaml.Documents.Inline item)" reason="reference API does not contain this API" />
			<Member fullName="System.Void Windows.UI.Xaml.Documents.InlineCollection.CopyTo(Windows.UI.Xaml.Documents.Inline[] array, System.Int32 arrayIndex)" reason="reference API does not contain this API" />
			<Member fullName="System.Void Windows.UI.Xaml.Documents.InlineCollection.Clear()" reason="reference API does not contain this API" />
			<Member fullName="System.Void Windows.UI.Xaml.Documents.InlineCollection.Add(Windows.UI.Xaml.Documents.Inline item)" reason="reference API does not contain this API" />
			<Member fullName="System.Void Windows.UI.Xaml.Documents.InlineCollection..ctor(Windows.UI.Xaml.UIElement containerElement)" reason="reference API does not contain this API" />
			<Member fullName="System.Void Windows.UI.Xaml.Documents.Inline..ctor(System.String htmlTag)" reason="reference API does not contain this API" />
			<Member fullName="System.Void Windows.UI.Xaml.Documents.Hyperlink.set_NavigationTarget(Windows.UI.Xaml.Documents.NavigationTarget value)" reason="reference API does not contain this API" />
			<Member fullName="System.Void Windows.UI.Xaml.Controls.WebView.set_IsScrollEnabled(System.Boolean value)" reason="reference API does not contain this API" />
			<Member fullName="System.Void Windows.UI.Xaml.Controls.WebView.NavigateWithHttpRequestMessage(System.Net.Http.HttpRequestMessage requestMessage)" reason="reference API does not contain this API" />
			<Member fullName="System.Void Windows.UI.Xaml.Controls.WebView.Navigate(System.Uri uri)" reason="reference API does not contain this API" />
			<Member fullName="System.Void Windows.UI.Xaml.Controls.UIElementCollection..ctor(Windows.UI.Xaml.UIElement view)" reason="reference API does not contain this API" />
			<Member fullName="System.Void Windows.UI.Xaml.Controls.TextBoxView.set_SelectionStart(System.Int32 value)" reason="reference API does not contain this API" />
			<Member fullName="System.Void Windows.UI.Xaml.Controls.TextBoxView.set_SelectionEnd(System.Int32 value)" reason="reference API does not contain this API" />
			<Member fullName="System.Void Windows.UI.Xaml.Controls.TextBoxView.set_Foreground(Windows.UI.Xaml.Media.Brush value)" reason="reference API does not contain this API" />
			<Member fullName="System.Void Windows.UI.Xaml.Controls.TextBoxView..ctor(Windows.UI.Xaml.Controls.TextBox textBox, System.Boolean isMultiline)" reason="reference API does not contain this API" />
			<Member fullName="System.Void Windows.UI.Xaml.Controls.TextBox.SetIsPassword(System.Boolean isPassword)" reason="reference API does not contain this API" />
			<Member fullName="System.Void Windows.UI.Xaml.Controls.ScrollContentPresenter.ScrollTo(System.Nullable`1&lt;System.Double&gt; horizontalOffset, System.Nullable`1&lt;System.Double&gt; verticalOffset, System.Boolean disableAnimation)" reason="reference API does not contain this API" />
			<Member fullName="System.Void Windows.UI.Xaml.Controls.Primitives.ProgressRingTemplateSettings.set_MaxSideLength(System.Double value)" reason="reference API does not contain this API" />
			<Member fullName="System.Void Windows.UI.Xaml.Controls.Primitives.ProgressRingTemplateSettings.set_EllipseOffset(Windows.UI.Xaml.Thickness value)" reason="reference API does not contain this API" />
			<Member fullName="System.Void Windows.UI.Xaml.Controls.Primitives.ProgressRingTemplateSettings.set_EllipseDiameter(System.Double value)" reason="reference API does not contain this API" />
			<Member fullName="System.Void Windows.UI.Xaml.Controls.Panel.UpdateBorder()" reason="reference API does not contain this API" />
			<Member fullName="System.Void Windows.UI.Xaml.Controls.Panel.Add(Windows.UI.Xaml.UIElement view)" reason="reference API does not contain this API" />
			<Member fullName="System.Void Windows.UI.Xaml.Controls.Image.remove_ImageFailed(Windows.UI.Xaml.RoutedEventHandler value)" reason="reference API does not contain this API" />
			<Member fullName="System.Void Windows.UI.Xaml.Controls.Image.add_ImageFailed(Windows.UI.Xaml.RoutedEventHandler value)" reason="reference API does not contain this API" />
			<Member fullName="System.Void Windows.UI.Xaml.Controls.Control..ctor(System.String htmlTag)" reason="reference API does not contain this API" />
			<Member fullName="System.Void Windows.UI.Core.PointerEventArgs..ctor()" reason="reference API does not contain this API" />
			<Member fullName="System.Void Windows.UI.Composition.VisualCollection..ctor(Windows.UI.Composition.Visual owner)" reason="reference API does not contain this API" />
			<Member fullName="System.Void Windows.UI.Composition.Visual..ctor()" reason="reference API does not contain this API" />
			<Member fullName="System.Void Windows.UI.Composition.SpriteVisual..ctor()" reason="reference API does not contain this API" />
			<Member fullName="System.Void Windows.UI.Composition.ShapeVisual..ctor()" reason="reference API does not contain this API" />
			<Member fullName="System.Void Windows.UI.Composition.ScalarKeyFrameAnimation..ctor()" reason="reference API does not contain this API" />
			<Member fullName="System.Void Windows.UI.Composition.KeyFrameAnimation..ctor()" reason="reference API does not contain this API" />
			<Member fullName="System.Void Windows.UI.Composition.CompositionSpriteShape..ctor()" reason="reference API does not contain this API" />
			<Member fullName="System.Void Windows.UI.Composition.CompositionShapeCollection.set_IsReadOnly(System.Boolean value)" reason="reference API does not contain this API" />
			<Member fullName="System.Void Windows.UI.Composition.CompositionShapeCollection.set_Count(System.Int32 value)" reason="reference API does not contain this API" />
			<Member fullName="System.Void Windows.UI.Composition.CompositionShapeCollection..ctor()" reason="reference API does not contain this API" />
			<Member fullName="System.Void Windows.UI.Composition.CompositionScopedBatch..ctor(Windows.UI.Composition.CompositionBatchTypes batchType)" reason="reference API does not contain this API" />
			<Member fullName="System.Void Windows.UI.Composition.CompositionPathGeometry..ctor()" reason="reference API does not contain this API" />
			<Member fullName="System.Void Windows.UI.Composition.CompositionObject..ctor()" reason="reference API does not contain this API" />
			<Member fullName="System.Void Windows.UI.Composition.CompositionGeometry..ctor()" reason="reference API does not contain this API" />
			<Member fullName="System.Void Windows.UI.Composition.CompositionColorBrush..ctor()" reason="reference API does not contain this API" />
			<Member fullName="System.Void Windows.UI.Composition.CompositionBrush..ctor()" reason="reference API does not contain this API" />
			<Member fullName="System.Void Windows.UI.Composition.CompositionAnimation..ctor()" reason="reference API does not contain this API" />
			<Member fullName="System.Void Windows.Security.Credentials.PasswordVault..ctor()" reason="reference API does not contain this API" />
			<Member fullName="System.UInt32 Windows.UI.Xaml.Documents.InlineCollection.get_Size()" reason="reference API does not contain this API" />
			<Member fullName="System.Threading.Tasks.Task`1&lt;Windows.Devices.Geolocation.Geoposition&gt; Windows.Devices.Geolocation.Geolocator.GetGeopositionAsync(System.TimeSpan maximumAge, System.TimeSpan timeout)" reason="reference API does not contain this API" />
			<Member fullName="System.Threading.Tasks.Task`1&lt;Windows.Devices.Geolocation.Geoposition&gt; Windows.Devices.Geolocation.Geolocator.GetGeopositionAsync()" reason="reference API does not contain this API" />
			<Member fullName="System.Threading.Tasks.Task`1&lt;Windows.Devices.Geolocation.GeolocationAccessStatus&gt; Windows.Devices.Geolocation.Geolocator.RequestAccessAsync()" reason="reference API does not contain this API" />
			<Member fullName="System.Threading.Tasks.Task`1&lt;System.String&gt; Windows.UI.Xaml.Controls.WebView.InvokeScriptAsync(System.Threading.CancellationToken ct, System.String script, System.String[] arguments)" reason="reference API does not contain this API" />
			<Member fullName="System.Threading.Tasks.Task`1&lt;System.Boolean&gt; Windows.System.Launcher.LaunchUriPlatformAsync(System.Uri uri)" reason="reference API does not contain this API" />
			<Member fullName="System.String Windows.UI.Xaml.UIElement.get_HtmlTag()" reason="reference API does not contain this API" />
			<Member fullName="System.String Windows.UI.Text.FontWeight.ToCssString()" reason="reference API does not contain this API" />
			<Member fullName="System.String Windows.UI.Color.ToCssString()" reason="reference API does not contain this API" />
			<Member fullName="System.String Uno.UI.Helpers.Automation.SetDependencyPropertyValue(System.Int32 handle, System.String dependencyPropertyNameAndValue)" reason="reference API does not contain this API" />
			<Member fullName="System.String Uno.UI.Helpers.Automation.GetDependencyPropertyValue(System.Int32 handle, System.String propertyName)" reason="reference API does not contain this API" />
			<Member fullName="System.Nullable`1&lt;Windows.Foundation.Size&gt; Windows.UI.Xaml.UIElement.get_RequestedDesiredSize()" reason="reference API does not contain this API" />
			<Member fullName="System.IntPtr Windows.UI.Xaml.UIElement.get_HtmlId()" reason="reference API does not contain this API" />
			<Member fullName="System.Int32 Windows.UI.Xaml.UIElement.get_MeasureCallCount()" reason="reference API does not contain this API" />
			<Member fullName="System.Int32 Windows.UI.Xaml.UIElement.get_ArrangeCallCount()" reason="reference API does not contain this API" />
			<Member fullName="System.Int32 Windows.UI.Xaml.Documents.InlineCollection.IndexOf(Windows.UI.Xaml.Documents.Inline item)" reason="reference API does not contain this API" />
			<Member fullName="System.Int32 Windows.UI.Xaml.Documents.InlineCollection.get_Count()" reason="reference API does not contain this API" />
			<Member fullName="System.Int32 Windows.UI.Xaml.Controls.TextBoxView.get_SelectionStart()" reason="reference API does not contain this API" />
			<Member fullName="System.Int32 Windows.UI.Xaml.Controls.TextBoxView.get_SelectionEnd()" reason="reference API does not contain this API" />
			<Member fullName="System.Int32 Windows.Devices.Sensors.Magnetometer.DispatchReading(System.Single x, System.Single y, System.Single z)" reason="reference API does not contain this API" />
			<Member fullName="System.Int32 Windows.Devices.Sensors.Gyrometer.DispatchReading(System.Single x, System.Single y, System.Single z)" reason="reference API does not contain this API" />
			<Member fullName="System.Int32 Windows.Devices.Sensors.Accelerometer.DispatchReading(System.Single x, System.Single y, System.Single z)" reason="reference API does not contain this API" />
			<Member fullName="System.Int32 Windows.Devices.Geolocation.Geolocator.DispatchGeoposition(System.String serializedGeoposition, System.String requestId)" reason="reference API does not contain this API" />
			<Member fullName="System.Int32 Windows.Devices.Geolocation.Geolocator.DispatchError(System.String currentPositionRequestResult, System.String requestId)" reason="reference API does not contain this API" />
			<Member fullName="System.Int32 Windows.Devices.Geolocation.Geolocator.DispatchAccessRequest(System.String serializedAccessStatus)" reason="reference API does not contain this API" />
			<Member fullName="System.Func`2&lt;Windows.Foundation.Size,Windows.Foundation.Size&gt; Windows.UI.Xaml.UIElement.get_DesiredSizeSelector()" reason="reference API does not contain this API" />
			<Member fullName="System.Collections.IEnumerator Windows.UI.Xaml.Controls.Panel.GetEnumerator()" reason="reference API does not contain this API" />
			<Member fullName="System.Collections.Generic.IEnumerator`1&lt;Windows.UI.Xaml.Documents.Inline&gt; Windows.UI.Xaml.Documents.InlineCollection.GetEnumerator()" reason="reference API does not contain this API" />
			<Member fullName="System.Collections.Generic.IEnumerable`1&lt;Windows.UI.Xaml.UIElement&gt; Windows.UI.Xaml.UIElement.GetChildren()" reason="reference API does not contain this API" />
			<Member fullName="System.Collections.Generic.IEnumerable`1&lt;System.Object&gt; Uno.UI.ViewExtensions.GetChildren(System.Object group)" reason="reference API does not contain this API" />
			<Member fullName="System.Boolean Windows.UI.Xaml.UIElement.RemoveChild(Windows.UI.Xaml.UIElement child)" reason="reference API does not contain this API" />
			<Member fullName="System.Boolean Windows.UI.Xaml.UIElement.get_HtmlTagIsSvg()" reason="reference API does not contain this API" />
			<Member fullName="System.Boolean Windows.UI.Xaml.UIElement.DispatchEvent(System.Int32 handle, System.String eventName, System.String eventArgs)" reason="reference API does not contain this API" />
			<Member fullName="System.Boolean Windows.UI.Xaml.Documents.InlineCollection.Remove(Windows.UI.Xaml.Documents.Inline item)" reason="reference API does not contain this API" />
			<Member fullName="System.Boolean Windows.UI.Xaml.Documents.InlineCollection.get_IsReadOnly()" reason="reference API does not contain this API" />
			<Member fullName="System.Boolean Windows.UI.Xaml.Documents.InlineCollection.Contains(Windows.UI.Xaml.Documents.Inline item)" reason="reference API does not contain this API" />
			<Member fullName="System.Boolean Windows.UI.Xaml.Controls.WebView.get_IsScrollEnabled()" reason="reference API does not contain this API" />
			<Member fullName="System.Boolean Windows.UI.Xaml.Controls.Control.IsDelegatingFocusToTemplateChild()" reason="reference API does not contain this API" />
			<Member fullName="System.Boolean Windows.UI.Core.SystemNavigationManager.DispatchBackRequest()" reason="reference API does not contain this API" />

			<Member fullName="Android.Views.View Windows.UI.Composition.Visual.get_NativeOwner()" reason="reference API does not contain this API" />
			<Member fullName="UIKit.UIView Windows.UI.Composition.Visual.get_NativeOwner()" reason="reference API does not contain this API" />
			<Member fullName="System.Void Windows.UI.Composition.Visual.set_NativeOwner(Android.Views.View value)" reason="reference API does not contain this API" />
			<Member fullName="System.Void Windows.UI.Composition.Visual.set_NativeOwner(UIKit.UIView value)" reason="reference API does not contain this API" />
			<Member fullName="System.Void Windows.UI.Composition.Visual.set_NativeOwner(System.Object value)" reason="reference API does not contain this API" />
			<Member fullName="System.Object Windows.UI.Composition.Visual.get_NativeOwner()" reason="reference API does not contain this API" />
			<Member fullName="System.Boolean Windows.UI.Xaml.FrameworkElement.HasParent()" reason="reference API does not contain this API" />
			<Member fullName="CoreAnimation.CALayer Windows.UI.Composition.Visual.get_NativeLayer()" reason="reference API does not contain this API" />

			<Member fullName="System.Void Windows.UI.Xaml.Controls.WebView..ctor()" reason="reference API does not contain this API" />
			<Member fullName="System.Void Windows.Devices.Sensors.AccelerometerReading..ctor()" reason="reference API does not contain this API" />
			<Member fullName="System.Void Windows.Devices.Sensors.AccelerometerReadingChangedEventArgs..ctor()" reason="reference API does not contain this API" />
			<Member fullName="System.Void Windows.Devices.Sensors.AccelerometerShakenEventArgs..ctor()" reason="reference API does not contain this API" />

			<Member fullName="System.Void Windows.UI.Composition.CompositionShape..ctor()" reason="reference API does not contain this API" />
			<Member fullName="System.Void Windows.UI.Composition.CompositionSurfaceBrush..ctor()" reason="reference API does not contain this API" />
			<Member fullName="System.Void Windows.UI.Composition.CompositionClip..ctor()" reason="reference API does not contain this API" />
			<Member fullName="System.Void Windows.UI.Composition.CompositionGeometricClip..ctor()" reason="reference API does not contain this API" />
			<Member fullName="System.Void Windows.UI.Composition.InsetClip..ctor()" reason="reference API does not contain this API" />

			<!-- End Skia Import -->

			<Member
				fullName="System.Void Windows.Devices.Midi.MidiMessageReceivedEventArgs..ctor()"
				reason="UWP does not have this ctor" />
			<Member
				fullName="System.Void Windows.Devices.Midi.MidiOutPort..ctor()"
				reason="UWP does not have this ctor" />
			<Member
				fullName="System.Void Windows.Devices.Midi.MidiInPort..ctor()"
				reason="UWP does not have this ctor" />	
			<Member
				fullName="System.Void Windows.Devices.Enumeration.DeviceInformation..ctor()"
				reason="UWP does not have this ctor" />
			<Member
				fullName="System.Void Windows.Devices.Enumeration.DeviceInformationCollection..ctor()"
				reason="UWP does not have this ctor" />
			<Member
				fullName="System.Void Windows.Devices.Enumeration.DeviceInformationUpdate..ctor()"
				reason="UWP does not have this ctor" />
			<Member
				fullName="System.Void Windows.Devices.Enumeration.DeviceWatcher..ctor()"
				reason="UWP does not have this ctor" />
			<Member
				fullName="System.UInt32 Windows.Storage.Streams.InMemoryBuffer.get_Capacity()"
				reason="UWP does not have this method" />
			<Member
				fullName="System.UInt32 Windows.Storage.Streams.InMemoryBuffer.get_Length()"
				reason="UWP does not have this method" />
			<Member
				fullName="System.Void Windows.Storage.Streams.InMemoryBuffer.set_Length(System.UInt32 value)"
				reason="UWP does not have this method" />	   
			<Member
				fullName="System.Void Windows.UI.Core.Preview.SystemNavigationCloseRequestedPreviewEventArgs..ctor()"
				reason="This ctor does not exist in UWP"/>
			<Member
				fullName="System.Void Windows.UI.Core.Preview.SystemNavigationManagerPreview..ctor()"
				reason="This ctor does not exist in UWP"/> 
			<Member
				fullName="Windows.UI.Xaml.Controls.ScrollMode Windows.UI.Xaml.Controls.ListViewBaseScrollContentPresenter.get_HorizontalScrollMode()"
				reason="Not part of WinUI API"/>
			<Member
				fullName="System.Void Windows.UI.Xaml.Controls.ListViewBaseScrollContentPresenter.set_HorizontalScrollMode(Windows.UI.Xaml.Controls.ScrollMode value)"
				reason="Not part of WinUI API"/>
			<Member
				fullName="Windows.UI.Xaml.Controls.ScrollMode Windows.UI.Xaml.Controls.ListViewBaseScrollContentPresenter.get_VerticalScrollMode()"
				reason="Not part of WinUI API"/>
			<Member
				fullName="System.Void Windows.UI.Xaml.Controls.ListViewBaseScrollContentPresenter.set_VerticalScrollMode(Windows.UI.Xaml.Controls.ScrollMode value)"
				reason="Not part of WinUI API"/>
			</Methods>
		<Events>
			<!-- INPC on base view removal -->
		  <Member
			  fullName="System.ComponentModel.PropertyChangedEventHandler Uno.UI.Controls.BindableView::PropertyChanged"
			  reason="INPC is not defined in UWP/WinUI"/>
		  <Member
			  fullName="System.ComponentModel.PropertyChangedEventHandler Uno.UI.Controls.BindableUIView::PropertyChanged"
			  reason="INPC is not defined in UWP/WinUI"/>
		  <Member
			  fullName="System.ComponentModel.PropertyChangedEventHandler Uno.UI.Controls.BindableNSView::PropertyChanged"
			  reason="INPC is not defined in UWP/WinUI"/>
		</Events>

		<Properties>
			<!-- Styles overhaul -->
			<Member
				fullName="System.Func`2&lt;System.String,System.Object&gt; Windows.UI.Xaml.ResourceDictionary::DefaultResolver()"
				reason="Removed non-standard property that's no longer used by Xaml-generated code with new resources handling"/>
			<Member
				fullName="Windows.UI.Xaml.Style Windows.UI.Xaml.Documents.TextElement::Style()"
				reason="Removed unused non-standard property"/>
			<Member
				fullName="Windows.UI.Xaml.Style Windows.UI.Xaml.Controls.NativePage::Style()"
				reason="Removed unused non-standard property"/>
			<!-- ^^ Styles overhaul -->
			<Member 
				fullName="System.Int32 Windows.UI.Text.FontWeight::Weight()"
				reason="Changed from int to ushort to replicate uwp definition"/>	
			<Member
				fullName="System.Boolean Windows.UI.Xaml.Controls.MediaTransportControls::FastPlayFallbackBehaviour()"
				reason="Changed from boolean to Windows.UI.Xaml.Media.FastPlayFallbackBehaviour to replicate uwp definition"/>

			<!-- Begin remove IFrameworkElement -->
			<Member
				fullName="Windows.UI.Xaml.IFrameworkElement Windows.UI.Xaml.Controls.PivotItemFragment::TemplatedParent()"
				reason="Removed public references to IFrameworkElement"/>
			<Member
				fullName="Windows.UI.Xaml.IFrameworkElement Windows.UI.Xaml.Automation.Peers.FrameworkElementAutomationPeer::Owner()"
				reason="Removed public references to IFrameworkElement"/>

			<Member
				fullName="Windows.UI.Xaml.IUIElement Windows.UI.Xaml.Controls.Flyout::Content()"
				reason="Removed IUIElement"/>

			<Member
				fullName="Android.Views.View Windows.UI.Xaml.Controls.Border::Child()"
				reason="Removed references to native view"/>
			<Member
				fullName="Android.Views.View Windows.UI.Xaml.Controls.SplitView::Content()"
				reason="Removed references to native view"/>
			<Member
				fullName="Android.Views.View Windows.UI.Xaml.Controls.SplitView::Pane()"
				reason="Removed references to native view"/>
			<Member
				fullName="Android.Views.View Windows.UI.Xaml.Controls.PopupBase::Child()"
				reason="Removed references to native view"/>
			<Member
				fullName="Android.Views.View Uno.UI.Controls.BindableDrawerLayout::Content()"
				reason="Removed references to native view"/>
			<Member
				fullName="Android.Views.View Uno.UI.Controls.BindableDrawerLayout::RightPane()"
				reason="Removed references to native view"/>
			<Member
				fullName="Android.Views.View Uno.UI.Controls.BindableDrawerLayout::LeftPane()"
				reason="Removed references to native view"/>

			<Member
				fullName="UIKit.UIView Windows.UI.Xaml.Controls.Border::Child()"
				reason="Removed references to native view"/>
			<Member
				fullName="UIKit.UIView Windows.UI.Xaml.Controls.SplitView::Content()"
				reason="Removed references to native view"/>
			<Member
				fullName="UIKit.UIView Windows.UI.Xaml.Controls.SplitView::Pane()"
				reason="Removed references to native view"/>
			<Member
				fullName="UIKit.UIView Windows.UI.Xaml.Controls.UserControl::Content()"
				reason="Removed references to native view"/>
			<Member
				fullName="UIKit.UIView Windows.UI.Xaml.Controls.PopupBase::Child()"
				reason="Removed references to native view"/>

			<Member
				fullName="AppKit.NSView Windows.UI.Xaml.Controls.Border::Child()"
				reason="Removed references to native view"/>
			<Member
				fullName="AppKit.NSView Windows.UI.Xaml.Controls.UserControl::Content()"
				reason="Removed references to native view"/>
			<Member
				fullName="AppKit.NSView Windows.UI.Xaml.Controls.PopupBase::Child()"
				reason="Removed references to native view"/>
				
			<Member
				fullName="Windows.UI.Xaml.FrameworkElement Windows.UI.Xaml.Controls.PopupBase::Child()"
				reason="Property type corrected from FrameworkElement to UIElement as part of native views clean-up"/>
			<!-- End remove IFrameworkElement -->

			<!-- Begin Skia Import -->
			<Member fullName="Windows.UI.Xaml.Media.Brush Windows.UI.Xaml.Controls.TextBoxView::Foreground()" reason="Reference API does not contain this" />
			<Member fullName="Windows.UI.Xaml.Documents.NavigationTarget Windows.UI.Xaml.Documents.Hyperlink::NavigationTarget()" reason="Reference API does not contain this" />
			<Member fullName="Windows.UI.Xaml.Documents.Inline Windows.UI.Xaml.Documents.InlineCollection::Item(System.Int32)" reason="Reference API does not contain this" />
			<Member fullName="Windows.UI.Xaml.DependencyProperty Windows.UI.Xaml.Controls.TimePicker::TimeProperty()" reason="Reference API does not contain this" />
			<Member fullName="Windows.UI.Xaml.DependencyProperty Windows.UI.Xaml.Controls.TimePicker::MinuteIncrementProperty()" reason="Reference API does not contain this" />
			<Member fullName="Windows.UI.Xaml.DependencyProperty Windows.UI.Xaml.Controls.Control::IsEnabledProperty()" reason="Reference API does not contain this" />
			<Member fullName="Windows.UI.Xaml.Controls.UIElementCollection Windows.UI.Xaml.Shapes.Shape::SvgChildren()" reason="Reference API does not contain this" />
			<Member fullName="Windows.UI.Composition.Compositor Windows.UI.Composition.Compositor::Current()" reason="Reference API does not contain this" />
			<Member fullName="Windows.Foundation.Size Windows.UI.Xaml.UIElement::AvailableMeasureSize()" reason="Reference API does not contain this" />
			<Member fullName="Windows.Foundation.Rect Windows.UI.Xaml.UIElement::Arranged()" reason="Reference API does not contain this" />
			<Member fullName="Windows.Foundation.Point Windows.UI.Xaml.IFrameworkElement::RenderTransformOrigin()" reason="Reference API does not contain this" />
			<Member fullName="System.UInt32 Windows.UI.Xaml.Documents.InlineCollection::Size()" reason="Reference API does not contain this" />
			<Member fullName="System.String Windows.UI.Xaml.UIElement::HtmlTag()" reason="Reference API does not contain this" />
			<Member fullName="System.Nullable`1&lt;Windows.Foundation.Size&gt; Windows.UI.Xaml.UIElement::RequestedDesiredSize()" reason="Reference API does not contain this" />
			<Member fullName="System.IntPtr Windows.UI.Xaml.UIElement::HtmlId()" reason="Reference API does not contain this" />
			<Member fullName="System.Int32 Windows.UI.Xaml.UIElement::MeasureCallCount()" reason="Reference API does not contain this" />
			<Member fullName="System.Int32 Windows.UI.Xaml.UIElement::ArrangeCallCount()" reason="Reference API does not contain this" />
			<Member fullName="System.Int32 Windows.UI.Xaml.Documents.InlineCollection::Count()" reason="Reference API does not contain this" />
			<Member fullName="System.Int32 Windows.UI.Xaml.Controls.TextBoxView::SelectionStart()" reason="Reference API does not contain this" />
			<Member fullName="System.Int32 Windows.UI.Xaml.Controls.TextBoxView::SelectionEnd()" reason="Reference API does not contain this" />
			<Member fullName="System.Func`2&lt;Windows.Foundation.Size,Windows.Foundation.Size&gt; Windows.UI.Xaml.UIElement::DesiredSizeSelector()" reason="Reference API does not contain this" />
			<Member fullName="System.Boolean Windows.UI.Xaml.UIElement::HtmlTagIsSvg()" reason="Reference API does not contain this" />
			<Member fullName="System.Boolean Windows.UI.Xaml.Documents.InlineCollection::IsReadOnly()" reason="Reference API does not contain this" />
			<Member fullName="System.Boolean Windows.UI.Xaml.Controls.WebView::IsScrollEnabled()" reason="Reference API does not contain this" />

			<Member fullName="UIKit.UIView Windows.UI.Composition.Visual::NativeOwner()" reason="Reference API does not contain this" />
			<Member fullName="Android.Views.View Windows.UI.Composition.Visual::NativeOwner()" reason="Reference API does not contain this" />
			<Member fullName="Android.Views.View Windows.UI.Composition.Visual::NativeOwner()" reason="Reference API does not contain this" />
			<Member fullName="System.Object Windows.UI.Composition.Visual::NativeOwner()" reason="Reference API does not contain this" />
			<Member fullName="CoreAnimation.CALayer Windows.UI.Composition.Visual::NativeLayer()" reason="Reference API does not contain this" />
		  <!-- End Skia Import -->
			<Member
				fullName="System.UInt32 Windows.Storage.Streams.InMemoryBuffer::Length()"
				reason="Property not available in UWP"/>
			<Member
				fullName="System.UInt32 Windows.Storage.Streams.InMemoryBuffer::Capacity()"
				reason="Property not available in UWP"/>
			<Member
				fullName="Windows.UI.Xaml.Controls.ScrollMode Windows.UI.Xaml.Controls.ListViewBaseScrollContentPresenter::HorizontalScrollMode()"
				reason="Not part of WinUI API"/>
			<Member
				fullName="Windows.UI.Xaml.Controls.ScrollMode Windows.UI.Xaml.Controls.ListViewBaseScrollContentPresenter::VerticalScrollMode()"
				reason="Not part of WinUI API"/>
		</Properties>

		<Fields>
			<Member
				fullName="Windows.UI.Xaml.DependencyProperty Windows.UI.Xaml.Shapes.Shape::FillProperty"
				reason="Converted as property, as WinUI." />
			<Member
				fullName="Windows.UI.Xaml.DependencyProperty Windows.UI.Xaml.Shapes.Shape::StrokeProperty"
				reason="Converted as property, as WinUI." />
			<Member
				fullName="Windows.UI.Xaml.DependencyProperty Windows.UI.Xaml.Shapes.Shape::StrokeThicknessProperty"
				reason="Converted as property, as WinUI." />
			<Member
				fullName="Windows.UI.Xaml.DependencyProperty Windows.UI.Xaml.Shapes.Shape::StretchProperty"
				reason="Converted as property, as WinUI." />
			<Member
				fullName="Windows.UI.Xaml.DependencyProperty Windows.UI.Xaml.Shapes.Shape::StrokeDashArrayProperty"
				reason="Converted as property, as WinUI." />
			<!-- Styles overhaul -->
			<Member
				fullName="Windows.UI.Xaml.DependencyProperty Windows.UI.Xaml.Documents.TextElement::StyleProperty"
				reason="Removed unused non-standard DependencyProperty"/>
			<!-- ^^ Styles overhaul -->

			<!-- DP Fields to properties -->
			<Member fullName="Windows.UI.Xaml.DependencyProperty Microsoft.UI.Xaml.Media.RadialGradientBrush::CenterProperty" reason="DP declarations must be properties"/>
			<Member fullName="Windows.UI.Xaml.DependencyProperty Microsoft.UI.Xaml.Media.RadialGradientBrush::RadiusXProperty" reason="DP declarations must be properties"/>
			<Member fullName="Windows.UI.Xaml.DependencyProperty Microsoft.UI.Xaml.Media.RadialGradientBrush::RadiusYProperty" reason="DP declarations must be properties"/>
			<Member fullName="Windows.UI.Xaml.DependencyProperty Microsoft.UI.Xaml.Media.RadialGradientBrush::GradientOriginProperty" reason="DP declarations must be properties"/>
			<Member fullName="Windows.UI.Xaml.DependencyProperty Microsoft.UI.Xaml.Media.RadialGradientBrush::InterpolationSpaceProperty" reason="DP declarations must be properties"/>
			<Member fullName="Windows.UI.Xaml.DependencyProperty Microsoft.UI.Xaml.Controls.NumberBox::MinimumProperty" reason="DP declarations must be properties"/>
			<Member fullName="Windows.UI.Xaml.DependencyProperty Microsoft.UI.Xaml.Controls.NumberBox::MaximumProperty" reason="DP declarations must be properties"/>
			<Member fullName="Windows.UI.Xaml.DependencyProperty Microsoft.UI.Xaml.Controls.NumberBox::ValueProperty" reason="DP declarations must be properties"/>
			<Member fullName="Windows.UI.Xaml.DependencyProperty Microsoft.UI.Xaml.Controls.NumberBox::SmallChangeProperty" reason="DP declarations must be properties"/>
			<Member fullName="Windows.UI.Xaml.DependencyProperty Microsoft.UI.Xaml.Controls.NumberBox::LargeChangeProperty" reason="DP declarations must be properties"/>
			<Member fullName="Windows.UI.Xaml.DependencyProperty Microsoft.UI.Xaml.Controls.NumberBox::TextProperty" reason="DP declarations must be properties"/>
			<Member fullName="Windows.UI.Xaml.DependencyProperty Microsoft.UI.Xaml.Controls.NumberBox::HeaderProperty" reason="DP declarations must be properties"/>
			<Member fullName="Windows.UI.Xaml.DependencyProperty Microsoft.UI.Xaml.Controls.NumberBox::HeaderTemplateProperty" reason="DP declarations must be properties"/>
			<Member fullName="Windows.UI.Xaml.DependencyProperty Microsoft.UI.Xaml.Controls.NumberBox::PlaceholderTextProperty" reason="DP declarations must be properties"/>
			<Member fullName="Windows.UI.Xaml.DependencyProperty Microsoft.UI.Xaml.Controls.NumberBox::SelectionFlyoutProperty" reason="DP declarations must be properties"/>
			<Member fullName="Windows.UI.Xaml.DependencyProperty Microsoft.UI.Xaml.Controls.NumberBox::SelectionHighlightColorProperty" reason="DP declarations must be properties"/>
			<Member fullName="Windows.UI.Xaml.DependencyProperty Microsoft.UI.Xaml.Controls.NumberBox::TextReadingOrderProperty" reason="DP declarations must be properties"/>
			<Member fullName="Windows.UI.Xaml.DependencyProperty Microsoft.UI.Xaml.Controls.NumberBox::PreventKeyboardDisplayOnProgrammaticFocusProperty" reason="DP declarations must be properties"/>
			<Member fullName="Windows.UI.Xaml.DependencyProperty Microsoft.UI.Xaml.Controls.NumberBox::DescriptionProperty" reason="DP declarations must be properties"/>
			<Member fullName="Windows.UI.Xaml.DependencyProperty Microsoft.UI.Xaml.Controls.NumberBox::ValidationModeProperty" reason="DP declarations must be properties"/>
			<Member fullName="Windows.UI.Xaml.DependencyProperty Microsoft.UI.Xaml.Controls.NumberBox::SpinButtonPlacementModeProperty" reason="DP declarations must be properties"/>
			<Member fullName="Windows.UI.Xaml.DependencyProperty Microsoft.UI.Xaml.Controls.NumberBox::IsWrapEnabledProperty" reason="DP declarations must be properties"/>
			<Member fullName="Windows.UI.Xaml.DependencyProperty Microsoft.UI.Xaml.Controls.NumberBox::AcceptsExpressionProperty" reason="DP declarations must be properties"/>
			<Member fullName="Windows.UI.Xaml.DependencyProperty Microsoft.UI.Xaml.Controls.NumberBox::NumberFormatterProperty" reason="DP declarations must be properties"/>
			<Member fullName="Windows.UI.Xaml.DependencyProperty Microsoft.UI.Xaml.Controls.ProgressRing::IsActiveProperty" reason="DP declarations must be properties"/>
			<Member fullName="Windows.UI.Xaml.DependencyProperty Microsoft.UI.Xaml.Controls.TwoPaneView::Pane1Property" reason="DP declarations must be properties"/>
			<Member fullName="Windows.UI.Xaml.DependencyProperty Microsoft.UI.Xaml.Controls.TwoPaneView::Pane2Property" reason="DP declarations must be properties"/>
			<Member fullName="Windows.UI.Xaml.DependencyProperty Microsoft.UI.Xaml.Controls.TwoPaneView::Pane1LengthProperty" reason="DP declarations must be properties"/>
			<Member fullName="Windows.UI.Xaml.DependencyProperty Microsoft.UI.Xaml.Controls.TwoPaneView::Pane2LengthProperty" reason="DP declarations must be properties"/>
			<Member fullName="Windows.UI.Xaml.DependencyProperty Microsoft.UI.Xaml.Controls.TwoPaneView::PanePriorityProperty" reason="DP declarations must be properties"/>
			<Member fullName="Windows.UI.Xaml.DependencyProperty Microsoft.UI.Xaml.Controls.TwoPaneView::ModeProperty" reason="DP declarations must be properties"/>
			<Member fullName="Windows.UI.Xaml.DependencyProperty Microsoft.UI.Xaml.Controls.TwoPaneView::WideModeConfigurationProperty" reason="DP declarations must be properties"/>
			<Member fullName="Windows.UI.Xaml.DependencyProperty Microsoft.UI.Xaml.Controls.TwoPaneView::TallModeConfigurationProperty" reason="DP declarations must be properties"/>
			<Member fullName="Windows.UI.Xaml.DependencyProperty Microsoft.UI.Xaml.Controls.TwoPaneView::MinWideModeWidthProperty" reason="DP declarations must be properties"/>
			<Member fullName="Windows.UI.Xaml.DependencyProperty Microsoft.UI.Xaml.Controls.TwoPaneView::MinTallModeHeightProperty" reason="DP declarations must be properties"/>
			<Member fullName="Windows.UI.Xaml.DependencyProperty Windows.UI.Xaml.AdaptiveTrigger::MinWindowHeightProperty" reason="DP declarations must be properties"/>
			<Member fullName="Windows.UI.Xaml.DependencyProperty Windows.UI.Xaml.AdaptiveTrigger::MinWindowWidthProperty" reason="DP declarations must be properties"/>
			<Member fullName="Windows.UI.Xaml.DependencyProperty Windows.UI.Xaml.FrameworkElement::StyleProperty" reason="DP declarations must be properties"/>
			<Member fullName="Windows.UI.Xaml.DependencyProperty Windows.UI.Xaml.FrameworkElement::StretchAffectsMeasureProperty" reason="DP declarations must be properties"/>
			<Member fullName="Windows.UI.Xaml.DependencyProperty Windows.UI.Xaml.FrameworkElement::BackgroundProperty" reason="DP declarations must be properties"/>
			<Member fullName="Windows.UI.Xaml.DependencyProperty Windows.UI.Xaml.FrameworkElement::IsEnabledProperty" reason="DP declarations must be properties"/>
			<Member fullName="Windows.UI.Xaml.DependencyProperty Windows.UI.Xaml.FrameworkElement::NameProperty" reason="DP declarations must be properties"/>
			<Member fullName="Windows.UI.Xaml.DependencyProperty Windows.UI.Xaml.FrameworkElement::MarginProperty" reason="DP declarations must be properties"/>
			<Member fullName="Windows.UI.Xaml.DependencyProperty Windows.UI.Xaml.FrameworkElement::HorizontalAlignmentProperty" reason="DP declarations must be properties"/>
			<Member fullName="Windows.UI.Xaml.DependencyProperty Windows.UI.Xaml.FrameworkElement::VerticalAlignmentProperty" reason="DP declarations must be properties"/>
			<Member fullName="Windows.UI.Xaml.DependencyProperty Windows.UI.Xaml.FrameworkElement::WidthProperty" reason="DP declarations must be properties"/>
			<Member fullName="Windows.UI.Xaml.DependencyProperty Windows.UI.Xaml.FrameworkElement::HeightProperty" reason="DP declarations must be properties"/>
			<Member fullName="Windows.UI.Xaml.DependencyProperty Windows.UI.Xaml.FrameworkElement::MinWidthProperty" reason="DP declarations must be properties"/>
			<Member fullName="Windows.UI.Xaml.DependencyProperty Windows.UI.Xaml.FrameworkElement::MinHeightProperty" reason="DP declarations must be properties"/>
			<Member fullName="Windows.UI.Xaml.DependencyProperty Windows.UI.Xaml.FrameworkElement::MaxWidthProperty" reason="DP declarations must be properties"/>
			<Member fullName="Windows.UI.Xaml.DependencyProperty Windows.UI.Xaml.FrameworkElement::MaxHeightProperty" reason="DP declarations must be properties"/>
			<Member fullName="Windows.UI.Xaml.DependencyProperty Windows.UI.Xaml.FrameworkElement::TransitionsProperty" reason="DP declarations must be properties"/>
			<Member fullName="Windows.UI.Xaml.DependencyProperty Windows.UI.Xaml.FrameworkElement::TagProperty" reason="DP declarations must be properties"/>
			<Member fullName="Windows.UI.Xaml.DependencyProperty Windows.UI.Xaml.FrameworkTemplate::DataContextProperty" reason="DP declarations must be properties"/>
			<Member fullName="Windows.UI.Xaml.DependencyProperty Windows.UI.Xaml.FrameworkTemplate::TemplatedParentProperty" reason="DP declarations must be properties"/>
			<Member fullName="Windows.UI.Xaml.DependencyProperty Windows.UI.Xaml.PropertyPath::DataContextProperty" reason="DP declarations must be properties"/>
			<Member fullName="Windows.UI.Xaml.DependencyProperty Windows.UI.Xaml.PropertyPath::TemplatedParentProperty" reason="DP declarations must be properties"/>
			<Member fullName="Windows.UI.Xaml.DependencyProperty Windows.UI.Xaml.ResourceDictionary::DataContextProperty" reason="DP declarations must be properties"/>
			<Member fullName="Windows.UI.Xaml.DependencyProperty Windows.UI.Xaml.ResourceDictionary::TemplatedParentProperty" reason="DP declarations must be properties"/>
			<Member fullName="Windows.UI.Xaml.DependencyProperty Windows.UI.Xaml.SetterBase::DataContextProperty" reason="DP declarations must be properties"/>
			<Member fullName="Windows.UI.Xaml.DependencyProperty Windows.UI.Xaml.SetterBase::TemplatedParentProperty" reason="DP declarations must be properties"/>
			<Member fullName="Windows.UI.Xaml.DependencyProperty Windows.UI.Xaml.StateTriggerBase::DataContextProperty" reason="DP declarations must be properties"/>
			<Member fullName="Windows.UI.Xaml.DependencyProperty Windows.UI.Xaml.StateTriggerBase::TemplatedParentProperty" reason="DP declarations must be properties"/>
			<Member fullName="Windows.UI.Xaml.DependencyProperty Windows.UI.Xaml.Style::DataContextProperty" reason="DP declarations must be properties"/>
			<Member fullName="Windows.UI.Xaml.DependencyProperty Windows.UI.Xaml.Style::TemplatedParentProperty" reason="DP declarations must be properties"/>
			<Member fullName="Windows.UI.Xaml.DependencyProperty Windows.UI.Xaml.TriggerAction::DataContextProperty" reason="DP declarations must be properties"/>
			<Member fullName="Windows.UI.Xaml.DependencyProperty Windows.UI.Xaml.TriggerAction::TemplatedParentProperty" reason="DP declarations must be properties"/>
			<Member fullName="Windows.UI.Xaml.DependencyProperty Windows.UI.Xaml.TriggerBase::DataContextProperty" reason="DP declarations must be properties"/>
			<Member fullName="Windows.UI.Xaml.DependencyProperty Windows.UI.Xaml.TriggerBase::TemplatedParentProperty" reason="DP declarations must be properties"/>
			<Member fullName="Windows.UI.Xaml.DependencyProperty Windows.UI.Xaml.UIElement::ClipProperty" reason="DP declarations must be properties"/>
			<Member fullName="Windows.UI.Xaml.DependencyProperty Windows.UI.Xaml.UIElement::RenderTransformProperty" reason="DP declarations must be properties"/>
			<Member fullName="Windows.UI.Xaml.DependencyProperty Windows.UI.Xaml.UIElement::RenderTransformOriginProperty" reason="DP declarations must be properties"/>
			<Member fullName="Windows.UI.Xaml.DependencyProperty Windows.UI.Xaml.UIElement::IsHitTestVisibleProperty" reason="DP declarations must be properties"/>
			<Member fullName="Windows.UI.Xaml.DependencyProperty Windows.UI.Xaml.UIElement::OpacityProperty" reason="DP declarations must be properties"/>
			<Member fullName="Windows.UI.Xaml.DependencyProperty Windows.UI.Xaml.UIElement::VisibilityProperty" reason="DP declarations must be properties"/>
			<Member fullName="Windows.UI.Xaml.DependencyProperty Windows.UI.Xaml.UIElement::EventsBubblingInManagedCodeProperty" reason="DP declarations must be properties"/>
			<Member fullName="Windows.UI.Xaml.DependencyProperty Windows.UI.Xaml.VisualState::StoryboardProperty" reason="DP declarations must be properties"/>
			<Member fullName="Windows.UI.Xaml.DependencyProperty Windows.UI.Xaml.VisualState::DataContextProperty" reason="DP declarations must be properties"/>
			<Member fullName="Windows.UI.Xaml.DependencyProperty Windows.UI.Xaml.VisualState::TemplatedParentProperty" reason="DP declarations must be properties"/>
			<Member fullName="Windows.UI.Xaml.DependencyProperty Windows.UI.Xaml.VisualStateGroup::StatesProperty" reason="DP declarations must be properties"/>
			<Member fullName="Windows.UI.Xaml.DependencyProperty Windows.UI.Xaml.VisualStateGroup::TransitionsProperty" reason="DP declarations must be properties"/>
			<Member fullName="Windows.UI.Xaml.DependencyProperty Windows.UI.Xaml.VisualStateGroup::DataContextProperty" reason="DP declarations must be properties"/>
			<Member fullName="Windows.UI.Xaml.DependencyProperty Windows.UI.Xaml.VisualStateGroup::TemplatedParentProperty" reason="DP declarations must be properties"/>
			<Member fullName="Windows.UI.Xaml.DependencyProperty Windows.UI.Xaml.VisualStateManager::VisualStateGroupsProperty" reason="DP declarations must be properties"/>
			<Member fullName="Windows.UI.Xaml.DependencyProperty Windows.UI.Xaml.VisualStateManager::DataContextProperty" reason="DP declarations must be properties"/>
			<Member fullName="Windows.UI.Xaml.DependencyProperty Windows.UI.Xaml.VisualStateManager::TemplatedParentProperty" reason="DP declarations must be properties"/>
			<Member fullName="Windows.UI.Xaml.DependencyProperty Windows.UI.Xaml.VisualTransition::StoryboardProperty" reason="DP declarations must be properties"/>
			<Member fullName="Windows.UI.Xaml.DependencyProperty Windows.UI.Xaml.VisualTransition::DataContextProperty" reason="DP declarations must be properties"/>
			<Member fullName="Windows.UI.Xaml.DependencyProperty Windows.UI.Xaml.VisualTransition::TemplatedParentProperty" reason="DP declarations must be properties"/>
			<Member fullName="Windows.UI.Xaml.DependencyProperty Windows.UI.Xaml.AttachedDependencyObject::DataContextProperty" reason="DP declarations must be properties"/>
			<Member fullName="Windows.UI.Xaml.DependencyProperty Windows.UI.Xaml.AttachedDependencyObject::TemplatedParentProperty" reason="DP declarations must be properties"/>
			<Member fullName="Windows.UI.Xaml.DependencyProperty Windows.UI.Xaml.DependencyObjectCollectionBase::DataContextProperty" reason="DP declarations must be properties"/>
			<Member fullName="Windows.UI.Xaml.DependencyProperty Windows.UI.Xaml.DependencyObjectCollectionBase::TemplatedParentProperty" reason="DP declarations must be properties"/>
			<Member fullName="Windows.UI.Xaml.DependencyProperty Windows.UI.Xaml.NameScope::NameScopeProperty" reason="DP declarations must be properties"/>
			<Member fullName="Windows.UI.Xaml.DependencyProperty Windows.UI.Xaml.Shapes.Path::DataProperty" reason="DP declarations must be properties"/>
			<Member fullName="Windows.UI.Xaml.DependencyProperty Windows.UI.Xaml.Shapes.Rectangle::RadiusYProperty" reason="DP declarations must be properties"/>
			<Member fullName="Windows.UI.Xaml.DependencyProperty Windows.UI.Xaml.Shapes.Rectangle::RadiusXProperty" reason="DP declarations must be properties"/>
			<Member fullName="Windows.UI.Xaml.DependencyProperty Windows.UI.Xaml.Printing.PrintDocument::DataContextProperty" reason="DP declarations must be properties"/>
			<Member fullName="Windows.UI.Xaml.DependencyProperty Windows.UI.Xaml.Printing.PrintDocument::TemplatedParentProperty" reason="DP declarations must be properties"/>
			<Member fullName="Windows.UI.Xaml.DependencyProperty Windows.UI.Xaml.Navigation.PageStackEntry::SourcePageTypeProperty" reason="DP declarations must be properties"/>
			<Member fullName="Windows.UI.Xaml.DependencyProperty Windows.UI.Xaml.Navigation.PageStackEntry::DataContextProperty" reason="DP declarations must be properties"/>
			<Member fullName="Windows.UI.Xaml.DependencyProperty Windows.UI.Xaml.Navigation.PageStackEntry::TemplatedParentProperty" reason="DP declarations must be properties"/>
			<Member fullName="Windows.UI.Xaml.DependencyProperty Windows.UI.Xaml.Input.InputScope::DataContextProperty" reason="DP declarations must be properties"/>
			<Member fullName="Windows.UI.Xaml.DependencyProperty Windows.UI.Xaml.Input.InputScope::TemplatedParentProperty" reason="DP declarations must be properties"/>
			<Member fullName="Windows.UI.Xaml.DependencyProperty Windows.UI.Xaml.Input.InputScopeName::DataContextProperty" reason="DP declarations must be properties"/>
			<Member fullName="Windows.UI.Xaml.DependencyProperty Windows.UI.Xaml.Input.InputScopeName::TemplatedParentProperty" reason="DP declarations must be properties"/>
			<Member fullName="Windows.UI.Xaml.DependencyProperty Windows.UI.Xaml.Input.KeyboardAccelerator::DataContextProperty" reason="DP declarations must be properties"/>
			<Member fullName="Windows.UI.Xaml.DependencyProperty Windows.UI.Xaml.Input.KeyboardAccelerator::TemplatedParentProperty" reason="DP declarations must be properties"/>
			<Member fullName="Windows.UI.Xaml.DependencyProperty Windows.UI.Xaml.Input.XamlUICommand::DataContextProperty" reason="DP declarations must be properties"/>
			<Member fullName="Windows.UI.Xaml.DependencyProperty Windows.UI.Xaml.Input.XamlUICommand::TemplatedParentProperty" reason="DP declarations must be properties"/>
			<Member fullName="Windows.UI.Xaml.DependencyProperty Windows.UI.Xaml.Documents.ContentLinkProvider::DataContextProperty" reason="DP declarations must be properties"/>
			<Member fullName="Windows.UI.Xaml.DependencyProperty Windows.UI.Xaml.Documents.ContentLinkProvider::TemplatedParentProperty" reason="DP declarations must be properties"/>
			<Member fullName="Windows.UI.Xaml.DependencyProperty Windows.UI.Xaml.Documents.Run::TextProperty" reason="DP declarations must be properties"/>
			<Member fullName="Windows.UI.Xaml.DependencyProperty Windows.UI.Xaml.Documents.TextElement::FontFamilyProperty" reason="DP declarations must be properties"/>
			<Member fullName="Windows.UI.Xaml.DependencyProperty Windows.UI.Xaml.Documents.TextElement::FontStyleProperty" reason="DP declarations must be properties"/>
			<Member fullName="Windows.UI.Xaml.DependencyProperty Windows.UI.Xaml.Documents.TextElement::FontSizeProperty" reason="DP declarations must be properties"/>
			<Member fullName="Windows.UI.Xaml.DependencyProperty Windows.UI.Xaml.Documents.TextElement::ForegroundProperty" reason="DP declarations must be properties"/>
			<Member fullName="Windows.UI.Xaml.DependencyProperty Windows.UI.Xaml.Documents.TextElement::FontWeightProperty" reason="DP declarations must be properties"/>
			<Member fullName="Windows.UI.Xaml.DependencyProperty Windows.UI.Xaml.Documents.TextElement::DataContextProperty" reason="DP declarations must be properties"/>
			<Member fullName="Windows.UI.Xaml.DependencyProperty Windows.UI.Xaml.Documents.TextElement::TemplatedParentProperty" reason="DP declarations must be properties"/>
			<Member fullName="Windows.UI.Xaml.DependencyProperty Windows.UI.Xaml.Documents.TextHighlighterBase::DataContextProperty" reason="DP declarations must be properties"/>
			<Member fullName="Windows.UI.Xaml.DependencyProperty Windows.UI.Xaml.Documents.TextHighlighterBase::TemplatedParentProperty" reason="DP declarations must be properties"/>
			<Member fullName="Windows.UI.Xaml.DependencyProperty Windows.UI.Xaml.Controls.AutoSuggestBoxQuerySubmittedEventArgs::DataContextProperty" reason="DP declarations must be properties"/>
			<Member fullName="Windows.UI.Xaml.DependencyProperty Windows.UI.Xaml.Controls.AutoSuggestBoxQuerySubmittedEventArgs::TemplatedParentProperty" reason="DP declarations must be properties"/>
			<Member fullName="Windows.UI.Xaml.DependencyProperty Windows.UI.Xaml.Controls.AutoSuggestBoxSuggestionChosenEventArgs::DataContextProperty" reason="DP declarations must be properties"/>
			<Member fullName="Windows.UI.Xaml.DependencyProperty Windows.UI.Xaml.Controls.AutoSuggestBoxSuggestionChosenEventArgs::TemplatedParentProperty" reason="DP declarations must be properties"/>
			<Member fullName="Windows.UI.Xaml.DependencyProperty Windows.UI.Xaml.Controls.AutoSuggestBoxTextChangedEventArgs::DataContextProperty" reason="DP declarations must be properties"/>
			<Member fullName="Windows.UI.Xaml.DependencyProperty Windows.UI.Xaml.Controls.AutoSuggestBoxTextChangedEventArgs::TemplatedParentProperty" reason="DP declarations must be properties"/>
			<Member fullName="Windows.UI.Xaml.DependencyProperty Windows.UI.Xaml.Controls.Border::ChildProperty" reason="DP declarations must be properties"/>
			<Member fullName="Windows.UI.Xaml.DependencyProperty Windows.UI.Xaml.Controls.Border::CornerRadiusProperty" reason="DP declarations must be properties"/>
			<Member fullName="Windows.UI.Xaml.DependencyProperty Windows.UI.Xaml.Controls.Border::ChildTransitionsProperty" reason="DP declarations must be properties"/>
			<Member fullName="Windows.UI.Xaml.DependencyProperty Windows.UI.Xaml.Controls.Border::PaddingProperty" reason="DP declarations must be properties"/>
			<Member fullName="Windows.UI.Xaml.DependencyProperty Windows.UI.Xaml.Controls.Border::BorderThicknessProperty" reason="DP declarations must be properties"/>
			<Member fullName="Windows.UI.Xaml.DependencyProperty Windows.UI.Xaml.Controls.Border::BorderBrushProperty" reason="DP declarations must be properties"/>
			<Member fullName="Windows.UI.Xaml.DependencyProperty Windows.UI.Xaml.Controls.Button::FlyoutProperty" reason="DP declarations must be properties"/>
			<Member fullName="Windows.UI.Xaml.DependencyProperty Windows.UI.Xaml.Controls.Canvas::LeftProperty" reason="DP declarations must be properties"/>
			<Member fullName="Windows.UI.Xaml.DependencyProperty Windows.UI.Xaml.Controls.Canvas::TopProperty" reason="DP declarations must be properties"/>
			<Member fullName="Windows.UI.Xaml.DependencyProperty Windows.UI.Xaml.Controls.Canvas::ZIndexProperty" reason="DP declarations must be properties"/>
			<Member fullName="Windows.UI.Xaml.DependencyProperty Windows.UI.Xaml.Controls.ColumnDefinition::WidthProperty" reason="DP declarations must be properties"/>
			<Member fullName="Windows.UI.Xaml.DependencyProperty Windows.UI.Xaml.Controls.ColumnDefinition::DataContextProperty" reason="DP declarations must be properties"/>
			<Member fullName="Windows.UI.Xaml.DependencyProperty Windows.UI.Xaml.Controls.ColumnDefinition::TemplatedParentProperty" reason="DP declarations must be properties"/>
			<Member fullName="Windows.UI.Xaml.DependencyProperty Windows.UI.Xaml.Controls.ComboBox::PlaceholderTextProperty" reason="DP declarations must be properties"/>
			<Member fullName="Windows.UI.Xaml.DependencyProperty Windows.UI.Xaml.Controls.ComboBox::IsDropDownOpenProperty" reason="DP declarations must be properties"/>
			<Member fullName="Windows.UI.Xaml.DependencyProperty Windows.UI.Xaml.Controls.ComboBox::MaxDropDownHeightProperty" reason="DP declarations must be properties"/>
			<Member fullName="Windows.UI.Xaml.DependencyProperty Windows.UI.Xaml.Controls.ContentControl::ContentProperty" reason="DP declarations must be properties"/>
			<Member fullName="Windows.UI.Xaml.DependencyProperty Windows.UI.Xaml.Controls.ContentControl::ContentTemplateProperty" reason="DP declarations must be properties"/>
			<Member fullName="Windows.UI.Xaml.DependencyProperty Windows.UI.Xaml.Controls.ContentControl::ContentTemplateSelectorProperty" reason="DP declarations must be properties"/>
			<Member fullName="Windows.UI.Xaml.DependencyProperty Windows.UI.Xaml.Controls.ContentControl::ContentTransitionsProperty" reason="DP declarations must be properties"/>
			<Member fullName="Windows.UI.Xaml.DependencyProperty Windows.UI.Xaml.Controls.ContentPresenter::ContentProperty" reason="DP declarations must be properties"/>
			<Member fullName="Windows.UI.Xaml.DependencyProperty Windows.UI.Xaml.Controls.ContentPresenter::ContentTemplateProperty" reason="DP declarations must be properties"/>
			<Member fullName="Windows.UI.Xaml.DependencyProperty Windows.UI.Xaml.Controls.ContentPresenter::ContentTemplateSelectorProperty" reason="DP declarations must be properties"/>
			<Member fullName="Windows.UI.Xaml.DependencyProperty Windows.UI.Xaml.Controls.ContentPresenter::ContentTransitionsProperty" reason="DP declarations must be properties"/>
			<Member fullName="Windows.UI.Xaml.DependencyProperty Windows.UI.Xaml.Controls.ContentPresenter::ForegroundProperty" reason="DP declarations must be properties"/>
			<Member fullName="Windows.UI.Xaml.DependencyProperty Windows.UI.Xaml.Controls.ContentPresenter::FontWeightProperty" reason="DP declarations must be properties"/>
			<Member fullName="Windows.UI.Xaml.DependencyProperty Windows.UI.Xaml.Controls.ContentPresenter::FontSizeProperty" reason="DP declarations must be properties"/>
			<Member fullName="Windows.UI.Xaml.DependencyProperty Windows.UI.Xaml.Controls.ContentPresenter::FontFamilyProperty" reason="DP declarations must be properties"/>
			<Member fullName="Windows.UI.Xaml.DependencyProperty Windows.UI.Xaml.Controls.ContentPresenter::FontStyleProperty" reason="DP declarations must be properties"/>
			<Member fullName="Windows.UI.Xaml.DependencyProperty Windows.UI.Xaml.Controls.ContentPresenter::TextWrappingProperty" reason="DP declarations must be properties"/>
			<Member fullName="Windows.UI.Xaml.DependencyProperty Windows.UI.Xaml.Controls.ContentPresenter::MaxLinesProperty" reason="DP declarations must be properties"/>
			<Member fullName="Windows.UI.Xaml.DependencyProperty Windows.UI.Xaml.Controls.ContentPresenter::TextTrimmingProperty" reason="DP declarations must be properties"/>
			<Member fullName="Windows.UI.Xaml.DependencyProperty Windows.UI.Xaml.Controls.ContentPresenter::TextAlignmentProperty" reason="DP declarations must be properties"/>
			<Member fullName="Windows.UI.Xaml.DependencyProperty Windows.UI.Xaml.Controls.ContentPresenter::HorizontalContentAlignmentProperty" reason="DP declarations must be properties"/>
			<Member fullName="Windows.UI.Xaml.DependencyProperty Windows.UI.Xaml.Controls.ContentPresenter::VerticalContentAlignmentProperty" reason="DP declarations must be properties"/>
			<Member fullName="Windows.UI.Xaml.DependencyProperty Windows.UI.Xaml.Controls.Control::TemplateProperty" reason="DP declarations must be properties"/>
			<Member fullName="Windows.UI.Xaml.DependencyProperty Windows.UI.Xaml.Controls.Control::ForegroundProperty" reason="DP declarations must be properties"/>
			<Member fullName="Windows.UI.Xaml.DependencyProperty Windows.UI.Xaml.Controls.Control::FontWeightProperty" reason="DP declarations must be properties"/>
			<Member fullName="Windows.UI.Xaml.DependencyProperty Windows.UI.Xaml.Controls.Control::FontSizeProperty" reason="DP declarations must be properties"/>
			<Member fullName="Windows.UI.Xaml.DependencyProperty Windows.UI.Xaml.Controls.Control::FontFamilyProperty" reason="DP declarations must be properties"/>
			<Member fullName="Windows.UI.Xaml.DependencyProperty Windows.UI.Xaml.Controls.Control::FontStyleProperty" reason="DP declarations must be properties"/>
			<Member fullName="Windows.UI.Xaml.DependencyProperty Windows.UI.Xaml.Controls.Control::PaddingProperty" reason="DP declarations must be properties"/>
			<Member fullName="Windows.UI.Xaml.DependencyProperty Windows.UI.Xaml.Controls.Control::BorderThicknessProperty" reason="DP declarations must be properties"/>
			<Member fullName="Windows.UI.Xaml.DependencyProperty Windows.UI.Xaml.Controls.Control::BorderBrushProperty" reason="DP declarations must be properties"/>
			<Member fullName="Windows.UI.Xaml.DependencyProperty Windows.UI.Xaml.Controls.Control::HorizontalContentAlignmentProperty" reason="DP declarations must be properties"/>
			<Member fullName="Windows.UI.Xaml.DependencyProperty Windows.UI.Xaml.Controls.Control::VerticalContentAlignmentProperty" reason="DP declarations must be properties"/>
			<Member fullName="Windows.UI.Xaml.DependencyProperty Windows.UI.Xaml.Controls.DatePickedEventArgs::DataContextProperty" reason="DP declarations must be properties"/>
			<Member fullName="Windows.UI.Xaml.DependencyProperty Windows.UI.Xaml.Controls.DatePickedEventArgs::TemplatedParentProperty" reason="DP declarations must be properties"/>
			<Member fullName="Windows.UI.Xaml.DependencyProperty Windows.UI.Xaml.Controls.DatePicker::DateProperty" reason="DP declarations must be properties"/>
			<Member fullName="Windows.UI.Xaml.DependencyProperty Windows.UI.Xaml.Controls.DatePicker::DayVisibleProperty" reason="DP declarations must be properties"/>
			<Member fullName="Windows.UI.Xaml.DependencyProperty Windows.UI.Xaml.Controls.DatePicker::MonthVisibleProperty" reason="DP declarations must be properties"/>
			<Member fullName="Windows.UI.Xaml.DependencyProperty Windows.UI.Xaml.Controls.DatePicker::YearVisibleProperty" reason="DP declarations must be properties"/>
			<Member fullName="Windows.UI.Xaml.DependencyProperty Windows.UI.Xaml.Controls.DatePicker::MaxYearProperty" reason="DP declarations must be properties"/>
			<Member fullName="Windows.UI.Xaml.DependencyProperty Windows.UI.Xaml.Controls.DatePicker::MinYearProperty" reason="DP declarations must be properties"/>
			<Member fullName="Windows.UI.Xaml.DependencyProperty Windows.UI.Xaml.Controls.DatePickerFlyout::DateProperty" reason="DP declarations must be properties"/>
			<Member fullName="Windows.UI.Xaml.DependencyProperty Windows.UI.Xaml.Controls.DatePickerFlyout::DayVisibleProperty" reason="DP declarations must be properties"/>
			<Member fullName="Windows.UI.Xaml.DependencyProperty Windows.UI.Xaml.Controls.DatePickerFlyout::MonthVisibleProperty" reason="DP declarations must be properties"/>
			<Member fullName="Windows.UI.Xaml.DependencyProperty Windows.UI.Xaml.Controls.DatePickerFlyout::YearVisibleProperty" reason="DP declarations must be properties"/>
			<Member fullName="Windows.UI.Xaml.DependencyProperty Windows.UI.Xaml.Controls.DatePickerFlyout::MaxYearProperty" reason="DP declarations must be properties"/>
			<Member fullName="Windows.UI.Xaml.DependencyProperty Windows.UI.Xaml.Controls.DatePickerFlyout::MinYearProperty" reason="DP declarations must be properties"/>
			<Member fullName="Windows.UI.Xaml.DependencyProperty Windows.UI.Xaml.Controls.DatePickerFlyoutItem::DataContextProperty" reason="DP declarations must be properties"/>
			<Member fullName="Windows.UI.Xaml.DependencyProperty Windows.UI.Xaml.Controls.DatePickerFlyoutItem::TemplatedParentProperty" reason="DP declarations must be properties"/>
			<Member fullName="Windows.UI.Xaml.DependencyProperty Windows.UI.Xaml.Controls.FlipView::UseTouchAnimationsForAllNavigationProperty" reason="DP declarations must be properties"/>
			<Member fullName="Windows.UI.Xaml.DependencyProperty Windows.UI.Xaml.Controls.Flyout::FlyoutPresenterStyleProperty" reason="DP declarations must be properties"/>
			<Member fullName="Windows.UI.Xaml.DependencyProperty Windows.UI.Xaml.Controls.Flyout::ContentProperty" reason="DP declarations must be properties"/>
			<Member fullName="Windows.UI.Xaml.DependencyProperty Windows.UI.Xaml.Controls.FontIcon::GlyphProperty" reason="DP declarations must be properties"/>
			<Member fullName="Windows.UI.Xaml.DependencyProperty Windows.UI.Xaml.Controls.FontIcon::FontFamilyProperty" reason="DP declarations must be properties"/>
			<Member fullName="Windows.UI.Xaml.DependencyProperty Windows.UI.Xaml.Controls.FontIcon::FontStyleProperty" reason="DP declarations must be properties"/>
			<Member fullName="Windows.UI.Xaml.DependencyProperty Windows.UI.Xaml.Controls.FontIcon::FontSizeProperty" reason="DP declarations must be properties"/>
			<Member fullName="Windows.UI.Xaml.DependencyProperty Windows.UI.Xaml.Controls.Frame::BackStackDepthProperty" reason="DP declarations must be properties"/>
			<Member fullName="Windows.UI.Xaml.DependencyProperty Windows.UI.Xaml.Controls.Frame::BackStackProperty" reason="DP declarations must be properties"/>
			<Member fullName="Windows.UI.Xaml.DependencyProperty Windows.UI.Xaml.Controls.Frame::CacheSizeProperty" reason="DP declarations must be properties"/>
			<Member fullName="Windows.UI.Xaml.DependencyProperty Windows.UI.Xaml.Controls.Frame::CanGoBackProperty" reason="DP declarations must be properties"/>
			<Member fullName="Windows.UI.Xaml.DependencyProperty Windows.UI.Xaml.Controls.Frame::CanGoForwardProperty" reason="DP declarations must be properties"/>
			<Member fullName="Windows.UI.Xaml.DependencyProperty Windows.UI.Xaml.Controls.Frame::CurrentSourcePageTypeProperty" reason="DP declarations must be properties"/>
			<Member fullName="Windows.UI.Xaml.DependencyProperty Windows.UI.Xaml.Controls.Frame::ForwardStackProperty" reason="DP declarations must be properties"/>
			<Member fullName="Windows.UI.Xaml.DependencyProperty Windows.UI.Xaml.Controls.Frame::SourcePageTypeProperty" reason="DP declarations must be properties"/>
			<Member fullName="Windows.UI.Xaml.DependencyProperty Windows.UI.Xaml.Controls.Grid::RowProperty" reason="DP declarations must be properties"/>
			<Member fullName="Windows.UI.Xaml.DependencyProperty Windows.UI.Xaml.Controls.Grid::ColumnProperty" reason="DP declarations must be properties"/>
			<Member fullName="Windows.UI.Xaml.DependencyProperty Windows.UI.Xaml.Controls.Grid::RowSpanProperty" reason="DP declarations must be properties"/>
			<Member fullName="Windows.UI.Xaml.DependencyProperty Windows.UI.Xaml.Controls.Grid::ColumnSpanProperty" reason="DP declarations must be properties"/>
			<Member fullName="Windows.UI.Xaml.DependencyProperty Windows.UI.Xaml.Controls.IconSource::DataContextProperty" reason="DP declarations must be properties"/>
			<Member fullName="Windows.UI.Xaml.DependencyProperty Windows.UI.Xaml.Controls.IconSource::TemplatedParentProperty" reason="DP declarations must be properties"/>
			<Member fullName="Windows.UI.Xaml.DependencyProperty Windows.UI.Xaml.Controls.Image::StretchProperty" reason="DP declarations must be properties"/>
			<Member fullName="Windows.UI.Xaml.DependencyProperty Windows.UI.Xaml.Controls.Image::SourceProperty" reason="DP declarations must be properties"/>
			<Member fullName="Windows.UI.Xaml.DependencyProperty Windows.UI.Xaml.Controls.Image::BackgroundProperty" reason="DP declarations must be properties"/>
			<Member fullName="Windows.UI.Xaml.DependencyProperty Windows.UI.Xaml.Controls.Image::OpacityProperty" reason="DP declarations must be properties"/>
			<Member fullName="Windows.UI.Xaml.DependencyProperty Windows.UI.Xaml.Controls.Image::StyleProperty" reason="DP declarations must be properties"/>
			<Member fullName="Windows.UI.Xaml.DependencyProperty Windows.UI.Xaml.Controls.Image::IsEnabledProperty" reason="DP declarations must be properties"/>
			<Member fullName="Windows.UI.Xaml.DependencyProperty Windows.UI.Xaml.Controls.Image::IsHitTestVisibleProperty" reason="DP declarations must be properties"/>
			<Member fullName="Windows.UI.Xaml.DependencyProperty Windows.UI.Xaml.Controls.Image::VisibilityProperty" reason="DP declarations must be properties"/>
			<Member fullName="Windows.UI.Xaml.DependencyProperty Windows.UI.Xaml.Controls.Image::NameProperty" reason="DP declarations must be properties"/>
			<Member fullName="Windows.UI.Xaml.DependencyProperty Windows.UI.Xaml.Controls.Image::MarginProperty" reason="DP declarations must be properties"/>
			<Member fullName="Windows.UI.Xaml.DependencyProperty Windows.UI.Xaml.Controls.Image::HorizontalAlignmentProperty" reason="DP declarations must be properties"/>
			<Member fullName="Windows.UI.Xaml.DependencyProperty Windows.UI.Xaml.Controls.Image::VerticalAlignmentProperty" reason="DP declarations must be properties"/>
			<Member fullName="Windows.UI.Xaml.DependencyProperty Windows.UI.Xaml.Controls.Image::WidthProperty" reason="DP declarations must be properties"/>
			<Member fullName="Windows.UI.Xaml.DependencyProperty Windows.UI.Xaml.Controls.Image::HeightProperty" reason="DP declarations must be properties"/>
			<Member fullName="Windows.UI.Xaml.DependencyProperty Windows.UI.Xaml.Controls.Image::MinWidthProperty" reason="DP declarations must be properties"/>
			<Member fullName="Windows.UI.Xaml.DependencyProperty Windows.UI.Xaml.Controls.Image::MinHeightProperty" reason="DP declarations must be properties"/>
			<Member fullName="Windows.UI.Xaml.DependencyProperty Windows.UI.Xaml.Controls.Image::MaxWidthProperty" reason="DP declarations must be properties"/>
			<Member fullName="Windows.UI.Xaml.DependencyProperty Windows.UI.Xaml.Controls.Image::MaxHeightProperty" reason="DP declarations must be properties"/>
			<Member fullName="Windows.UI.Xaml.DependencyProperty Windows.UI.Xaml.Controls.Image::TransitionsProperty" reason="DP declarations must be properties"/>
			<Member fullName="Windows.UI.Xaml.DependencyProperty Windows.UI.Xaml.Controls.Image::TagProperty" reason="DP declarations must be properties"/>
			<Member fullName="Windows.UI.Xaml.DependencyProperty Windows.UI.Xaml.Controls.Image::RenderTransformProperty" reason="DP declarations must be properties"/>
			<Member fullName="Windows.UI.Xaml.DependencyProperty Windows.UI.Xaml.Controls.Image::RenderTransformOriginProperty" reason="DP declarations must be properties"/>
			<Member fullName="Windows.UI.Xaml.DependencyProperty Windows.UI.Xaml.Controls.Image::DataContextProperty" reason="DP declarations must be properties"/>
			<Member fullName="Windows.UI.Xaml.DependencyProperty Windows.UI.Xaml.Controls.Image::TemplatedParentProperty" reason="DP declarations must be properties"/>
			<Member fullName="Windows.UI.Xaml.DependencyProperty Windows.UI.Xaml.Controls.InkToolbarCustomPen::DataContextProperty" reason="DP declarations must be properties"/>
			<Member fullName="Windows.UI.Xaml.DependencyProperty Windows.UI.Xaml.Controls.InkToolbarCustomPen::TemplatedParentProperty" reason="DP declarations must be properties"/>
			<Member fullName="Windows.UI.Xaml.DependencyProperty Windows.UI.Xaml.Controls.ItemsControl::ItemsSourceProperty" reason="DP declarations must be properties"/>
			<Member fullName="Windows.UI.Xaml.DependencyProperty Windows.UI.Xaml.Controls.ItemsControl::ItemContainerStyleProperty" reason="DP declarations must be properties"/>
			<Member fullName="Windows.UI.Xaml.DependencyProperty Windows.UI.Xaml.Controls.ItemsControl::ItemContainerStyleSelectorProperty" reason="DP declarations must be properties"/>
			<Member fullName="Windows.UI.Xaml.DependencyProperty Windows.UI.Xaml.Controls.ItemsControl::IsGroupingProperty" reason="DP declarations must be properties"/>
			<Member fullName="Windows.UI.Xaml.DependencyProperty Windows.UI.Xaml.Controls.ItemsControl::DisplayMemberPathProperty" reason="DP declarations must be properties"/>
			<Member fullName="Windows.UI.Xaml.DependencyProperty Windows.UI.Xaml.Controls.ItemsPickedEventArgs::DataContextProperty" reason="DP declarations must be properties"/>
			<Member fullName="Windows.UI.Xaml.DependencyProperty Windows.UI.Xaml.Controls.ItemsPickedEventArgs::TemplatedParentProperty" reason="DP declarations must be properties"/>
			<Member fullName="Windows.UI.Xaml.DependencyProperty Windows.UI.Xaml.Controls.ItemsStackPanel::AreStickyGroupHeadersEnabledProperty" reason="DP declarations must be properties"/>
			<Member fullName="Windows.UI.Xaml.DependencyProperty Windows.UI.Xaml.Controls.ItemsStackPanel::GroupHeaderPlacementProperty" reason="DP declarations must be properties"/>
			<Member fullName="Windows.UI.Xaml.DependencyProperty Windows.UI.Xaml.Controls.ItemsStackPanel::GroupPaddingProperty" reason="DP declarations must be properties"/>
			<Member fullName="Windows.UI.Xaml.DependencyProperty Windows.UI.Xaml.Controls.ItemsStackPanel::OrientationProperty" reason="DP declarations must be properties"/>
			<Member fullName="Windows.UI.Xaml.DependencyProperty Windows.UI.Xaml.Controls.ItemsStackPanel::CacheLengthProperty" reason="DP declarations must be properties"/>
			<Member fullName="Windows.UI.Xaml.DependencyProperty Windows.UI.Xaml.Controls.ItemsWrapGrid::AreStickyGroupHeadersEnabledProperty" reason="DP declarations must be properties"/>
			<Member fullName="Windows.UI.Xaml.DependencyProperty Windows.UI.Xaml.Controls.ItemsWrapGrid::GroupHeaderPlacementProperty" reason="DP declarations must be properties"/>
			<Member fullName="Windows.UI.Xaml.DependencyProperty Windows.UI.Xaml.Controls.ItemsWrapGrid::GroupPaddingProperty" reason="DP declarations must be properties"/>
			<Member fullName="Windows.UI.Xaml.DependencyProperty Windows.UI.Xaml.Controls.ItemsWrapGrid::ItemHeightProperty" reason="DP declarations must be properties"/>
			<Member fullName="Windows.UI.Xaml.DependencyProperty Windows.UI.Xaml.Controls.ItemsWrapGrid::ItemWidthProperty" reason="DP declarations must be properties"/>
			<Member fullName="Windows.UI.Xaml.DependencyProperty Windows.UI.Xaml.Controls.ItemsWrapGrid::OrientationProperty" reason="DP declarations must be properties"/>
			<Member fullName="Windows.UI.Xaml.DependencyProperty Windows.UI.Xaml.Controls.ItemsWrapGrid::MaximumRowsOrColumnsProperty" reason="DP declarations must be properties"/>
			<Member fullName="Windows.UI.Xaml.DependencyProperty Windows.UI.Xaml.Controls.ItemsWrapGrid::CacheLengthProperty" reason="DP declarations must be properties"/>
			<Member fullName="Windows.UI.Xaml.DependencyProperty Windows.UI.Xaml.Controls.ListViewBase::HeaderProperty" reason="DP declarations must be properties"/>
			<Member fullName="Windows.UI.Xaml.DependencyProperty Windows.UI.Xaml.Controls.ListViewBase::HeaderTemplateProperty" reason="DP declarations must be properties"/>
			<Member fullName="Windows.UI.Xaml.DependencyProperty Windows.UI.Xaml.Controls.ListViewBase::FooterProperty" reason="DP declarations must be properties"/>
			<Member fullName="Windows.UI.Xaml.DependencyProperty Windows.UI.Xaml.Controls.ListViewBase::FooterTemplateProperty" reason="DP declarations must be properties"/>
			<Member fullName="Windows.UI.Xaml.DependencyProperty Windows.UI.Xaml.Controls.ListViewBase::SelectionModeProperty" reason="DP declarations must be properties"/>
			<Member fullName="Windows.UI.Xaml.DependencyProperty Windows.UI.Xaml.Controls.ListViewBase::IsItemClickEnabledProperty" reason="DP declarations must be properties"/>
			<Member fullName="Windows.UI.Xaml.DependencyProperty Windows.UI.Xaml.Controls.ListViewBase::DataFetchSizeProperty" reason="DP declarations must be properties"/>
			<Member fullName="Windows.UI.Xaml.DependencyProperty Windows.UI.Xaml.Controls.ListViewBase::IncrementalLoadingThresholdProperty" reason="DP declarations must be properties"/>
			<Member fullName="Windows.UI.Xaml.DependencyProperty Windows.UI.Xaml.Controls.ListViewBase::IncrementalLoadingTriggerProperty" reason="DP declarations must be properties"/>
			<Member fullName="Windows.UI.Xaml.DependencyProperty Windows.UI.Xaml.Controls.MenuFlyout::ItemsProperty" reason="DP declarations must be properties"/>
			<Member fullName="Windows.UI.Xaml.DependencyProperty Windows.UI.Xaml.Controls.NavigationViewTemplateSettings::DataContextProperty" reason="DP declarations must be properties"/>
			<Member fullName="Windows.UI.Xaml.DependencyProperty Windows.UI.Xaml.Controls.NavigationViewTemplateSettings::TemplatedParentProperty" reason="DP declarations must be properties"/>
			<Member fullName="Windows.UI.Xaml.DependencyProperty Windows.UI.Xaml.Controls.Panel::ChildrenTransitionsProperty" reason="DP declarations must be properties"/>
			<Member fullName="Windows.UI.Xaml.DependencyProperty Windows.UI.Xaml.Controls.Panel::PaddingProperty" reason="DP declarations must be properties"/>
			<Member fullName="Windows.UI.Xaml.DependencyProperty Windows.UI.Xaml.Controls.Panel::BorderThicknessProperty" reason="DP declarations must be properties"/>
			<Member fullName="Windows.UI.Xaml.DependencyProperty Windows.UI.Xaml.Controls.Panel::BorderBrushProperty" reason="DP declarations must be properties"/>
			<Member fullName="Windows.UI.Xaml.DependencyProperty Windows.UI.Xaml.Controls.Panel::CornerRadiusProperty" reason="DP declarations must be properties"/>
			<Member fullName="Windows.UI.Xaml.DependencyProperty Windows.UI.Xaml.Controls.Panel::IsItemsHostProperty" reason="DP declarations must be properties"/>
			<Member fullName="Windows.UI.Xaml.DependencyProperty Windows.UI.Xaml.Controls.PasswordBox::PasswordProperty" reason="DP declarations must be properties"/>
			<Member fullName="Windows.UI.Xaml.DependencyProperty Windows.UI.Xaml.Controls.PathIcon::DataProperty" reason="DP declarations must be properties"/>
			<Member fullName="Windows.UI.Xaml.DependencyProperty Windows.UI.Xaml.Controls.PickerConfirmedEventArgs::DataContextProperty" reason="DP declarations must be properties"/>
			<Member fullName="Windows.UI.Xaml.DependencyProperty Windows.UI.Xaml.Controls.PickerConfirmedEventArgs::TemplatedParentProperty" reason="DP declarations must be properties"/>
			<Member fullName="Windows.UI.Xaml.DependencyProperty Windows.UI.Xaml.Controls.PivotItem::HeaderProperty" reason="DP declarations must be properties"/>
			<Member fullName="Windows.UI.Xaml.DependencyProperty Windows.UI.Xaml.Controls.ProgressBar::IsIndeterminateProperty" reason="DP declarations must be properties"/>
			<Member fullName="Windows.UI.Xaml.DependencyProperty Windows.UI.Xaml.Controls.ProgressBar::ShowErrorProperty" reason="DP declarations must be properties"/>
			<Member fullName="Windows.UI.Xaml.DependencyProperty Windows.UI.Xaml.Controls.ProgressBar::ShowPausedProperty" reason="DP declarations must be properties"/>
			<Member fullName="Windows.UI.Xaml.DependencyProperty Windows.UI.Xaml.Controls.ProgressRing::ForegroundProperty" reason="DP declarations must be properties"/>
			<Member fullName="Windows.UI.Xaml.DependencyProperty Windows.UI.Xaml.Controls.ProgressRing::IsActiveProperty" reason="DP declarations must be properties"/>
			<Member fullName="Windows.UI.Xaml.DependencyProperty Windows.UI.Xaml.Controls.ProgressRing::BackgroundProperty" reason="DP declarations must be properties"/>
			<Member fullName="Windows.UI.Xaml.DependencyProperty Windows.UI.Xaml.Controls.ProgressRing::OpacityProperty" reason="DP declarations must be properties"/>
			<Member fullName="Windows.UI.Xaml.DependencyProperty Windows.UI.Xaml.Controls.ProgressRing::StyleProperty" reason="DP declarations must be properties"/>
			<Member fullName="Windows.UI.Xaml.DependencyProperty Windows.UI.Xaml.Controls.ProgressRing::IsEnabledProperty" reason="DP declarations must be properties"/>
			<Member fullName="Windows.UI.Xaml.DependencyProperty Windows.UI.Xaml.Controls.ProgressRing::IsHitTestVisibleProperty" reason="DP declarations must be properties"/>
			<Member fullName="Windows.UI.Xaml.DependencyProperty Windows.UI.Xaml.Controls.ProgressRing::VisibilityProperty" reason="DP declarations must be properties"/>
			<Member fullName="Windows.UI.Xaml.DependencyProperty Windows.UI.Xaml.Controls.ProgressRing::NameProperty" reason="DP declarations must be properties"/>
			<Member fullName="Windows.UI.Xaml.DependencyProperty Windows.UI.Xaml.Controls.ProgressRing::MarginProperty" reason="DP declarations must be properties"/>
			<Member fullName="Windows.UI.Xaml.DependencyProperty Windows.UI.Xaml.Controls.ProgressRing::HorizontalAlignmentProperty" reason="DP declarations must be properties"/>
			<Member fullName="Windows.UI.Xaml.DependencyProperty Windows.UI.Xaml.Controls.ProgressRing::VerticalAlignmentProperty" reason="DP declarations must be properties"/>
			<Member fullName="Windows.UI.Xaml.DependencyProperty Windows.UI.Xaml.Controls.ProgressRing::WidthProperty" reason="DP declarations must be properties"/>
			<Member fullName="Windows.UI.Xaml.DependencyProperty Windows.UI.Xaml.Controls.ProgressRing::HeightProperty" reason="DP declarations must be properties"/>
			<Member fullName="Windows.UI.Xaml.DependencyProperty Windows.UI.Xaml.Controls.ProgressRing::MinWidthProperty" reason="DP declarations must be properties"/>
			<Member fullName="Windows.UI.Xaml.DependencyProperty Windows.UI.Xaml.Controls.ProgressRing::MinHeightProperty" reason="DP declarations must be properties"/>
			<Member fullName="Windows.UI.Xaml.DependencyProperty Windows.UI.Xaml.Controls.ProgressRing::MaxWidthProperty" reason="DP declarations must be properties"/>
			<Member fullName="Windows.UI.Xaml.DependencyProperty Windows.UI.Xaml.Controls.ProgressRing::MaxHeightProperty" reason="DP declarations must be properties"/>
			<Member fullName="Windows.UI.Xaml.DependencyProperty Windows.UI.Xaml.Controls.ProgressRing::TransitionsProperty" reason="DP declarations must be properties"/>
			<Member fullName="Windows.UI.Xaml.DependencyProperty Windows.UI.Xaml.Controls.ProgressRing::TagProperty" reason="DP declarations must be properties"/>
			<Member fullName="Windows.UI.Xaml.DependencyProperty Windows.UI.Xaml.Controls.ProgressRing::RenderTransformProperty" reason="DP declarations must be properties"/>
			<Member fullName="Windows.UI.Xaml.DependencyProperty Windows.UI.Xaml.Controls.ProgressRing::RenderTransformOriginProperty" reason="DP declarations must be properties"/>
			<Member fullName="Windows.UI.Xaml.DependencyProperty Windows.UI.Xaml.Controls.RadioButton::GroupNameProperty" reason="DP declarations must be properties"/>
			<Member fullName="Windows.UI.Xaml.DependencyProperty Windows.UI.Xaml.Controls.RatingItemInfo::DataContextProperty" reason="DP declarations must be properties"/>
			<Member fullName="Windows.UI.Xaml.DependencyProperty Windows.UI.Xaml.Controls.RatingItemInfo::TemplatedParentProperty" reason="DP declarations must be properties"/>
			<Member fullName="Windows.UI.Xaml.DependencyProperty Windows.UI.Xaml.Controls.RelativePanel::AlignBottomWithPanelProperty" reason="DP declarations must be properties"/>
			<Member fullName="Windows.UI.Xaml.DependencyProperty Windows.UI.Xaml.Controls.RelativePanel::AlignLeftWithPanelProperty" reason="DP declarations must be properties"/>
			<Member fullName="Windows.UI.Xaml.DependencyProperty Windows.UI.Xaml.Controls.RelativePanel::AlignRightWithPanelProperty" reason="DP declarations must be properties"/>
			<Member fullName="Windows.UI.Xaml.DependencyProperty Windows.UI.Xaml.Controls.RelativePanel::AlignTopWithPanelProperty" reason="DP declarations must be properties"/>
			<Member fullName="Windows.UI.Xaml.DependencyProperty Windows.UI.Xaml.Controls.RelativePanel::AlignHorizontalCenterWithPanelProperty" reason="DP declarations must be properties"/>
			<Member fullName="Windows.UI.Xaml.DependencyProperty Windows.UI.Xaml.Controls.RelativePanel::AlignVerticalCenterWithPanelProperty" reason="DP declarations must be properties"/>
			<Member fullName="Windows.UI.Xaml.DependencyProperty Windows.UI.Xaml.Controls.RelativePanel::AlignBottomWithProperty" reason="DP declarations must be properties"/>
			<Member fullName="Windows.UI.Xaml.DependencyProperty Windows.UI.Xaml.Controls.RelativePanel::AlignLeftWithProperty" reason="DP declarations must be properties"/>
			<Member fullName="Windows.UI.Xaml.DependencyProperty Windows.UI.Xaml.Controls.RelativePanel::AlignRightWithProperty" reason="DP declarations must be properties"/>
			<Member fullName="Windows.UI.Xaml.DependencyProperty Windows.UI.Xaml.Controls.RelativePanel::AlignTopWithProperty" reason="DP declarations must be properties"/>
			<Member fullName="Windows.UI.Xaml.DependencyProperty Windows.UI.Xaml.Controls.RelativePanel::AlignHorizontalCenterWithProperty" reason="DP declarations must be properties"/>
			<Member fullName="Windows.UI.Xaml.DependencyProperty Windows.UI.Xaml.Controls.RelativePanel::AlignVerticalCenterWithProperty" reason="DP declarations must be properties"/>
			<Member fullName="Windows.UI.Xaml.DependencyProperty Windows.UI.Xaml.Controls.RelativePanel::AboveProperty" reason="DP declarations must be properties"/>
			<Member fullName="Windows.UI.Xaml.DependencyProperty Windows.UI.Xaml.Controls.RelativePanel::BelowProperty" reason="DP declarations must be properties"/>
			<Member fullName="Windows.UI.Xaml.DependencyProperty Windows.UI.Xaml.Controls.RelativePanel::LeftOfProperty" reason="DP declarations must be properties"/>
			<Member fullName="Windows.UI.Xaml.DependencyProperty Windows.UI.Xaml.Controls.RelativePanel::RightOfProperty" reason="DP declarations must be properties"/>
			<Member fullName="Windows.UI.Xaml.DependencyProperty Windows.UI.Xaml.Controls.RowDefinition::HeightProperty" reason="DP declarations must be properties"/>
			<Member fullName="Windows.UI.Xaml.DependencyProperty Windows.UI.Xaml.Controls.RowDefinition::DataContextProperty" reason="DP declarations must be properties"/>
			<Member fullName="Windows.UI.Xaml.DependencyProperty Windows.UI.Xaml.Controls.RowDefinition::TemplatedParentProperty" reason="DP declarations must be properties"/>
			<Member fullName="Windows.UI.Xaml.DependencyProperty Windows.UI.Xaml.Controls.ScrollContentPresenter::BackgroundProperty" reason="DP declarations must be properties"/>
			<Member fullName="Windows.UI.Xaml.DependencyProperty Windows.UI.Xaml.Controls.ScrollContentPresenter::OpacityProperty" reason="DP declarations must be properties"/>
			<Member fullName="Windows.UI.Xaml.DependencyProperty Windows.UI.Xaml.Controls.ScrollContentPresenter::StyleProperty" reason="DP declarations must be properties"/>
			<Member fullName="Windows.UI.Xaml.DependencyProperty Windows.UI.Xaml.Controls.ScrollContentPresenter::IsEnabledProperty" reason="DP declarations must be properties"/>
			<Member fullName="Windows.UI.Xaml.DependencyProperty Windows.UI.Xaml.Controls.ScrollContentPresenter::IsHitTestVisibleProperty" reason="DP declarations must be properties"/>
			<Member fullName="Windows.UI.Xaml.DependencyProperty Windows.UI.Xaml.Controls.ScrollContentPresenter::VisibilityProperty" reason="DP declarations must be properties"/>
			<Member fullName="Windows.UI.Xaml.DependencyProperty Windows.UI.Xaml.Controls.ScrollContentPresenter::NameProperty" reason="DP declarations must be properties"/>
			<Member fullName="Windows.UI.Xaml.DependencyProperty Windows.UI.Xaml.Controls.ScrollContentPresenter::MarginProperty" reason="DP declarations must be properties"/>
			<Member fullName="Windows.UI.Xaml.DependencyProperty Windows.UI.Xaml.Controls.ScrollContentPresenter::HorizontalAlignmentProperty" reason="DP declarations must be properties"/>
			<Member fullName="Windows.UI.Xaml.DependencyProperty Windows.UI.Xaml.Controls.ScrollContentPresenter::VerticalAlignmentProperty" reason="DP declarations must be properties"/>
			<Member fullName="Windows.UI.Xaml.DependencyProperty Windows.UI.Xaml.Controls.ScrollContentPresenter::WidthProperty" reason="DP declarations must be properties"/>
			<Member fullName="Windows.UI.Xaml.DependencyProperty Windows.UI.Xaml.Controls.ScrollContentPresenter::HeightProperty" reason="DP declarations must be properties"/>
			<Member fullName="Windows.UI.Xaml.DependencyProperty Windows.UI.Xaml.Controls.ScrollContentPresenter::MinWidthProperty" reason="DP declarations must be properties"/>
			<Member fullName="Windows.UI.Xaml.DependencyProperty Windows.UI.Xaml.Controls.ScrollContentPresenter::MinHeightProperty" reason="DP declarations must be properties"/>
			<Member fullName="Windows.UI.Xaml.DependencyProperty Windows.UI.Xaml.Controls.ScrollContentPresenter::MaxWidthProperty" reason="DP declarations must be properties"/>
			<Member fullName="Windows.UI.Xaml.DependencyProperty Windows.UI.Xaml.Controls.ScrollContentPresenter::MaxHeightProperty" reason="DP declarations must be properties"/>
			<Member fullName="Windows.UI.Xaml.DependencyProperty Windows.UI.Xaml.Controls.ScrollContentPresenter::TransitionsProperty" reason="DP declarations must be properties"/>
			<Member fullName="Windows.UI.Xaml.DependencyProperty Windows.UI.Xaml.Controls.ScrollContentPresenter::TagProperty" reason="DP declarations must be properties"/>
			<Member fullName="Windows.UI.Xaml.DependencyProperty Windows.UI.Xaml.Controls.ScrollContentPresenter::RenderTransformProperty" reason="DP declarations must be properties"/>
			<Member fullName="Windows.UI.Xaml.DependencyProperty Windows.UI.Xaml.Controls.ScrollContentPresenter::RenderTransformOriginProperty" reason="DP declarations must be properties"/>
			<Member fullName="Windows.UI.Xaml.DependencyProperty Windows.UI.Xaml.Controls.ScrollContentPresenter::DataContextProperty" reason="DP declarations must be properties"/>
			<Member fullName="Windows.UI.Xaml.DependencyProperty Windows.UI.Xaml.Controls.ScrollContentPresenter::TemplatedParentProperty" reason="DP declarations must be properties"/>
			<Member fullName="Windows.UI.Xaml.DependencyProperty Windows.UI.Xaml.Controls.ScrollViewer::HorizontalScrollBarVisibilityProperty" reason="DP declarations must be properties"/>
			<Member fullName="Windows.UI.Xaml.DependencyProperty Windows.UI.Xaml.Controls.ScrollViewer::VerticalScrollBarVisibilityProperty" reason="DP declarations must be properties"/>
			<Member fullName="Windows.UI.Xaml.DependencyProperty Windows.UI.Xaml.Controls.ScrollViewer::HorizontalScrollModeProperty" reason="DP declarations must be properties"/>
			<Member fullName="Windows.UI.Xaml.DependencyProperty Windows.UI.Xaml.Controls.ScrollViewer::VerticalScrollModeProperty" reason="DP declarations must be properties"/>
			<Member fullName="Windows.UI.Xaml.DependencyProperty Windows.UI.Xaml.Controls.ScrollViewer::ZoomModeProperty" reason="DP declarations must be properties"/>
			<Member fullName="Windows.UI.Xaml.DependencyProperty Windows.UI.Xaml.Controls.ScrollViewer::MinZoomFactorProperty" reason="DP declarations must be properties"/>
			<Member fullName="Windows.UI.Xaml.DependencyProperty Windows.UI.Xaml.Controls.ScrollViewer::MaxZoomFactorProperty" reason="DP declarations must be properties"/>
			<Member fullName="Windows.UI.Xaml.DependencyProperty Windows.UI.Xaml.Controls.ScrollViewer::ZoomFactorProperty" reason="DP declarations must be properties"/>
			<Member fullName="Windows.UI.Xaml.DependencyProperty Windows.UI.Xaml.Controls.Slider::IsTrackerEnabledProperty" reason="DP declarations must be properties"/>
			<Member fullName="Windows.UI.Xaml.DependencyProperty Windows.UI.Xaml.Controls.Slider::StepFrequencyProperty" reason="DP declarations must be properties"/>
			<Member fullName="Windows.UI.Xaml.DependencyProperty Windows.UI.Xaml.Controls.Slider::OrientationProperty" reason="DP declarations must be properties"/>
			<Member fullName="Windows.UI.Xaml.DependencyProperty Windows.UI.Xaml.Controls.Slider::SnapsToProperty" reason="DP declarations must be properties"/>
			<Member fullName="Windows.UI.Xaml.DependencyProperty Windows.UI.Xaml.Controls.Slider::IsThumbToolTipEnabledProperty" reason="DP declarations must be properties"/>
			<Member fullName="Windows.UI.Xaml.DependencyProperty Windows.UI.Xaml.Controls.Slider::IsDirectionReversedProperty" reason="DP declarations must be properties"/>
			<Member fullName="Windows.UI.Xaml.DependencyProperty Windows.UI.Xaml.Controls.Slider::IntermediateValueProperty" reason="DP declarations must be properties"/>
			<Member fullName="Windows.UI.Xaml.DependencyProperty Windows.UI.Xaml.Controls.Slider::TickPlacementProperty" reason="DP declarations must be properties"/>
			<Member fullName="Windows.UI.Xaml.DependencyProperty Windows.UI.Xaml.Controls.Slider::TickFrequencyProperty" reason="DP declarations must be properties"/>
			<Member fullName="Windows.UI.Xaml.DependencyProperty Windows.UI.Xaml.Controls.Slider::ThumbToolTipValueConverterProperty" reason="DP declarations must be properties"/>
			<Member fullName="Windows.UI.Xaml.DependencyProperty Windows.UI.Xaml.Controls.Slider::HeaderTemplateProperty" reason="DP declarations must be properties"/>
			<Member fullName="Windows.UI.Xaml.DependencyProperty Windows.UI.Xaml.Controls.Slider::HeaderProperty" reason="DP declarations must be properties"/>
			<Member fullName="Windows.UI.Xaml.DependencyProperty Windows.UI.Xaml.Controls.SplitView::CompactPaneLengthProperty" reason="DP declarations must be properties"/>
			<Member fullName="Windows.UI.Xaml.DependencyProperty Windows.UI.Xaml.Controls.SplitView::ContentProperty" reason="DP declarations must be properties"/>
			<Member fullName="Windows.UI.Xaml.DependencyProperty Windows.UI.Xaml.Controls.SplitView::PaneProperty" reason="DP declarations must be properties"/>
			<Member fullName="Windows.UI.Xaml.DependencyProperty Windows.UI.Xaml.Controls.SplitView::DisplayModeProperty" reason="DP declarations must be properties"/>
			<Member fullName="Windows.UI.Xaml.DependencyProperty Windows.UI.Xaml.Controls.SplitView::IsPaneOpenProperty" reason="DP declarations must be properties"/>
			<Member fullName="Windows.UI.Xaml.DependencyProperty Windows.UI.Xaml.Controls.SplitView::OpenPaneLengthProperty" reason="DP declarations must be properties"/>
			<Member fullName="Windows.UI.Xaml.DependencyProperty Windows.UI.Xaml.Controls.SplitView::PaneBackgroundProperty" reason="DP declarations must be properties"/>
			<Member fullName="Windows.UI.Xaml.DependencyProperty Windows.UI.Xaml.Controls.SplitView::PanePlacementProperty" reason="DP declarations must be properties"/>
			<Member fullName="Windows.UI.Xaml.DependencyProperty Windows.UI.Xaml.Controls.SplitView::TemplateSettingsProperty" reason="DP declarations must be properties"/>
			<Member fullName="Windows.UI.Xaml.DependencyProperty Windows.UI.Xaml.Controls.StackPanel::OrientationProperty" reason="DP declarations must be properties"/>
			<Member fullName="Windows.UI.Xaml.DependencyProperty Windows.UI.Xaml.Controls.StackPanel::SpacingProperty" reason="DP declarations must be properties"/>
			<Member fullName="Windows.UI.Xaml.DependencyProperty Windows.UI.Xaml.Controls.SwipeItem::DataContextProperty" reason="DP declarations must be properties"/>
			<Member fullName="Windows.UI.Xaml.DependencyProperty Windows.UI.Xaml.Controls.SwipeItem::TemplatedParentProperty" reason="DP declarations must be properties"/>
			<Member fullName="Windows.UI.Xaml.DependencyProperty Windows.UI.Xaml.Controls.SwipeItems::DataContextProperty" reason="DP declarations must be properties"/>
			<Member fullName="Windows.UI.Xaml.DependencyProperty Windows.UI.Xaml.Controls.SwipeItems::TemplatedParentProperty" reason="DP declarations must be properties"/>
			<Member fullName="Windows.UI.Xaml.DependencyProperty Windows.UI.Xaml.Controls.TextBlock::FontStyleProperty" reason="DP declarations must be properties"/>
			<Member fullName="Windows.UI.Xaml.DependencyProperty Windows.UI.Xaml.Controls.TextBlock::TextWrappingProperty" reason="DP declarations must be properties"/>
			<Member fullName="Windows.UI.Xaml.DependencyProperty Windows.UI.Xaml.Controls.TextBlock::FontWeightProperty" reason="DP declarations must be properties"/>
			<Member fullName="Windows.UI.Xaml.DependencyProperty Windows.UI.Xaml.Controls.TextBlock::TextProperty" reason="DP declarations must be properties"/>
			<Member fullName="Windows.UI.Xaml.DependencyProperty Windows.UI.Xaml.Controls.TextBlock::FontFamilyProperty" reason="DP declarations must be properties"/>
			<Member fullName="Windows.UI.Xaml.DependencyProperty Windows.UI.Xaml.Controls.TextBlock::FontSizeProperty" reason="DP declarations must be properties"/>
			<Member fullName="Windows.UI.Xaml.DependencyProperty Windows.UI.Xaml.Controls.TextBlock::MaxLinesProperty" reason="DP declarations must be properties"/>
			<Member fullName="Windows.UI.Xaml.DependencyProperty Windows.UI.Xaml.Controls.TextBlock::TextTrimmingProperty" reason="DP declarations must be properties"/>
			<Member fullName="Windows.UI.Xaml.DependencyProperty Windows.UI.Xaml.Controls.TextBlock::ForegroundProperty" reason="DP declarations must be properties"/>
			<Member fullName="Windows.UI.Xaml.DependencyProperty Windows.UI.Xaml.Controls.TextBlock::TextAlignmentProperty" reason="DP declarations must be properties"/>
			<Member fullName="Windows.UI.Xaml.DependencyProperty Windows.UI.Xaml.Controls.TextBlock::LineHeightProperty" reason="DP declarations must be properties"/>
			<Member fullName="Windows.UI.Xaml.DependencyProperty Windows.UI.Xaml.Controls.TextBlock::LineStackingStrategyProperty" reason="DP declarations must be properties"/>
			<Member fullName="Windows.UI.Xaml.DependencyProperty Windows.UI.Xaml.Controls.TextBox::TextProperty" reason="DP declarations must be properties"/>
			<Member fullName="Windows.UI.Xaml.DependencyProperty Windows.UI.Xaml.Controls.TextBox::PlaceholderTextProperty" reason="DP declarations must be properties"/>
			<Member fullName="Windows.UI.Xaml.DependencyProperty Windows.UI.Xaml.Controls.TextBox::InputScopeProperty" reason="DP declarations must be properties"/>
			<Member fullName="Windows.UI.Xaml.DependencyProperty Windows.UI.Xaml.Controls.TextBox::MaxLengthProperty" reason="DP declarations must be properties"/>
			<Member fullName="Windows.UI.Xaml.DependencyProperty Windows.UI.Xaml.Controls.TextBox::AcceptsReturnProperty" reason="DP declarations must be properties"/>
			<Member fullName="Windows.UI.Xaml.DependencyProperty Windows.UI.Xaml.Controls.TextBox::TextWrappingProperty" reason="DP declarations must be properties"/>
			<Member fullName="Windows.UI.Xaml.DependencyProperty Windows.UI.Xaml.Controls.TextBox::IsReadOnlyProperty" reason="DP declarations must be properties"/>
			<Member fullName="Windows.UI.Xaml.DependencyProperty Windows.UI.Xaml.Controls.TextBox::HeaderProperty" reason="DP declarations must be properties"/>
			<Member fullName="Windows.UI.Xaml.DependencyProperty Windows.UI.Xaml.Controls.TextBox::HeaderTemplateProperty" reason="DP declarations must be properties"/>
			<Member fullName="Windows.UI.Xaml.DependencyProperty Windows.UI.Xaml.Controls.TextBox::IsSpellCheckEnabledProperty" reason="DP declarations must be properties"/>
			<Member fullName="Windows.UI.Xaml.DependencyProperty Windows.UI.Xaml.Controls.TextBox::IsTextPredictionEnabledProperty" reason="DP declarations must be properties"/>
			<Member fullName="Windows.UI.Xaml.DependencyProperty Windows.UI.Xaml.Controls.TextBox::TextAlignmentProperty" reason="DP declarations must be properties"/>
			<Member fullName="Windows.UI.Xaml.DependencyProperty Windows.UI.Xaml.Controls.TextBox::ImeOptionsProperty" reason="DP declarations must be properties"/>
			<Member fullName="Windows.UI.Xaml.DependencyProperty Windows.UI.Xaml.Controls.TimePickedEventArgs::DataContextProperty" reason="DP declarations must be properties"/>
			<Member fullName="Windows.UI.Xaml.DependencyProperty Windows.UI.Xaml.Controls.TimePickedEventArgs::TemplatedParentProperty" reason="DP declarations must be properties"/>
			<Member fullName="Windows.UI.Xaml.DependencyProperty Windows.UI.Xaml.Controls.TimePicker::TimeProperty" reason="DP declarations must be properties"/>
			<Member fullName="Windows.UI.Xaml.DependencyProperty Windows.UI.Xaml.Controls.TimePicker::MinuteIncrementProperty" reason="DP declarations must be properties"/>
			<Member fullName="Windows.UI.Xaml.DependencyProperty Windows.UI.Xaml.Controls.TimePicker::FlyoutPlacementProperty" reason="DP declarations must be properties"/>
			<Member fullName="Windows.UI.Xaml.DependencyProperty Windows.UI.Xaml.Controls.TimePicker::ClockIdentifierProperty" reason="DP declarations must be properties"/>
			<Member fullName="Windows.UI.Xaml.DependencyProperty Windows.UI.Xaml.Controls.TimePickerFlyout::TimeProperty" reason="DP declarations must be properties"/>
			<Member fullName="Windows.UI.Xaml.DependencyProperty Windows.UI.Xaml.Controls.TimePickerFlyout::MinuteIncrementProperty" reason="DP declarations must be properties"/>
			<Member fullName="Windows.UI.Xaml.DependencyProperty Windows.UI.Xaml.Controls.TimePickerFlyout::ClockIdentifierProperty" reason="DP declarations must be properties"/>
			<Member fullName="Windows.UI.Xaml.DependencyProperty Windows.UI.Xaml.Controls.ToggleSwitch::IsOnProperty" reason="DP declarations must be properties"/>
			<Member fullName="Windows.UI.Xaml.DependencyProperty Windows.UI.Xaml.Controls.ToggleSwitch::OnContentTemplateProperty" reason="DP declarations must be properties"/>
			<Member fullName="Windows.UI.Xaml.DependencyProperty Windows.UI.Xaml.Controls.ToggleSwitch::OffContentTemplateProperty" reason="DP declarations must be properties"/>
			<Member fullName="Windows.UI.Xaml.DependencyProperty Windows.UI.Xaml.Controls.ToggleSwitch::HeaderTemplateProperty" reason="DP declarations must be properties"/>
			<Member fullName="Windows.UI.Xaml.DependencyProperty Windows.UI.Xaml.Controls.ToggleSwitch::OnContentProperty" reason="DP declarations must be properties"/>
			<Member fullName="Windows.UI.Xaml.DependencyProperty Windows.UI.Xaml.Controls.ToggleSwitch::OffContentProperty" reason="DP declarations must be properties"/>
			<Member fullName="Windows.UI.Xaml.DependencyProperty Windows.UI.Xaml.Controls.ToggleSwitch::HeaderProperty" reason="DP declarations must be properties"/>
			<Member fullName="Windows.UI.Xaml.DependencyProperty Windows.UI.Xaml.Controls.TreeViewItemTemplateSettings::DataContextProperty" reason="DP declarations must be properties"/>
			<Member fullName="Windows.UI.Xaml.DependencyProperty Windows.UI.Xaml.Controls.TreeViewItemTemplateSettings::TemplatedParentProperty" reason="DP declarations must be properties"/>
			<Member fullName="Windows.UI.Xaml.DependencyProperty Windows.UI.Xaml.Controls.TreeViewNode::DataContextProperty" reason="DP declarations must be properties"/>
			<Member fullName="Windows.UI.Xaml.DependencyProperty Windows.UI.Xaml.Controls.TreeViewNode::TemplatedParentProperty" reason="DP declarations must be properties"/>
			<Member fullName="Windows.UI.Xaml.DependencyProperty Windows.UI.Xaml.Controls.WebView::CanGoBackProperty" reason="DP declarations must be properties"/>
			<Member fullName="Windows.UI.Xaml.DependencyProperty Windows.UI.Xaml.Controls.WebView::CanGoForwardProperty" reason="DP declarations must be properties"/>
			<Member fullName="Windows.UI.Xaml.DependencyProperty Windows.UI.Xaml.Controls.WebView::SourceProperty" reason="DP declarations must be properties"/>
			<Member fullName="Windows.UI.Xaml.DependencyProperty Windows.UI.Xaml.Controls.WebView::IsScrollEnabledProperty" reason="DP declarations must be properties"/>
			<Member fullName="Windows.UI.Xaml.DependencyProperty Windows.UI.Xaml.Controls.AnimatedVisualPlayer::AutoPlayProperty" reason="DP declarations must be properties"/>
			<Member fullName="Windows.UI.Xaml.DependencyProperty Windows.UI.Xaml.Controls.AnimatedVisualPlayer::IsAnimatedVisualLoadedProperty" reason="DP declarations must be properties"/>
			<Member fullName="Windows.UI.Xaml.DependencyProperty Windows.UI.Xaml.Controls.AnimatedVisualPlayer::IsPlayingProperty" reason="DP declarations must be properties"/>
			<Member fullName="Windows.UI.Xaml.DependencyProperty Windows.UI.Xaml.Controls.AnimatedVisualPlayer::PlaybackRateProperty" reason="DP declarations must be properties"/>
			<Member fullName="Windows.UI.Xaml.DependencyProperty Windows.UI.Xaml.Controls.AnimatedVisualPlayer::FallbackContentProperty" reason="DP declarations must be properties"/>
			<Member fullName="Windows.UI.Xaml.DependencyProperty Windows.UI.Xaml.Controls.AnimatedVisualPlayer::SourceProperty" reason="DP declarations must be properties"/>
			<Member fullName="Windows.UI.Xaml.DependencyProperty Windows.UI.Xaml.Controls.AnimatedVisualPlayer::StretchProperty" reason="DP declarations must be properties"/>
			<Member fullName="Windows.UI.Xaml.DependencyProperty Windows.UI.Xaml.Controls.AnimatedVisualPlayer::DurationProperty" reason="DP declarations must be properties"/>
			<Member fullName="Windows.UI.Xaml.DependencyProperty Windows.UI.Xaml.Controls.DatePickerSelector::DateProperty" reason="DP declarations must be properties"/>
			<Member fullName="Windows.UI.Xaml.DependencyProperty Windows.UI.Xaml.Controls.DatePickerSelector::DayVisibleProperty" reason="DP declarations must be properties"/>
			<Member fullName="Windows.UI.Xaml.DependencyProperty Windows.UI.Xaml.Controls.DatePickerSelector::MonthVisibleProperty" reason="DP declarations must be properties"/>
			<Member fullName="Windows.UI.Xaml.DependencyProperty Windows.UI.Xaml.Controls.DatePickerSelector::YearVisibleProperty" reason="DP declarations must be properties"/>
			<Member fullName="Windows.UI.Xaml.DependencyProperty Windows.UI.Xaml.Controls.DatePickerSelector::MaxYearProperty" reason="DP declarations must be properties"/>
			<Member fullName="Windows.UI.Xaml.DependencyProperty Windows.UI.Xaml.Controls.DatePickerSelector::MinYearProperty" reason="DP declarations must be properties"/>
			<Member fullName="Windows.UI.Xaml.DependencyProperty Windows.UI.Xaml.Controls.IconElement::ForegroundProperty" reason="DP declarations must be properties"/>
			<Member fullName="Windows.UI.Xaml.DependencyProperty Windows.UI.Xaml.Controls.NativeListViewBase::BackgroundProperty" reason="DP declarations must be properties"/>
			<Member fullName="Windows.UI.Xaml.DependencyProperty Windows.UI.Xaml.Controls.NativeListViewBase::OpacityProperty" reason="DP declarations must be properties"/>
			<Member fullName="Windows.UI.Xaml.DependencyProperty Windows.UI.Xaml.Controls.NativeListViewBase::StyleProperty" reason="DP declarations must be properties"/>
			<Member fullName="Windows.UI.Xaml.DependencyProperty Windows.UI.Xaml.Controls.NativeListViewBase::IsEnabledProperty" reason="DP declarations must be properties"/>
			<Member fullName="Windows.UI.Xaml.DependencyProperty Windows.UI.Xaml.Controls.NativeListViewBase::IsHitTestVisibleProperty" reason="DP declarations must be properties"/>
			<Member fullName="Windows.UI.Xaml.DependencyProperty Windows.UI.Xaml.Controls.NativeListViewBase::VisibilityProperty" reason="DP declarations must be properties"/>
			<Member fullName="Windows.UI.Xaml.DependencyProperty Windows.UI.Xaml.Controls.NativeListViewBase::NameProperty" reason="DP declarations must be properties"/>
			<Member fullName="Windows.UI.Xaml.DependencyProperty Windows.UI.Xaml.Controls.NativeListViewBase::MarginProperty" reason="DP declarations must be properties"/>
			<Member fullName="Windows.UI.Xaml.DependencyProperty Windows.UI.Xaml.Controls.NativeListViewBase::HorizontalAlignmentProperty" reason="DP declarations must be properties"/>
			<Member fullName="Windows.UI.Xaml.DependencyProperty Windows.UI.Xaml.Controls.NativeListViewBase::VerticalAlignmentProperty" reason="DP declarations must be properties"/>
			<Member fullName="Windows.UI.Xaml.DependencyProperty Windows.UI.Xaml.Controls.NativeListViewBase::WidthProperty" reason="DP declarations must be properties"/>
			<Member fullName="Windows.UI.Xaml.DependencyProperty Windows.UI.Xaml.Controls.NativeListViewBase::HeightProperty" reason="DP declarations must be properties"/>
			<Member fullName="Windows.UI.Xaml.DependencyProperty Windows.UI.Xaml.Controls.NativeListViewBase::MinWidthProperty" reason="DP declarations must be properties"/>
			<Member fullName="Windows.UI.Xaml.DependencyProperty Windows.UI.Xaml.Controls.NativeListViewBase::MinHeightProperty" reason="DP declarations must be properties"/>
			<Member fullName="Windows.UI.Xaml.DependencyProperty Windows.UI.Xaml.Controls.NativeListViewBase::MaxWidthProperty" reason="DP declarations must be properties"/>
			<Member fullName="Windows.UI.Xaml.DependencyProperty Windows.UI.Xaml.Controls.NativeListViewBase::MaxHeightProperty" reason="DP declarations must be properties"/>
			<Member fullName="Windows.UI.Xaml.DependencyProperty Windows.UI.Xaml.Controls.NativeListViewBase::TransitionsProperty" reason="DP declarations must be properties"/>
			<Member fullName="Windows.UI.Xaml.DependencyProperty Windows.UI.Xaml.Controls.NativeListViewBase::TagProperty" reason="DP declarations must be properties"/>
			<Member fullName="Windows.UI.Xaml.DependencyProperty Windows.UI.Xaml.Controls.NativeListViewBase::RenderTransformProperty" reason="DP declarations must be properties"/>
			<Member fullName="Windows.UI.Xaml.DependencyProperty Windows.UI.Xaml.Controls.NativeListViewBase::RenderTransformOriginProperty" reason="DP declarations must be properties"/>
			<Member fullName="Windows.UI.Xaml.DependencyProperty Windows.UI.Xaml.Controls.NativeListViewBase::DataContextProperty" reason="DP declarations must be properties"/>
			<Member fullName="Windows.UI.Xaml.DependencyProperty Windows.UI.Xaml.Controls.NativeListViewBase::TemplatedParentProperty" reason="DP declarations must be properties"/>
			<Member fullName="Windows.UI.Xaml.DependencyProperty Windows.UI.Xaml.Controls.VirtualizingPanelLayout::OrientationProperty" reason="DP declarations must be properties"/>
			<Member fullName="Windows.UI.Xaml.DependencyProperty Windows.UI.Xaml.Controls.VirtualizingPanelLayout::AreStickyGroupHeadersEnabledProperty" reason="DP declarations must be properties"/>
			<Member fullName="Windows.UI.Xaml.DependencyProperty Windows.UI.Xaml.Controls.VirtualizingPanelLayout::GroupHeaderPlacementProperty" reason="DP declarations must be properties"/>
			<Member fullName="Windows.UI.Xaml.DependencyProperty Windows.UI.Xaml.Controls.VirtualizingPanelLayout::GroupPaddingProperty" reason="DP declarations must be properties"/>
			<Member fullName="Windows.UI.Xaml.DependencyProperty Windows.UI.Xaml.Controls.VirtualizingPanelLayout::CacheLengthProperty" reason="DP declarations must be properties"/>
			<Member fullName="Windows.UI.Xaml.DependencyProperty Windows.UI.Xaml.Controls.VirtualizingPanelLayout::DataContextProperty" reason="DP declarations must be properties"/>
			<Member fullName="Windows.UI.Xaml.DependencyProperty Windows.UI.Xaml.Controls.VirtualizingPanelLayout::TemplatedParentProperty" reason="DP declarations must be properties"/>
			<Member fullName="Windows.UI.Xaml.DependencyProperty Windows.UI.Xaml.Controls.PersonPictureTemplateSettings::ActualImageBrushProperty" reason="DP declarations must be properties"/>
			<Member fullName="Windows.UI.Xaml.DependencyProperty Windows.UI.Xaml.Controls.PersonPictureTemplateSettings::ActualInitialsProperty" reason="DP declarations must be properties"/>
			<Member fullName="Windows.UI.Xaml.DependencyProperty Windows.UI.Xaml.Controls.PersonPictureTemplateSettings::DataContextProperty" reason="DP declarations must be properties"/>
			<Member fullName="Windows.UI.Xaml.DependencyProperty Windows.UI.Xaml.Controls.PersonPictureTemplateSettings::TemplatedParentProperty" reason="DP declarations must be properties"/>
			<Member fullName="Windows.UI.Xaml.DependencyProperty Windows.UI.Xaml.Controls.Popup::PopupPanelProperty" reason="DP declarations must be properties"/>
			<Member fullName="Windows.UI.Xaml.DependencyProperty Windows.UI.Xaml.Controls.PopupBase::IsOpenProperty" reason="DP declarations must be properties"/>
			<Member fullName="Windows.UI.Xaml.DependencyProperty Windows.UI.Xaml.Controls.PopupBase::ChildProperty" reason="DP declarations must be properties"/>
			<Member fullName="Windows.UI.Xaml.DependencyProperty Windows.UI.Xaml.Controls.PopupBase::IsLightDismissEnabledProperty" reason="DP declarations must be properties"/>
			<Member fullName="Windows.UI.Xaml.DependencyProperty Windows.UI.Xaml.Controls.PopupBase::HorizontalOffsetProperty" reason="DP declarations must be properties"/>
			<Member fullName="Windows.UI.Xaml.DependencyProperty Windows.UI.Xaml.Controls.PopupBase::VerticalOffsetProperty" reason="DP declarations must be properties"/>
			<Member fullName="Windows.UI.Xaml.DependencyProperty Windows.UI.Xaml.Controls.TimePickerSelector::TimeProperty" reason="DP declarations must be properties"/>
			<Member fullName="Windows.UI.Xaml.DependencyProperty Windows.UI.Xaml.Controls.TimePickerSelector::MinuteIncrementProperty" reason="DP declarations must be properties"/>
			<Member fullName="Windows.UI.Xaml.DependencyProperty Windows.UI.Xaml.Controls.TimePickerSelector::ClockIdentifierProperty" reason="DP declarations must be properties"/>
			<Member fullName="Windows.UI.Xaml.DependencyProperty Windows.UI.Xaml.Controls.NativePagedView::BackgroundProperty" reason="DP declarations must be properties"/>
			<Member fullName="Windows.UI.Xaml.DependencyProperty Windows.UI.Xaml.Controls.NativePagedView::OpacityProperty" reason="DP declarations must be properties"/>
			<Member fullName="Windows.UI.Xaml.DependencyProperty Windows.UI.Xaml.Controls.NativePagedView::StyleProperty" reason="DP declarations must be properties"/>
			<Member fullName="Windows.UI.Xaml.DependencyProperty Windows.UI.Xaml.Controls.NativePagedView::IsEnabledProperty" reason="DP declarations must be properties"/>
			<Member fullName="Windows.UI.Xaml.DependencyProperty Windows.UI.Xaml.Controls.NativePagedView::IsHitTestVisibleProperty" reason="DP declarations must be properties"/>
			<Member fullName="Windows.UI.Xaml.DependencyProperty Windows.UI.Xaml.Controls.NativePagedView::VisibilityProperty" reason="DP declarations must be properties"/>
			<Member fullName="Windows.UI.Xaml.DependencyProperty Windows.UI.Xaml.Controls.NativePagedView::NameProperty" reason="DP declarations must be properties"/>
			<Member fullName="Windows.UI.Xaml.DependencyProperty Windows.UI.Xaml.Controls.NativePagedView::MarginProperty" reason="DP declarations must be properties"/>
			<Member fullName="Windows.UI.Xaml.DependencyProperty Windows.UI.Xaml.Controls.NativePagedView::HorizontalAlignmentProperty" reason="DP declarations must be properties"/>
			<Member fullName="Windows.UI.Xaml.DependencyProperty Windows.UI.Xaml.Controls.NativePagedView::VerticalAlignmentProperty" reason="DP declarations must be properties"/>
			<Member fullName="Windows.UI.Xaml.DependencyProperty Windows.UI.Xaml.Controls.NativePagedView::WidthProperty" reason="DP declarations must be properties"/>
			<Member fullName="Windows.UI.Xaml.DependencyProperty Windows.UI.Xaml.Controls.NativePagedView::HeightProperty" reason="DP declarations must be properties"/>
			<Member fullName="Windows.UI.Xaml.DependencyProperty Windows.UI.Xaml.Controls.NativePagedView::MinWidthProperty" reason="DP declarations must be properties"/>
			<Member fullName="Windows.UI.Xaml.DependencyProperty Windows.UI.Xaml.Controls.NativePagedView::MinHeightProperty" reason="DP declarations must be properties"/>
			<Member fullName="Windows.UI.Xaml.DependencyProperty Windows.UI.Xaml.Controls.NativePagedView::MaxWidthProperty" reason="DP declarations must be properties"/>
			<Member fullName="Windows.UI.Xaml.DependencyProperty Windows.UI.Xaml.Controls.NativePagedView::MaxHeightProperty" reason="DP declarations must be properties"/>
			<Member fullName="Windows.UI.Xaml.DependencyProperty Windows.UI.Xaml.Controls.NativePagedView::TransitionsProperty" reason="DP declarations must be properties"/>
			<Member fullName="Windows.UI.Xaml.DependencyProperty Windows.UI.Xaml.Controls.NativePagedView::TagProperty" reason="DP declarations must be properties"/>
			<Member fullName="Windows.UI.Xaml.DependencyProperty Windows.UI.Xaml.Controls.NativePagedView::RenderTransformProperty" reason="DP declarations must be properties"/>
			<Member fullName="Windows.UI.Xaml.DependencyProperty Windows.UI.Xaml.Controls.NativePagedView::RenderTransformOriginProperty" reason="DP declarations must be properties"/>
			<Member fullName="Windows.UI.Xaml.DependencyProperty Windows.UI.Xaml.Controls.NativePagedView::DataContextProperty" reason="DP declarations must be properties"/>
			<Member fullName="Windows.UI.Xaml.DependencyProperty Windows.UI.Xaml.Controls.NativePagedView::TemplatedParentProperty" reason="DP declarations must be properties"/>
			<Member fullName="Windows.UI.Xaml.DependencyProperty Windows.UI.Xaml.Controls.NativePopup::AnchorProperty" reason="DP declarations must be properties"/>
			<Member fullName="Windows.UI.Xaml.DependencyProperty Windows.UI.Xaml.Controls.TextBoxView::ForegroundProperty" reason="DP declarations must be properties"/>
			<Member fullName="Windows.UI.Xaml.DependencyProperty Windows.UI.Xaml.Controls.TextBoxView::BackgroundProperty" reason="DP declarations must be properties"/>
			<Member fullName="Windows.UI.Xaml.DependencyProperty Windows.UI.Xaml.Controls.TextBoxView::OpacityProperty" reason="DP declarations must be properties"/>
			<Member fullName="Windows.UI.Xaml.DependencyProperty Windows.UI.Xaml.Controls.TextBoxView::StyleProperty" reason="DP declarations must be properties"/>
			<Member fullName="Windows.UI.Xaml.DependencyProperty Windows.UI.Xaml.Controls.TextBoxView::IsEnabledProperty" reason="DP declarations must be properties"/>
			<Member fullName="Windows.UI.Xaml.DependencyProperty Windows.UI.Xaml.Controls.TextBoxView::IsHitTestVisibleProperty" reason="DP declarations must be properties"/>
			<Member fullName="Windows.UI.Xaml.DependencyProperty Windows.UI.Xaml.Controls.TextBoxView::VisibilityProperty" reason="DP declarations must be properties"/>
			<Member fullName="Windows.UI.Xaml.DependencyProperty Windows.UI.Xaml.Controls.TextBoxView::NameProperty" reason="DP declarations must be properties"/>
			<Member fullName="Windows.UI.Xaml.DependencyProperty Windows.UI.Xaml.Controls.TextBoxView::MarginProperty" reason="DP declarations must be properties"/>
			<Member fullName="Windows.UI.Xaml.DependencyProperty Windows.UI.Xaml.Controls.TextBoxView::HorizontalAlignmentProperty" reason="DP declarations must be properties"/>
			<Member fullName="Windows.UI.Xaml.DependencyProperty Windows.UI.Xaml.Controls.TextBoxView::VerticalAlignmentProperty" reason="DP declarations must be properties"/>
			<Member fullName="Windows.UI.Xaml.DependencyProperty Windows.UI.Xaml.Controls.TextBoxView::WidthProperty" reason="DP declarations must be properties"/>
			<Member fullName="Windows.UI.Xaml.DependencyProperty Windows.UI.Xaml.Controls.TextBoxView::HeightProperty" reason="DP declarations must be properties"/>
			<Member fullName="Windows.UI.Xaml.DependencyProperty Windows.UI.Xaml.Controls.TextBoxView::MinWidthProperty" reason="DP declarations must be properties"/>
			<Member fullName="Windows.UI.Xaml.DependencyProperty Windows.UI.Xaml.Controls.TextBoxView::MinHeightProperty" reason="DP declarations must be properties"/>
			<Member fullName="Windows.UI.Xaml.DependencyProperty Windows.UI.Xaml.Controls.TextBoxView::MaxWidthProperty" reason="DP declarations must be properties"/>
			<Member fullName="Windows.UI.Xaml.DependencyProperty Windows.UI.Xaml.Controls.TextBoxView::MaxHeightProperty" reason="DP declarations must be properties"/>
			<Member fullName="Windows.UI.Xaml.DependencyProperty Windows.UI.Xaml.Controls.TextBoxView::TransitionsProperty" reason="DP declarations must be properties"/>
			<Member fullName="Windows.UI.Xaml.DependencyProperty Windows.UI.Xaml.Controls.TextBoxView::TagProperty" reason="DP declarations must be properties"/>
			<Member fullName="Windows.UI.Xaml.DependencyProperty Windows.UI.Xaml.Controls.TextBoxView::RenderTransformProperty" reason="DP declarations must be properties"/>
			<Member fullName="Windows.UI.Xaml.DependencyProperty Windows.UI.Xaml.Controls.TextBoxView::RenderTransformOriginProperty" reason="DP declarations must be properties"/>
			<Member fullName="Windows.UI.Xaml.DependencyProperty Windows.UI.Xaml.Controls.TextBoxView::DataContextProperty" reason="DP declarations must be properties"/>
			<Member fullName="Windows.UI.Xaml.DependencyProperty Windows.UI.Xaml.Controls.TextBoxView::TemplatedParentProperty" reason="DP declarations must be properties"/>
			<Member fullName="Windows.UI.Xaml.DependencyProperty Windows.UI.Xaml.Controls.Primitives.AppBarButtonTemplateSettings::DataContextProperty" reason="DP declarations must be properties"/>
			<Member fullName="Windows.UI.Xaml.DependencyProperty Windows.UI.Xaml.Controls.Primitives.AppBarButtonTemplateSettings::TemplatedParentProperty" reason="DP declarations must be properties"/>
			<Member fullName="Windows.UI.Xaml.DependencyProperty Windows.UI.Xaml.Controls.Primitives.AppBarTemplateSettings::HiddenRootMarginProperty" reason="DP declarations must be properties"/>
			<Member fullName="Windows.UI.Xaml.DependencyProperty Windows.UI.Xaml.Controls.Primitives.AppBarTemplateSettings::DataContextProperty" reason="DP declarations must be properties"/>
			<Member fullName="Windows.UI.Xaml.DependencyProperty Windows.UI.Xaml.Controls.Primitives.AppBarTemplateSettings::TemplatedParentProperty" reason="DP declarations must be properties"/>
			<Member fullName="Windows.UI.Xaml.DependencyProperty Windows.UI.Xaml.Controls.Primitives.AppBarToggleButtonTemplateSettings::DataContextProperty" reason="DP declarations must be properties"/>
			<Member fullName="Windows.UI.Xaml.DependencyProperty Windows.UI.Xaml.Controls.Primitives.AppBarToggleButtonTemplateSettings::TemplatedParentProperty" reason="DP declarations must be properties"/>
			<Member fullName="Windows.UI.Xaml.DependencyProperty Windows.UI.Xaml.Controls.Primitives.ButtonBase::CommandProperty" reason="DP declarations must be properties"/>
			<Member fullName="Windows.UI.Xaml.DependencyProperty Windows.UI.Xaml.Controls.Primitives.CalendarViewTemplateSettings::DataContextProperty" reason="DP declarations must be properties"/>
			<Member fullName="Windows.UI.Xaml.DependencyProperty Windows.UI.Xaml.Controls.Primitives.CalendarViewTemplateSettings::TemplatedParentProperty" reason="DP declarations must be properties"/>
			<Member fullName="Windows.UI.Xaml.DependencyProperty Windows.UI.Xaml.Controls.Primitives.ComboBoxTemplateSettings::DataContextProperty" reason="DP declarations must be properties"/>
			<Member fullName="Windows.UI.Xaml.DependencyProperty Windows.UI.Xaml.Controls.Primitives.ComboBoxTemplateSettings::TemplatedParentProperty" reason="DP declarations must be properties"/>
			<Member fullName="Windows.UI.Xaml.DependencyProperty Windows.UI.Xaml.Controls.Primitives.CommandBarFlyoutCommandBarTemplateSettings::DataContextProperty" reason="DP declarations must be properties"/>
			<Member fullName="Windows.UI.Xaml.DependencyProperty Windows.UI.Xaml.Controls.Primitives.CommandBarFlyoutCommandBarTemplateSettings::TemplatedParentProperty" reason="DP declarations must be properties"/>
			<Member fullName="Windows.UI.Xaml.DependencyProperty Windows.UI.Xaml.Controls.Primitives.CommandBarTemplateSettings::DataContextProperty" reason="DP declarations must be properties"/>
			<Member fullName="Windows.UI.Xaml.DependencyProperty Windows.UI.Xaml.Controls.Primitives.CommandBarTemplateSettings::TemplatedParentProperty" reason="DP declarations must be properties"/>
			<Member fullName="Windows.UI.Xaml.DependencyProperty Windows.UI.Xaml.Controls.Primitives.FlyoutBase::DataContextProperty" reason="DP declarations must be properties"/>
			<Member fullName="Windows.UI.Xaml.DependencyProperty Windows.UI.Xaml.Controls.Primitives.FlyoutBase::TemplatedParentProperty" reason="DP declarations must be properties"/>
			<Member fullName="Windows.UI.Xaml.DependencyProperty Windows.UI.Xaml.Controls.Primitives.GridViewItemTemplateSettings::DataContextProperty" reason="DP declarations must be properties"/>
			<Member fullName="Windows.UI.Xaml.DependencyProperty Windows.UI.Xaml.Controls.Primitives.GridViewItemTemplateSettings::TemplatedParentProperty" reason="DP declarations must be properties"/>
			<Member fullName="Windows.UI.Xaml.DependencyProperty Windows.UI.Xaml.Controls.Primitives.JumpListItemBackgroundConverter::DataContextProperty" reason="DP declarations must be properties"/>
			<Member fullName="Windows.UI.Xaml.DependencyProperty Windows.UI.Xaml.Controls.Primitives.JumpListItemBackgroundConverter::TemplatedParentProperty" reason="DP declarations must be properties"/>
			<Member fullName="Windows.UI.Xaml.DependencyProperty Windows.UI.Xaml.Controls.Primitives.JumpListItemForegroundConverter::DataContextProperty" reason="DP declarations must be properties"/>
			<Member fullName="Windows.UI.Xaml.DependencyProperty Windows.UI.Xaml.Controls.Primitives.JumpListItemForegroundConverter::TemplatedParentProperty" reason="DP declarations must be properties"/>
			<Member fullName="Windows.UI.Xaml.DependencyProperty Windows.UI.Xaml.Controls.Primitives.ListViewItemTemplateSettings::DataContextProperty" reason="DP declarations must be properties"/>
			<Member fullName="Windows.UI.Xaml.DependencyProperty Windows.UI.Xaml.Controls.Primitives.ListViewItemTemplateSettings::TemplatedParentProperty" reason="DP declarations must be properties"/>
			<Member fullName="Windows.UI.Xaml.DependencyProperty Windows.UI.Xaml.Controls.Primitives.ProgressBarTemplateSettings::DataContextProperty" reason="DP declarations must be properties"/>
			<Member fullName="Windows.UI.Xaml.DependencyProperty Windows.UI.Xaml.Controls.Primitives.ProgressBarTemplateSettings::TemplatedParentProperty" reason="DP declarations must be properties"/>
			<Member fullName="Windows.UI.Xaml.DependencyProperty Windows.UI.Xaml.Controls.Primitives.ProgressRingTemplateSettings::DataContextProperty" reason="DP declarations must be properties"/>
			<Member fullName="Windows.UI.Xaml.DependencyProperty Windows.UI.Xaml.Controls.Primitives.ProgressRingTemplateSettings::TemplatedParentProperty" reason="DP declarations must be properties"/>
			<Member fullName="Windows.UI.Xaml.DependencyProperty Windows.UI.Xaml.Controls.Primitives.RangeBase::ValueProperty" reason="DP declarations must be properties"/>
			<Member fullName="Windows.UI.Xaml.DependencyProperty Windows.UI.Xaml.Controls.Primitives.RangeBase::MinimumProperty" reason="DP declarations must be properties"/>
			<Member fullName="Windows.UI.Xaml.DependencyProperty Windows.UI.Xaml.Controls.Primitives.RangeBase::MaximumProperty" reason="DP declarations must be properties"/>
			<Member fullName="Windows.UI.Xaml.DependencyProperty Windows.UI.Xaml.Controls.Primitives.RangeBase::SmallChangeProperty" reason="DP declarations must be properties"/>
			<Member fullName="Windows.UI.Xaml.DependencyProperty Windows.UI.Xaml.Controls.Primitives.RangeBase::LargeChangeProperty" reason="DP declarations must be properties"/>
			<Member fullName="Windows.UI.Xaml.DependencyProperty Windows.UI.Xaml.Controls.Primitives.RangeBase::ActualValueProperty" reason="DP declarations must be properties"/>
			<Member fullName="Windows.UI.Xaml.DependencyProperty Windows.UI.Xaml.Controls.Primitives.Selector::SelectedItemProperty" reason="DP declarations must be properties"/>
			<Member fullName="Windows.UI.Xaml.DependencyProperty Windows.UI.Xaml.Controls.Primitives.Selector::SelectedIndexProperty" reason="DP declarations must be properties"/>
			<Member fullName="Windows.UI.Xaml.DependencyProperty Windows.UI.Xaml.Controls.Primitives.SelectorItem::IsSelectedProperty" reason="DP declarations must be properties"/>
			<Member fullName="Windows.UI.Xaml.DependencyProperty Windows.UI.Xaml.Controls.Primitives.SettingsFlyoutTemplateSettings::DataContextProperty" reason="DP declarations must be properties"/>
			<Member fullName="Windows.UI.Xaml.DependencyProperty Windows.UI.Xaml.Controls.Primitives.SettingsFlyoutTemplateSettings::TemplatedParentProperty" reason="DP declarations must be properties"/>
			<Member fullName="Windows.UI.Xaml.DependencyProperty Windows.UI.Xaml.Controls.Primitives.SplitViewTemplateSettings::DataContextProperty" reason="DP declarations must be properties"/>
			<Member fullName="Windows.UI.Xaml.DependencyProperty Windows.UI.Xaml.Controls.Primitives.SplitViewTemplateSettings::TemplatedParentProperty" reason="DP declarations must be properties"/>
			<Member fullName="Windows.UI.Xaml.DependencyProperty Windows.UI.Xaml.Controls.Primitives.Thumb::IsDraggingProperty" reason="DP declarations must be properties"/>
			<Member fullName="Windows.UI.Xaml.DependencyProperty Windows.UI.Xaml.Controls.Primitives.TickBar::FillProperty" reason="DP declarations must be properties"/>
			<Member fullName="Windows.UI.Xaml.DependencyProperty Windows.UI.Xaml.Controls.Primitives.ToggleButton::IsCheckedProperty" reason="DP declarations must be properties"/>
			<Member fullName="Windows.UI.Xaml.DependencyProperty Windows.UI.Xaml.Controls.Primitives.ToggleSwitchTemplateSettings::DataContextProperty" reason="DP declarations must be properties"/>
			<Member fullName="Windows.UI.Xaml.DependencyProperty Windows.UI.Xaml.Controls.Primitives.ToggleSwitchTemplateSettings::TemplatedParentProperty" reason="DP declarations must be properties"/>
			<Member fullName="Windows.UI.Xaml.DependencyProperty Windows.UI.Xaml.Controls.Primitives.ToolTipTemplateSettings::DataContextProperty" reason="DP declarations must be properties"/>
			<Member fullName="Windows.UI.Xaml.DependencyProperty Windows.UI.Xaml.Controls.Primitives.ToolTipTemplateSettings::TemplatedParentProperty" reason="DP declarations must be properties"/>
			<Member fullName="Windows.UI.Xaml.DependencyProperty Windows.UI.Xaml.Controls.Primitives.MenuFlyoutItemTemplateSettings::DataContextProperty" reason="DP declarations must be properties"/>
			<Member fullName="Windows.UI.Xaml.DependencyProperty Windows.UI.Xaml.Controls.Primitives.MenuFlyoutItemTemplateSettings::TemplatedParentProperty" reason="DP declarations must be properties"/>
			<Member fullName="Windows.UI.Xaml.DependencyProperty Windows.UI.Xaml.Controls.Primitives.MenuFlyoutPresenterTemplateSettings::DataContextProperty" reason="DP declarations must be properties"/>
			<Member fullName="Windows.UI.Xaml.DependencyProperty Windows.UI.Xaml.Controls.Primitives.MenuFlyoutPresenterTemplateSettings::TemplatedParentProperty" reason="DP declarations must be properties"/>
			<Member fullName="Windows.UI.Xaml.DependencyProperty Windows.UI.Xaml.Controls.Maps.MapCamera::DataContextProperty" reason="DP declarations must be properties"/>
			<Member fullName="Windows.UI.Xaml.DependencyProperty Windows.UI.Xaml.Controls.Maps.MapCamera::TemplatedParentProperty" reason="DP declarations must be properties"/>
			<Member fullName="Windows.UI.Xaml.DependencyProperty Windows.UI.Xaml.Controls.Maps.MapCustomExperience::DataContextProperty" reason="DP declarations must be properties"/>
			<Member fullName="Windows.UI.Xaml.DependencyProperty Windows.UI.Xaml.Controls.Maps.MapCustomExperience::TemplatedParentProperty" reason="DP declarations must be properties"/>
			<Member fullName="Windows.UI.Xaml.DependencyProperty Windows.UI.Xaml.Controls.Maps.MapElement::DataContextProperty" reason="DP declarations must be properties"/>
			<Member fullName="Windows.UI.Xaml.DependencyProperty Windows.UI.Xaml.Controls.Maps.MapElement::TemplatedParentProperty" reason="DP declarations must be properties"/>
			<Member fullName="Windows.UI.Xaml.DependencyProperty Windows.UI.Xaml.Controls.Maps.MapInputEventArgs::DataContextProperty" reason="DP declarations must be properties"/>
			<Member fullName="Windows.UI.Xaml.DependencyProperty Windows.UI.Xaml.Controls.Maps.MapInputEventArgs::TemplatedParentProperty" reason="DP declarations must be properties"/>
			<Member fullName="Windows.UI.Xaml.DependencyProperty Windows.UI.Xaml.Controls.Maps.MapItemsControl::DataContextProperty" reason="DP declarations must be properties"/>
			<Member fullName="Windows.UI.Xaml.DependencyProperty Windows.UI.Xaml.Controls.Maps.MapItemsControl::TemplatedParentProperty" reason="DP declarations must be properties"/>
			<Member fullName="Windows.UI.Xaml.DependencyProperty Windows.UI.Xaml.Controls.Maps.MapLayer::DataContextProperty" reason="DP declarations must be properties"/>
			<Member fullName="Windows.UI.Xaml.DependencyProperty Windows.UI.Xaml.Controls.Maps.MapLayer::TemplatedParentProperty" reason="DP declarations must be properties"/>
			<Member fullName="Windows.UI.Xaml.DependencyProperty Windows.UI.Xaml.Controls.Maps.MapModel3D::DataContextProperty" reason="DP declarations must be properties"/>
			<Member fullName="Windows.UI.Xaml.DependencyProperty Windows.UI.Xaml.Controls.Maps.MapModel3D::TemplatedParentProperty" reason="DP declarations must be properties"/>
			<Member fullName="Windows.UI.Xaml.DependencyProperty Windows.UI.Xaml.Controls.Maps.MapRouteView::DataContextProperty" reason="DP declarations must be properties"/>
			<Member fullName="Windows.UI.Xaml.DependencyProperty Windows.UI.Xaml.Controls.Maps.MapRouteView::TemplatedParentProperty" reason="DP declarations must be properties"/>
			<Member fullName="Windows.UI.Xaml.DependencyProperty Windows.UI.Xaml.Controls.Maps.MapScene::DataContextProperty" reason="DP declarations must be properties"/>
			<Member fullName="Windows.UI.Xaml.DependencyProperty Windows.UI.Xaml.Controls.Maps.MapScene::TemplatedParentProperty" reason="DP declarations must be properties"/>
			<Member fullName="Windows.UI.Xaml.DependencyProperty Windows.UI.Xaml.Controls.Maps.MapStyleSheet::DataContextProperty" reason="DP declarations must be properties"/>
			<Member fullName="Windows.UI.Xaml.DependencyProperty Windows.UI.Xaml.Controls.Maps.MapStyleSheet::TemplatedParentProperty" reason="DP declarations must be properties"/>
			<Member fullName="Windows.UI.Xaml.DependencyProperty Windows.UI.Xaml.Controls.Maps.MapTileDataSource::DataContextProperty" reason="DP declarations must be properties"/>
			<Member fullName="Windows.UI.Xaml.DependencyProperty Windows.UI.Xaml.Controls.Maps.MapTileDataSource::TemplatedParentProperty" reason="DP declarations must be properties"/>
			<Member fullName="Windows.UI.Xaml.DependencyProperty Windows.UI.Xaml.Controls.Maps.MapTileSource::DataContextProperty" reason="DP declarations must be properties"/>
			<Member fullName="Windows.UI.Xaml.DependencyProperty Windows.UI.Xaml.Controls.Maps.MapTileSource::TemplatedParentProperty" reason="DP declarations must be properties"/>
			<Member fullName="Windows.UI.Xaml.DependencyProperty Windows.UI.Xaml.Controls.Maps.StreetsidePanorama::DataContextProperty" reason="DP declarations must be properties"/>
			<Member fullName="Windows.UI.Xaml.DependencyProperty Windows.UI.Xaml.Controls.Maps.StreetsidePanorama::TemplatedParentProperty" reason="DP declarations must be properties"/>
			<Member fullName="Windows.UI.Xaml.DependencyProperty Windows.UI.Xaml.Automation.AutomationAnnotation::DataContextProperty" reason="DP declarations must be properties"/>
			<Member fullName="Windows.UI.Xaml.DependencyProperty Windows.UI.Xaml.Automation.AutomationAnnotation::TemplatedParentProperty" reason="DP declarations must be properties"/>
			<Member fullName="Windows.UI.Xaml.DependencyProperty Windows.UI.Xaml.Automation.Provider.IRawElementProviderSimple::DataContextProperty" reason="DP declarations must be properties"/>
			<Member fullName="Windows.UI.Xaml.DependencyProperty Windows.UI.Xaml.Automation.Provider.IRawElementProviderSimple::TemplatedParentProperty" reason="DP declarations must be properties"/>
			<Member fullName="Windows.UI.Xaml.DependencyProperty Windows.UI.Xaml.Automation.Peers.AutomationPeer::DataContextProperty" reason="DP declarations must be properties"/>
			<Member fullName="Windows.UI.Xaml.DependencyProperty Windows.UI.Xaml.Automation.Peers.AutomationPeer::TemplatedParentProperty" reason="DP declarations must be properties"/>
			<Member fullName="Windows.UI.Xaml.DependencyProperty Windows.UI.Xaml.Automation.Peers.AutomationPeerAnnotation::DataContextProperty" reason="DP declarations must be properties"/>
			<Member fullName="Windows.UI.Xaml.DependencyProperty Windows.UI.Xaml.Automation.Peers.AutomationPeerAnnotation::TemplatedParentProperty" reason="DP declarations must be properties"/>
			<Member fullName="Windows.UI.Xaml.DependencyProperty Windows.UI.Xaml.Media.Brush::OpacityProperty" reason="DP declarations must be properties"/>
			<Member fullName="Windows.UI.Xaml.DependencyProperty Windows.UI.Xaml.Media.Brush::RelativeTransformProperty" reason="DP declarations must be properties"/>
			<Member fullName="Windows.UI.Xaml.DependencyProperty Windows.UI.Xaml.Media.Brush::DataContextProperty" reason="DP declarations must be properties"/>
			<Member fullName="Windows.UI.Xaml.DependencyProperty Windows.UI.Xaml.Media.Brush::TemplatedParentProperty" reason="DP declarations must be properties"/>
			<Member fullName="Windows.UI.Xaml.DependencyProperty Windows.UI.Xaml.Media.CacheMode::DataContextProperty" reason="DP declarations must be properties"/>
			<Member fullName="Windows.UI.Xaml.DependencyProperty Windows.UI.Xaml.Media.CacheMode::TemplatedParentProperty" reason="DP declarations must be properties"/>
			<Member fullName="Windows.UI.Xaml.DependencyProperty Windows.UI.Xaml.Media.CompositeTransform::CenterXProperty" reason="DP declarations must be properties"/>
			<Member fullName="Windows.UI.Xaml.DependencyProperty Windows.UI.Xaml.Media.CompositeTransform::CenterYProperty" reason="DP declarations must be properties"/>
			<Member fullName="Windows.UI.Xaml.DependencyProperty Windows.UI.Xaml.Media.CompositeTransform::RotationProperty" reason="DP declarations must be properties"/>
			<Member fullName="Windows.UI.Xaml.DependencyProperty Windows.UI.Xaml.Media.CompositeTransform::ScaleXProperty" reason="DP declarations must be properties"/>
			<Member fullName="Windows.UI.Xaml.DependencyProperty Windows.UI.Xaml.Media.CompositeTransform::ScaleYProperty" reason="DP declarations must be properties"/>
			<Member fullName="Windows.UI.Xaml.DependencyProperty Windows.UI.Xaml.Media.CompositeTransform::SkewXProperty" reason="DP declarations must be properties"/>
			<Member fullName="Windows.UI.Xaml.DependencyProperty Windows.UI.Xaml.Media.CompositeTransform::SkewYProperty" reason="DP declarations must be properties"/>
			<Member fullName="Windows.UI.Xaml.DependencyProperty Windows.UI.Xaml.Media.CompositeTransform::TranslateXProperty" reason="DP declarations must be properties"/>
			<Member fullName="Windows.UI.Xaml.DependencyProperty Windows.UI.Xaml.Media.CompositeTransform::TranslateYProperty" reason="DP declarations must be properties"/>
			<Member fullName="Windows.UI.Xaml.DependencyProperty Windows.UI.Xaml.Media.GeneralTransform::DataContextProperty" reason="DP declarations must be properties"/>
			<Member fullName="Windows.UI.Xaml.DependencyProperty Windows.UI.Xaml.Media.GeneralTransform::TemplatedParentProperty" reason="DP declarations must be properties"/>
			<Member fullName="Windows.UI.Xaml.DependencyProperty Windows.UI.Xaml.Media.Geometry::TransformProperty" reason="DP declarations must be properties"/>
			<Member fullName="Windows.UI.Xaml.DependencyProperty Windows.UI.Xaml.Media.Geometry::DataContextProperty" reason="DP declarations must be properties"/>
			<Member fullName="Windows.UI.Xaml.DependencyProperty Windows.UI.Xaml.Media.Geometry::TemplatedParentProperty" reason="DP declarations must be properties"/>
			<Member fullName="Windows.UI.Xaml.DependencyProperty Windows.UI.Xaml.Media.GradientBrush::FallbackColorProperty" reason="DP declarations must be properties"/>
			<Member fullName="Windows.UI.Xaml.DependencyProperty Windows.UI.Xaml.Media.GradientBrush::GradientStopsProperty" reason="DP declarations must be properties"/>
			<Member fullName="Windows.UI.Xaml.DependencyProperty Windows.UI.Xaml.Media.GradientBrush::MappingModeProperty" reason="DP declarations must be properties"/>
			<Member fullName="Windows.UI.Xaml.DependencyProperty Windows.UI.Xaml.Media.GradientStop::ColorProperty" reason="DP declarations must be properties"/>
			<Member fullName="Windows.UI.Xaml.DependencyProperty Windows.UI.Xaml.Media.GradientStop::OffsetProperty" reason="DP declarations must be properties"/>
			<Member fullName="Windows.UI.Xaml.DependencyProperty Windows.UI.Xaml.Media.GradientStop::DataContextProperty" reason="DP declarations must be properties"/>
			<Member fullName="Windows.UI.Xaml.DependencyProperty Windows.UI.Xaml.Media.GradientStop::TemplatedParentProperty" reason="DP declarations must be properties"/>
			<Member fullName="Windows.UI.Xaml.DependencyProperty Windows.UI.Xaml.Media.ImageBrush::AlignmentXProperty" reason="DP declarations must be properties"/>
			<Member fullName="Windows.UI.Xaml.DependencyProperty Windows.UI.Xaml.Media.ImageBrush::AlignmentYProperty" reason="DP declarations must be properties"/>
			<Member fullName="Windows.UI.Xaml.DependencyProperty Windows.UI.Xaml.Media.ImageBrush::StretchProperty" reason="DP declarations must be properties"/>
			<Member fullName="Windows.UI.Xaml.DependencyProperty Windows.UI.Xaml.Media.ImageSource::DataContextProperty" reason="DP declarations must be properties"/>
			<Member fullName="Windows.UI.Xaml.DependencyProperty Windows.UI.Xaml.Media.ImageSource::TemplatedParentProperty" reason="DP declarations must be properties"/>
			<Member fullName="Windows.UI.Xaml.DependencyProperty Windows.UI.Xaml.Media.LinearGradientBrush::StartPointProperty" reason="DP declarations must be properties"/>
			<Member fullName="Windows.UI.Xaml.DependencyProperty Windows.UI.Xaml.Media.LinearGradientBrush::EndPointProperty" reason="DP declarations must be properties"/>
			<Member fullName="Windows.UI.Xaml.DependencyProperty Windows.UI.Xaml.Media.PathFigure::DataContextProperty" reason="DP declarations must be properties"/>
			<Member fullName="Windows.UI.Xaml.DependencyProperty Windows.UI.Xaml.Media.PathFigure::TemplatedParentProperty" reason="DP declarations must be properties"/>
			<Member fullName="Windows.UI.Xaml.DependencyProperty Windows.UI.Xaml.Media.PathSegment::DataContextProperty" reason="DP declarations must be properties"/>
			<Member fullName="Windows.UI.Xaml.DependencyProperty Windows.UI.Xaml.Media.PathSegment::TemplatedParentProperty" reason="DP declarations must be properties"/>
			<Member fullName="Windows.UI.Xaml.DependencyProperty Windows.UI.Xaml.Media.Projection::DataContextProperty" reason="DP declarations must be properties"/>
			<Member fullName="Windows.UI.Xaml.DependencyProperty Windows.UI.Xaml.Media.Projection::TemplatedParentProperty" reason="DP declarations must be properties"/>
			<Member fullName="Windows.UI.Xaml.DependencyProperty Windows.UI.Xaml.Media.RectangleGeometry::RectProperty" reason="DP declarations must be properties"/>
			<Member fullName="Windows.UI.Xaml.DependencyProperty Windows.UI.Xaml.Media.RotateTransform::CenterYProperty" reason="DP declarations must be properties"/>
			<Member fullName="Windows.UI.Xaml.DependencyProperty Windows.UI.Xaml.Media.RotateTransform::CenterXProperty" reason="DP declarations must be properties"/>
			<Member fullName="Windows.UI.Xaml.DependencyProperty Windows.UI.Xaml.Media.RotateTransform::AngleProperty" reason="DP declarations must be properties"/>
			<Member fullName="Windows.UI.Xaml.DependencyProperty Windows.UI.Xaml.Media.ScaleTransform::CenterYProperty" reason="DP declarations must be properties"/>
			<Member fullName="Windows.UI.Xaml.DependencyProperty Windows.UI.Xaml.Media.ScaleTransform::CenterXProperty" reason="DP declarations must be properties"/>
			<Member fullName="Windows.UI.Xaml.DependencyProperty Windows.UI.Xaml.Media.ScaleTransform::ScaleXProperty" reason="DP declarations must be properties"/>
			<Member fullName="Windows.UI.Xaml.DependencyProperty Windows.UI.Xaml.Media.ScaleTransform::ScaleYProperty" reason="DP declarations must be properties"/>
			<Member fullName="Windows.UI.Xaml.DependencyProperty Windows.UI.Xaml.Media.SkewTransform::CenterYProperty" reason="DP declarations must be properties"/>
			<Member fullName="Windows.UI.Xaml.DependencyProperty Windows.UI.Xaml.Media.SkewTransform::CenterXProperty" reason="DP declarations must be properties"/>
			<Member fullName="Windows.UI.Xaml.DependencyProperty Windows.UI.Xaml.Media.SkewTransform::AngleXProperty" reason="DP declarations must be properties"/>
			<Member fullName="Windows.UI.Xaml.DependencyProperty Windows.UI.Xaml.Media.SkewTransform::AngleYProperty" reason="DP declarations must be properties"/>
			<Member fullName="Windows.UI.Xaml.DependencyProperty Windows.UI.Xaml.Media.SolidColorBrush::ColorProperty" reason="DP declarations must be properties"/>
			<Member fullName="Windows.UI.Xaml.DependencyProperty Windows.UI.Xaml.Media.TimelineMarker::DataContextProperty" reason="DP declarations must be properties"/>
			<Member fullName="Windows.UI.Xaml.DependencyProperty Windows.UI.Xaml.Media.TimelineMarker::TemplatedParentProperty" reason="DP declarations must be properties"/>
			<Member fullName="Windows.UI.Xaml.DependencyProperty Windows.UI.Xaml.Media.TransformGroup::ChildrenProperty" reason="DP declarations must be properties"/>
			<Member fullName="Windows.UI.Xaml.DependencyProperty Windows.UI.Xaml.Media.TranslateTransform::XProperty" reason="DP declarations must be properties"/>
			<Member fullName="Windows.UI.Xaml.DependencyProperty Windows.UI.Xaml.Media.TranslateTransform::YProperty" reason="DP declarations must be properties"/>
			<Member fullName="Windows.UI.Xaml.DependencyProperty Windows.UI.Xaml.Media.XamlLight::DataContextProperty" reason="DP declarations must be properties"/>
			<Member fullName="Windows.UI.Xaml.DependencyProperty Windows.UI.Xaml.Media.XamlLight::TemplatedParentProperty" reason="DP declarations must be properties"/>
			<Member fullName="Windows.UI.Xaml.DependencyProperty Windows.UI.Xaml.Media.Media3D.Transform3D::DataContextProperty" reason="DP declarations must be properties"/>
			<Member fullName="Windows.UI.Xaml.DependencyProperty Windows.UI.Xaml.Media.Media3D.Transform3D::TemplatedParentProperty" reason="DP declarations must be properties"/>
			<Member fullName="Windows.UI.Xaml.DependencyProperty Windows.UI.Xaml.Media.Imaging.BitmapImage::UriSourceProperty" reason="DP declarations must be properties"/>
			<Member fullName="Windows.UI.Xaml.DependencyProperty Windows.UI.Xaml.Media.Imaging.BitmapImage::DecodePixelTypeProperty" reason="DP declarations must be properties"/>
			<Member fullName="Windows.UI.Xaml.DependencyProperty Windows.UI.Xaml.Media.Imaging.BitmapImage::DecodePixelWidthProperty" reason="DP declarations must be properties"/>
			<Member fullName="Windows.UI.Xaml.DependencyProperty Windows.UI.Xaml.Media.Imaging.BitmapImage::DecodePixelHeightProperty" reason="DP declarations must be properties"/>
			<Member fullName="Windows.UI.Xaml.DependencyProperty Windows.UI.Xaml.Media.Imaging.BitmapImage::CreateOptionsProperty" reason="DP declarations must be properties"/>
			<Member fullName="Windows.UI.Xaml.DependencyProperty Windows.UI.Xaml.Media.Imaging.BitmapSource::PixelHeightProperty" reason="DP declarations must be properties"/>
			<Member fullName="Windows.UI.Xaml.DependencyProperty Windows.UI.Xaml.Media.Imaging.BitmapSource::PixelWidthProperty" reason="DP declarations must be properties"/>
			<Member fullName="Windows.UI.Xaml.DependencyProperty Windows.UI.Xaml.Media.Animation.BackEase::AmplitudeProperty" reason="DP declarations must be properties"/>
			<Member fullName="Windows.UI.Xaml.DependencyProperty Windows.UI.Xaml.Media.Animation.ColorKeyFrame::DataContextProperty" reason="DP declarations must be properties"/>
			<Member fullName="Windows.UI.Xaml.DependencyProperty Windows.UI.Xaml.Media.Animation.ColorKeyFrame::TemplatedParentProperty" reason="DP declarations must be properties"/>
			<Member fullName="Windows.UI.Xaml.DependencyProperty Windows.UI.Xaml.Media.Animation.DoubleAnimation::ByProperty" reason="DP declarations must be properties"/>
			<Member fullName="Windows.UI.Xaml.DependencyProperty Windows.UI.Xaml.Media.Animation.DoubleAnimation::FromProperty" reason="DP declarations must be properties"/>
			<Member fullName="Windows.UI.Xaml.DependencyProperty Windows.UI.Xaml.Media.Animation.DoubleAnimation::ToProperty" reason="DP declarations must be properties"/>
			<Member fullName="Windows.UI.Xaml.DependencyProperty Windows.UI.Xaml.Media.Animation.DoubleAnimation::EnableDependentAnimationProperty" reason="DP declarations must be properties"/>
			<Member fullName="Windows.UI.Xaml.DependencyProperty Windows.UI.Xaml.Media.Animation.DoubleAnimation::EasingFunctionProperty" reason="DP declarations must be properties"/>
			<Member fullName="Windows.UI.Xaml.DependencyProperty Windows.UI.Xaml.Media.Animation.DoubleAnimationUsingKeyFrames::EnableDependentAnimationProperty" reason="DP declarations must be properties"/>
			<Member fullName="Windows.UI.Xaml.DependencyProperty Windows.UI.Xaml.Media.Animation.DoubleKeyFrame::ValueProperty" reason="DP declarations must be properties"/>
			<Member fullName="Windows.UI.Xaml.DependencyProperty Windows.UI.Xaml.Media.Animation.DoubleKeyFrame::KeyTimeProperty" reason="DP declarations must be properties"/>
			<Member fullName="Windows.UI.Xaml.DependencyProperty Windows.UI.Xaml.Media.Animation.DoubleKeyFrame::DataContextProperty" reason="DP declarations must be properties"/>
			<Member fullName="Windows.UI.Xaml.DependencyProperty Windows.UI.Xaml.Media.Animation.DoubleKeyFrame::TemplatedParentProperty" reason="DP declarations must be properties"/>
			<Member fullName="Windows.UI.Xaml.DependencyProperty Windows.UI.Xaml.Media.Animation.EasingDoubleKeyFrame::EasingFunctionProperty" reason="DP declarations must be properties"/>
			<Member fullName="Windows.UI.Xaml.DependencyProperty Windows.UI.Xaml.Media.Animation.EasingFunctionBase::EasingModeProperty" reason="DP declarations must be properties"/>
			<Member fullName="Windows.UI.Xaml.DependencyProperty Windows.UI.Xaml.Media.Animation.EasingFunctionBase::DataContextProperty" reason="DP declarations must be properties"/>
			<Member fullName="Windows.UI.Xaml.DependencyProperty Windows.UI.Xaml.Media.Animation.EasingFunctionBase::TemplatedParentProperty" reason="DP declarations must be properties"/>
			<Member fullName="Windows.UI.Xaml.DependencyProperty Windows.UI.Xaml.Media.Animation.EntranceThemeTransition::FromHorizontalOffsetProperty" reason="DP declarations must be properties"/>
			<Member fullName="Windows.UI.Xaml.DependencyProperty Windows.UI.Xaml.Media.Animation.EntranceThemeTransition::FromVerticalOffsetProperty" reason="DP declarations must be properties"/>
			<Member fullName="Windows.UI.Xaml.DependencyProperty Windows.UI.Xaml.Media.Animation.EntranceThemeTransition::IsStaggeringEnabledProperty" reason="DP declarations must be properties"/>
			<Member fullName="Windows.UI.Xaml.DependencyProperty Windows.UI.Xaml.Media.Animation.KeySpline::DataContextProperty" reason="DP declarations must be properties"/>
			<Member fullName="Windows.UI.Xaml.DependencyProperty Windows.UI.Xaml.Media.Animation.KeySpline::TemplatedParentProperty" reason="DP declarations must be properties"/>
			<Member fullName="Windows.UI.Xaml.DependencyProperty Windows.UI.Xaml.Media.Animation.NavigationTransitionInfo::DataContextProperty" reason="DP declarations must be properties"/>
			<Member fullName="Windows.UI.Xaml.DependencyProperty Windows.UI.Xaml.Media.Animation.NavigationTransitionInfo::TemplatedParentProperty" reason="DP declarations must be properties"/>
			<Member fullName="Windows.UI.Xaml.DependencyProperty Windows.UI.Xaml.Media.Animation.ObjectKeyFrame::KeyTimeProperty" reason="DP declarations must be properties"/>
			<Member fullName="Windows.UI.Xaml.DependencyProperty Windows.UI.Xaml.Media.Animation.ObjectKeyFrame::ValueProperty" reason="DP declarations must be properties"/>
			<Member fullName="Windows.UI.Xaml.DependencyProperty Windows.UI.Xaml.Media.Animation.ObjectKeyFrame::DataContextProperty" reason="DP declarations must be properties"/>
			<Member fullName="Windows.UI.Xaml.DependencyProperty Windows.UI.Xaml.Media.Animation.ObjectKeyFrame::TemplatedParentProperty" reason="DP declarations must be properties"/>
			<Member fullName="Windows.UI.Xaml.DependencyProperty Windows.UI.Xaml.Media.Animation.PointKeyFrame::DataContextProperty" reason="DP declarations must be properties"/>
			<Member fullName="Windows.UI.Xaml.DependencyProperty Windows.UI.Xaml.Media.Animation.PointKeyFrame::TemplatedParentProperty" reason="DP declarations must be properties"/>
			<Member fullName="Windows.UI.Xaml.DependencyProperty Windows.UI.Xaml.Media.Animation.PowerEase::PowerProperty" reason="DP declarations must be properties"/>
			<Member fullName="Windows.UI.Xaml.DependencyProperty Windows.UI.Xaml.Media.Animation.SplineDoubleKeyFrame::KeySplineProperty" reason="DP declarations must be properties"/>
			<Member fullName="Windows.UI.Xaml.DependencyProperty Windows.UI.Xaml.Media.Animation.Storyboard::TargetNameProperty" reason="DP declarations must be properties"/>
			<Member fullName="Windows.UI.Xaml.DependencyProperty Windows.UI.Xaml.Media.Animation.Storyboard::TargetPropertyProperty" reason="DP declarations must be properties"/>
			<Member fullName="Windows.UI.Xaml.DependencyProperty Windows.UI.Xaml.Media.Animation.Timeline::BeginTimeProperty" reason="DP declarations must be properties"/>
			<Member fullName="Windows.UI.Xaml.DependencyProperty Windows.UI.Xaml.Media.Animation.Timeline::DurationProperty" reason="DP declarations must be properties"/>
			<Member fullName="Windows.UI.Xaml.DependencyProperty Windows.UI.Xaml.Media.Animation.Timeline::FillBehaviorProperty" reason="DP declarations must be properties"/>
			<Member fullName="Windows.UI.Xaml.DependencyProperty Windows.UI.Xaml.Media.Animation.Timeline::RepeatBehaviorProperty" reason="DP declarations must be properties"/>
			<Member fullName="Windows.UI.Xaml.DependencyProperty Windows.UI.Xaml.Media.Animation.Timeline::DataContextProperty" reason="DP declarations must be properties"/>
			<Member fullName="Windows.UI.Xaml.DependencyProperty Windows.UI.Xaml.Media.Animation.Timeline::TemplatedParentProperty" reason="DP declarations must be properties"/>
			<Member fullName="Windows.UI.Xaml.DependencyProperty Windows.UI.Xaml.Media.Animation.Transition::DataContextProperty" reason="DP declarations must be properties"/>
			<Member fullName="Windows.UI.Xaml.DependencyProperty Windows.UI.Xaml.Media.Animation.Transition::TemplatedParentProperty" reason="DP declarations must be properties"/>
			<Member fullName="Windows.UI.Xaml.DependencyProperty Windows.UI.Xaml.Data.BindingBase::DataContextProperty" reason="DP declarations must be properties"/>
			<Member fullName="Windows.UI.Xaml.DependencyProperty Windows.UI.Xaml.Data.BindingBase::TemplatedParentProperty" reason="DP declarations must be properties"/>
			<Member fullName="Windows.UI.Xaml.DependencyProperty Windows.UI.Xaml.Data.CollectionViewSource::IsSourceGroupedProperty" reason="DP declarations must be properties"/>
			<Member fullName="Windows.UI.Xaml.DependencyProperty Windows.UI.Xaml.Data.CollectionViewSource::SourceProperty" reason="DP declarations must be properties"/>
			<Member fullName="Windows.UI.Xaml.DependencyProperty Windows.UI.Xaml.Data.CollectionViewSource::DataContextProperty" reason="DP declarations must be properties"/>
			<Member fullName="Windows.UI.Xaml.DependencyProperty Windows.UI.Xaml.Data.CollectionViewSource::TemplatedParentProperty" reason="DP declarations must be properties"/>
			<Member fullName="Windows.UI.Xaml.DependencyProperty Uno.UI.BaseActivity::DataContextProperty" reason="DP declarations must be properties"/>
			<Member fullName="Windows.UI.Xaml.DependencyProperty Uno.UI.BaseActivity::TemplatedParentProperty" reason="DP declarations must be properties"/>
			<Member fullName="Windows.UI.Xaml.DependencyProperty Uno.UI.BaseFragment::DataContextProperty" reason="DP declarations must be properties"/>
			<Member fullName="Windows.UI.Xaml.DependencyProperty Uno.UI.BaseFragment::TemplatedParentProperty" reason="DP declarations must be properties"/>
			<Member fullName="Windows.UI.Xaml.DependencyProperty Uno.UI.Xaml.XamlInfo::XamlInfoProperty" reason="DP declarations must be properties"/>
			<Member fullName="Windows.UI.Xaml.DependencyProperty Uno.UI.Xaml.Controls.ComboBox::DropDownPreferredPlacementProperty" reason="DP declarations must be properties"/>
			<Member fullName="Windows.UI.Xaml.DependencyProperty Uno.UI.Xaml.Controls.ScrollViewer::UpdatesModeProperty" reason="DP declarations must be properties"/>
			<Member fullName="Windows.UI.Xaml.DependencyProperty Uno.UI.Controls.ManagedItemsStackPanel::OrientationProperty" reason="DP declarations must be properties"/>
			<Member fullName="Windows.UI.Xaml.DependencyProperty Uno.UI.Controls.ManagedItemsStackPanel::CacheLengthProperty" reason="DP declarations must be properties"/>
			<Member fullName="Windows.UI.Xaml.DependencyProperty Uno.UI.Controls.BindableButton::DataContextProperty" reason="DP declarations must be properties"/>
			<Member fullName="Windows.UI.Xaml.DependencyProperty Uno.UI.Controls.BindableButton::TemplatedParentProperty" reason="DP declarations must be properties"/>
			<Member fullName="Windows.UI.Xaml.DependencyProperty Uno.UI.Controls.BindableCheckBox::DataContextProperty" reason="DP declarations must be properties"/>
			<Member fullName="Windows.UI.Xaml.DependencyProperty Uno.UI.Controls.BindableCheckBox::TemplatedParentProperty" reason="DP declarations must be properties"/>
			<Member fullName="Windows.UI.Xaml.DependencyProperty Uno.UI.Controls.BindableDrawerLayout::IsLeftPaneEnabledProperty" reason="DP declarations must be properties"/>
			<Member fullName="Windows.UI.Xaml.DependencyProperty Uno.UI.Controls.BindableDrawerLayout::IsRightPaneEnabledProperty" reason="DP declarations must be properties"/>
			<Member fullName="Windows.UI.Xaml.DependencyProperty Uno.UI.Controls.BindableDrawerLayout::DataContextProperty" reason="DP declarations must be properties"/>
			<Member fullName="Windows.UI.Xaml.DependencyProperty Uno.UI.Controls.BindableDrawerLayout::TemplatedParentProperty" reason="DP declarations must be properties"/>
			<Member fullName="Windows.UI.Xaml.DependencyProperty Uno.UI.Controls.BindableFragment::DataContextProperty" reason="DP declarations must be properties"/>
			<Member fullName="Windows.UI.Xaml.DependencyProperty Uno.UI.Controls.BindableFragment::TemplatedParentProperty" reason="DP declarations must be properties"/>
			<Member fullName="Windows.UI.Xaml.DependencyProperty Uno.UI.Controls.BindableGridView::ItemsSourceProperty" reason="DP declarations must be properties"/>
			<Member fullName="Windows.UI.Xaml.DependencyProperty Uno.UI.Controls.BindableGridView::ItemTemplateProperty" reason="DP declarations must be properties"/>
			<Member fullName="Windows.UI.Xaml.DependencyProperty Uno.UI.Controls.BindableListView::ItemsSourceProperty" reason="DP declarations must be properties"/>
			<Member fullName="Windows.UI.Xaml.DependencyProperty Uno.UI.Controls.BindableListView::DataContextProperty" reason="DP declarations must be properties"/>
			<Member fullName="Windows.UI.Xaml.DependencyProperty Uno.UI.Controls.BindableListView::TemplatedParentProperty" reason="DP declarations must be properties"/>
			<Member fullName="Windows.UI.Xaml.DependencyProperty Uno.UI.Controls.BindableProgressBar::DataContextProperty" reason="DP declarations must be properties"/>
			<Member fullName="Windows.UI.Xaml.DependencyProperty Uno.UI.Controls.BindableProgressBar::TemplatedParentProperty" reason="DP declarations must be properties"/>
			<Member fullName="Windows.UI.Xaml.DependencyProperty Uno.UI.Controls.BindableRadioButton::DataContextProperty" reason="DP declarations must be properties"/>
			<Member fullName="Windows.UI.Xaml.DependencyProperty Uno.UI.Controls.BindableRadioButton::TemplatedParentProperty" reason="DP declarations must be properties"/>
			<Member fullName="Windows.UI.Xaml.DependencyProperty Uno.UI.Controls.BindableSeekBar::DataContextProperty" reason="DP declarations must be properties"/>
			<Member fullName="Windows.UI.Xaml.DependencyProperty Uno.UI.Controls.BindableSeekBar::TemplatedParentProperty" reason="DP declarations must be properties"/>
			<Member fullName="Windows.UI.Xaml.DependencyProperty Uno.UI.Controls.BindableSwitchCompat::TextColorProperty" reason="DP declarations must be properties"/>
			<Member fullName="Windows.UI.Xaml.DependencyProperty Uno.UI.Controls.BindableSwitchCompat::ThumbTintProperty" reason="DP declarations must be properties"/>
			<Member fullName="Windows.UI.Xaml.DependencyProperty Uno.UI.Controls.BindableSwitchCompat::TrackTintProperty" reason="DP declarations must be properties"/>
			<Member fullName="Windows.UI.Xaml.DependencyProperty Uno.UI.Controls.BindableSwitchCompat::DataContextProperty" reason="DP declarations must be properties"/>
			<Member fullName="Windows.UI.Xaml.DependencyProperty Uno.UI.Controls.BindableSwitchCompat::TemplatedParentProperty" reason="DP declarations must be properties"/>
			<Member fullName="Windows.UI.Xaml.DependencyProperty Uno.UI.Controls.BindableToggleButton::DataContextProperty" reason="DP declarations must be properties"/>
			<Member fullName="Windows.UI.Xaml.DependencyProperty Uno.UI.Controls.BindableToggleButton::TemplatedParentProperty" reason="DP declarations must be properties"/>
			<Member fullName="Windows.UI.Xaml.DependencyProperty Uno.UI.Controls.BindableView::DataContextProperty" reason="DP declarations must be properties"/>
			<Member fullName="Windows.UI.Xaml.DependencyProperty Uno.UI.Controls.BindableView::TemplatedParentProperty" reason="DP declarations must be properties"/>
			<Member fullName="Windows.UI.Xaml.DependencyProperty Uno.UI.Controls.Legacy.GridView::SelectionModeProperty" reason="DP declarations must be properties"/>
			<Member fullName="Windows.UI.Xaml.DependencyProperty Uno.UI.Controls.Legacy.GridView::SelectedItemsProperty" reason="DP declarations must be properties"/>
			<Member fullName="Windows.UI.Xaml.DependencyProperty Uno.UI.Controls.Legacy.GridView::SelectedItemProperty" reason="DP declarations must be properties"/>
			<Member fullName="Windows.UI.Xaml.DependencyProperty Uno.UI.Controls.Legacy.GridView::UnselectOnClickProperty" reason="DP declarations must be properties"/>
			<Member fullName="Windows.UI.Xaml.DependencyProperty Uno.UI.Controls.Legacy.GridView::BackgroundProperty" reason="DP declarations must be properties"/>
			<Member fullName="Windows.UI.Xaml.DependencyProperty Uno.UI.Controls.Legacy.GridView::OpacityProperty" reason="DP declarations must be properties"/>
			<Member fullName="Windows.UI.Xaml.DependencyProperty Uno.UI.Controls.Legacy.GridView::StyleProperty" reason="DP declarations must be properties"/>
			<Member fullName="Windows.UI.Xaml.DependencyProperty Uno.UI.Controls.Legacy.GridView::IsEnabledProperty" reason="DP declarations must be properties"/>
			<Member fullName="Windows.UI.Xaml.DependencyProperty Uno.UI.Controls.Legacy.GridView::IsHitTestVisibleProperty" reason="DP declarations must be properties"/>
			<Member fullName="Windows.UI.Xaml.DependencyProperty Uno.UI.Controls.Legacy.GridView::VisibilityProperty" reason="DP declarations must be properties"/>
			<Member fullName="Windows.UI.Xaml.DependencyProperty Uno.UI.Controls.Legacy.GridView::NameProperty" reason="DP declarations must be properties"/>
			<Member fullName="Windows.UI.Xaml.DependencyProperty Uno.UI.Controls.Legacy.GridView::MarginProperty" reason="DP declarations must be properties"/>
			<Member fullName="Windows.UI.Xaml.DependencyProperty Uno.UI.Controls.Legacy.GridView::HorizontalAlignmentProperty" reason="DP declarations must be properties"/>
			<Member fullName="Windows.UI.Xaml.DependencyProperty Uno.UI.Controls.Legacy.GridView::VerticalAlignmentProperty" reason="DP declarations must be properties"/>
			<Member fullName="Windows.UI.Xaml.DependencyProperty Uno.UI.Controls.Legacy.GridView::WidthProperty" reason="DP declarations must be properties"/>
			<Member fullName="Windows.UI.Xaml.DependencyProperty Uno.UI.Controls.Legacy.GridView::HeightProperty" reason="DP declarations must be properties"/>
			<Member fullName="Windows.UI.Xaml.DependencyProperty Uno.UI.Controls.Legacy.GridView::MinWidthProperty" reason="DP declarations must be properties"/>
			<Member fullName="Windows.UI.Xaml.DependencyProperty Uno.UI.Controls.Legacy.GridView::MinHeightProperty" reason="DP declarations must be properties"/>
			<Member fullName="Windows.UI.Xaml.DependencyProperty Uno.UI.Controls.Legacy.GridView::MaxWidthProperty" reason="DP declarations must be properties"/>
			<Member fullName="Windows.UI.Xaml.DependencyProperty Uno.UI.Controls.Legacy.GridView::MaxHeightProperty" reason="DP declarations must be properties"/>
			<Member fullName="Windows.UI.Xaml.DependencyProperty Uno.UI.Controls.Legacy.GridView::TransitionsProperty" reason="DP declarations must be properties"/>
			<Member fullName="Windows.UI.Xaml.DependencyProperty Uno.UI.Controls.Legacy.GridView::TagProperty" reason="DP declarations must be properties"/>
			<Member fullName="Windows.UI.Xaml.DependencyProperty Uno.UI.Controls.Legacy.GridView::RenderTransformProperty" reason="DP declarations must be properties"/>
			<Member fullName="Windows.UI.Xaml.DependencyProperty Uno.UI.Controls.Legacy.GridView::RenderTransformOriginProperty" reason="DP declarations must be properties"/>
			<Member fullName="Windows.UI.Xaml.DependencyProperty Uno.UI.Controls.Legacy.GridView::DisplayMemberPathProperty" reason="DP declarations must be properties"/>
			<Member fullName="Windows.UI.Xaml.DependencyProperty Uno.UI.Controls.Legacy.GridView::DataContextProperty" reason="DP declarations must be properties"/>
			<Member fullName="Windows.UI.Xaml.DependencyProperty Uno.UI.Controls.Legacy.GridView::TemplatedParentProperty" reason="DP declarations must be properties"/>
			<Member fullName="Windows.UI.Xaml.DependencyProperty Uno.UI.Controls.Legacy.HorizontalGridView::BackgroundProperty" reason="DP declarations must be properties"/>
			<Member fullName="Windows.UI.Xaml.DependencyProperty Uno.UI.Controls.Legacy.HorizontalGridView::OpacityProperty" reason="DP declarations must be properties"/>
			<Member fullName="Windows.UI.Xaml.DependencyProperty Uno.UI.Controls.Legacy.HorizontalGridView::StyleProperty" reason="DP declarations must be properties"/>
			<Member fullName="Windows.UI.Xaml.DependencyProperty Uno.UI.Controls.Legacy.HorizontalGridView::IsEnabledProperty" reason="DP declarations must be properties"/>
			<Member fullName="Windows.UI.Xaml.DependencyProperty Uno.UI.Controls.Legacy.HorizontalGridView::IsHitTestVisibleProperty" reason="DP declarations must be properties"/>
			<Member fullName="Windows.UI.Xaml.DependencyProperty Uno.UI.Controls.Legacy.HorizontalGridView::VisibilityProperty" reason="DP declarations must be properties"/>
			<Member fullName="Windows.UI.Xaml.DependencyProperty Uno.UI.Controls.Legacy.HorizontalGridView::NameProperty" reason="DP declarations must be properties"/>
			<Member fullName="Windows.UI.Xaml.DependencyProperty Uno.UI.Controls.Legacy.HorizontalGridView::MarginProperty" reason="DP declarations must be properties"/>
			<Member fullName="Windows.UI.Xaml.DependencyProperty Uno.UI.Controls.Legacy.HorizontalGridView::HorizontalAlignmentProperty" reason="DP declarations must be properties"/>
			<Member fullName="Windows.UI.Xaml.DependencyProperty Uno.UI.Controls.Legacy.HorizontalGridView::VerticalAlignmentProperty" reason="DP declarations must be properties"/>
			<Member fullName="Windows.UI.Xaml.DependencyProperty Uno.UI.Controls.Legacy.HorizontalGridView::WidthProperty" reason="DP declarations must be properties"/>
			<Member fullName="Windows.UI.Xaml.DependencyProperty Uno.UI.Controls.Legacy.HorizontalGridView::HeightProperty" reason="DP declarations must be properties"/>
			<Member fullName="Windows.UI.Xaml.DependencyProperty Uno.UI.Controls.Legacy.HorizontalGridView::MinWidthProperty" reason="DP declarations must be properties"/>
			<Member fullName="Windows.UI.Xaml.DependencyProperty Uno.UI.Controls.Legacy.HorizontalGridView::MinHeightProperty" reason="DP declarations must be properties"/>
			<Member fullName="Windows.UI.Xaml.DependencyProperty Uno.UI.Controls.Legacy.HorizontalGridView::MaxWidthProperty" reason="DP declarations must be properties"/>
			<Member fullName="Windows.UI.Xaml.DependencyProperty Uno.UI.Controls.Legacy.HorizontalGridView::MaxHeightProperty" reason="DP declarations must be properties"/>
			<Member fullName="Windows.UI.Xaml.DependencyProperty Uno.UI.Controls.Legacy.HorizontalGridView::TransitionsProperty" reason="DP declarations must be properties"/>
			<Member fullName="Windows.UI.Xaml.DependencyProperty Uno.UI.Controls.Legacy.HorizontalGridView::TagProperty" reason="DP declarations must be properties"/>
			<Member fullName="Windows.UI.Xaml.DependencyProperty Uno.UI.Controls.Legacy.HorizontalGridView::RenderTransformProperty" reason="DP declarations must be properties"/>
			<Member fullName="Windows.UI.Xaml.DependencyProperty Uno.UI.Controls.Legacy.HorizontalGridView::RenderTransformOriginProperty" reason="DP declarations must be properties"/>
			<Member fullName="Windows.UI.Xaml.DependencyProperty Uno.UI.Controls.Legacy.HorizontalGridView::DisplayMemberPathProperty" reason="DP declarations must be properties"/>
			<Member fullName="Windows.UI.Xaml.DependencyProperty Uno.UI.Controls.Legacy.HorizontalGridView::DataContextProperty" reason="DP declarations must be properties"/>
			<Member fullName="Windows.UI.Xaml.DependencyProperty Uno.UI.Controls.Legacy.HorizontalGridView::TemplatedParentProperty" reason="DP declarations must be properties"/>
			<Member fullName="Windows.UI.Xaml.DependencyProperty Uno.UI.Controls.Legacy.HorizontalListView::SelectionModeProperty" reason="DP declarations must be properties"/>
			<Member fullName="Windows.UI.Xaml.DependencyProperty Uno.UI.Controls.Legacy.HorizontalListView::SelectedItemsProperty" reason="DP declarations must be properties"/>
			<Member fullName="Windows.UI.Xaml.DependencyProperty Uno.UI.Controls.Legacy.HorizontalListView::SelectedItemProperty" reason="DP declarations must be properties"/>
			<Member fullName="Windows.UI.Xaml.DependencyProperty Uno.UI.Controls.Legacy.HorizontalListView::ItemContainerStyleProperty" reason="DP declarations must be properties"/>
			<Member fullName="Windows.UI.Xaml.DependencyProperty Uno.UI.Controls.Legacy.HorizontalListView::IsItemClickEnabledProperty" reason="DP declarations must be properties"/>
			<Member fullName="Windows.UI.Xaml.DependencyProperty Uno.UI.Controls.Legacy.HorizontalListView::BackgroundProperty" reason="DP declarations must be properties"/>
			<Member fullName="Windows.UI.Xaml.DependencyProperty Uno.UI.Controls.Legacy.HorizontalListView::OpacityProperty" reason="DP declarations must be properties"/>
			<Member fullName="Windows.UI.Xaml.DependencyProperty Uno.UI.Controls.Legacy.HorizontalListView::StyleProperty" reason="DP declarations must be properties"/>
			<Member fullName="Windows.UI.Xaml.DependencyProperty Uno.UI.Controls.Legacy.HorizontalListView::IsEnabledProperty" reason="DP declarations must be properties"/>
			<Member fullName="Windows.UI.Xaml.DependencyProperty Uno.UI.Controls.Legacy.HorizontalListView::IsHitTestVisibleProperty" reason="DP declarations must be properties"/>
			<Member fullName="Windows.UI.Xaml.DependencyProperty Uno.UI.Controls.Legacy.HorizontalListView::VisibilityProperty" reason="DP declarations must be properties"/>
			<Member fullName="Windows.UI.Xaml.DependencyProperty Uno.UI.Controls.Legacy.HorizontalListView::NameProperty" reason="DP declarations must be properties"/>
			<Member fullName="Windows.UI.Xaml.DependencyProperty Uno.UI.Controls.Legacy.HorizontalListView::MarginProperty" reason="DP declarations must be properties"/>
			<Member fullName="Windows.UI.Xaml.DependencyProperty Uno.UI.Controls.Legacy.HorizontalListView::HorizontalAlignmentProperty" reason="DP declarations must be properties"/>
			<Member fullName="Windows.UI.Xaml.DependencyProperty Uno.UI.Controls.Legacy.HorizontalListView::VerticalAlignmentProperty" reason="DP declarations must be properties"/>
			<Member fullName="Windows.UI.Xaml.DependencyProperty Uno.UI.Controls.Legacy.HorizontalListView::WidthProperty" reason="DP declarations must be properties"/>
			<Member fullName="Windows.UI.Xaml.DependencyProperty Uno.UI.Controls.Legacy.HorizontalListView::HeightProperty" reason="DP declarations must be properties"/>
			<Member fullName="Windows.UI.Xaml.DependencyProperty Uno.UI.Controls.Legacy.HorizontalListView::MinWidthProperty" reason="DP declarations must be properties"/>
			<Member fullName="Windows.UI.Xaml.DependencyProperty Uno.UI.Controls.Legacy.HorizontalListView::MinHeightProperty" reason="DP declarations must be properties"/>
			<Member fullName="Windows.UI.Xaml.DependencyProperty Uno.UI.Controls.Legacy.HorizontalListView::MaxWidthProperty" reason="DP declarations must be properties"/>
			<Member fullName="Windows.UI.Xaml.DependencyProperty Uno.UI.Controls.Legacy.HorizontalListView::MaxHeightProperty" reason="DP declarations must be properties"/>
			<Member fullName="Windows.UI.Xaml.DependencyProperty Uno.UI.Controls.Legacy.HorizontalListView::TransitionsProperty" reason="DP declarations must be properties"/>
			<Member fullName="Windows.UI.Xaml.DependencyProperty Uno.UI.Controls.Legacy.HorizontalListView::TagProperty" reason="DP declarations must be properties"/>
			<Member fullName="Windows.UI.Xaml.DependencyProperty Uno.UI.Controls.Legacy.HorizontalListView::RenderTransformProperty" reason="DP declarations must be properties"/>
			<Member fullName="Windows.UI.Xaml.DependencyProperty Uno.UI.Controls.Legacy.HorizontalListView::RenderTransformOriginProperty" reason="DP declarations must be properties"/>
			<Member fullName="Windows.UI.Xaml.DependencyProperty Uno.UI.Controls.Legacy.HorizontalListView::DisplayMemberPathProperty" reason="DP declarations must be properties"/>
			<Member fullName="Windows.UI.Xaml.DependencyProperty Uno.UI.Controls.Legacy.HorizontalListView::DataContextProperty" reason="DP declarations must be properties"/>
			<Member fullName="Windows.UI.Xaml.DependencyProperty Uno.UI.Controls.Legacy.HorizontalListView::TemplatedParentProperty" reason="DP declarations must be properties"/>
			<Member fullName="Windows.UI.Xaml.DependencyProperty Uno.UI.Controls.Legacy.ListView::ItemTemplateProperty" reason="DP declarations must be properties"/>
			<Member fullName="Windows.UI.Xaml.DependencyProperty Uno.UI.Controls.Legacy.ListView::HeaderTemplateProperty" reason="DP declarations must be properties"/>
			<Member fullName="Windows.UI.Xaml.DependencyProperty Uno.UI.Controls.Legacy.ListView::FooterTemplateProperty" reason="DP declarations must be properties"/>
			<Member fullName="Windows.UI.Xaml.DependencyProperty Uno.UI.Controls.Legacy.ListView::ItemTemplateSelectorProperty" reason="DP declarations must be properties"/>
			<Member fullName="Windows.UI.Xaml.DependencyProperty Uno.UI.Controls.Legacy.ListView::HeaderProperty" reason="DP declarations must be properties"/>
			<Member fullName="Windows.UI.Xaml.DependencyProperty Uno.UI.Controls.Legacy.ListView::FooterProperty" reason="DP declarations must be properties"/>
			<Member fullName="Windows.UI.Xaml.DependencyProperty Uno.UI.Controls.Legacy.ListView::ItemsSourceProperty" reason="DP declarations must be properties"/>
			<Member fullName="Windows.UI.Xaml.DependencyProperty Uno.UI.Controls.Legacy.ListView::SelectionModeProperty" reason="DP declarations must be properties"/>
			<Member fullName="Windows.UI.Xaml.DependencyProperty Uno.UI.Controls.Legacy.ListView::SelectedItemsProperty" reason="DP declarations must be properties"/>
			<Member fullName="Windows.UI.Xaml.DependencyProperty Uno.UI.Controls.Legacy.ListView::SelectedItemProperty" reason="DP declarations must be properties"/>
			<Member fullName="Windows.UI.Xaml.DependencyProperty Uno.UI.Controls.Legacy.ListView::ItemContainerStyleProperty" reason="DP declarations must be properties"/>
			<Member fullName="Windows.UI.Xaml.DependencyProperty Uno.UI.Controls.Legacy.ListView::GroupStyleProperty" reason="DP declarations must be properties"/>
			<Member fullName="Windows.UI.Xaml.DependencyProperty Uno.UI.Controls.Legacy.ListView::IsItemClickEnabledProperty" reason="DP declarations must be properties"/>
			<Member fullName="Windows.UI.Xaml.DependencyProperty Uno.UI.Controls.Legacy.ListView::UnselectOnClickProperty" reason="DP declarations must be properties"/>
			<Member fullName="Windows.UI.Xaml.DependencyProperty Uno.UI.Controls.Legacy.ListView::BackgroundProperty" reason="DP declarations must be properties"/>
			<Member fullName="Windows.UI.Xaml.DependencyProperty Uno.UI.Controls.Legacy.ListView::OpacityProperty" reason="DP declarations must be properties"/>
			<Member fullName="Windows.UI.Xaml.DependencyProperty Uno.UI.Controls.Legacy.ListView::StyleProperty" reason="DP declarations must be properties"/>
			<Member fullName="Windows.UI.Xaml.DependencyProperty Uno.UI.Controls.Legacy.ListView::IsEnabledProperty" reason="DP declarations must be properties"/>
			<Member fullName="Windows.UI.Xaml.DependencyProperty Uno.UI.Controls.Legacy.ListView::IsHitTestVisibleProperty" reason="DP declarations must be properties"/>
			<Member fullName="Windows.UI.Xaml.DependencyProperty Uno.UI.Controls.Legacy.ListView::VisibilityProperty" reason="DP declarations must be properties"/>
			<Member fullName="Windows.UI.Xaml.DependencyProperty Uno.UI.Controls.Legacy.ListView::NameProperty" reason="DP declarations must be properties"/>
			<Member fullName="Windows.UI.Xaml.DependencyProperty Uno.UI.Controls.Legacy.ListView::MarginProperty" reason="DP declarations must be properties"/>
			<Member fullName="Windows.UI.Xaml.DependencyProperty Uno.UI.Controls.Legacy.ListView::HorizontalAlignmentProperty" reason="DP declarations must be properties"/>
			<Member fullName="Windows.UI.Xaml.DependencyProperty Uno.UI.Controls.Legacy.ListView::VerticalAlignmentProperty" reason="DP declarations must be properties"/>
			<Member fullName="Windows.UI.Xaml.DependencyProperty Uno.UI.Controls.Legacy.ListView::WidthProperty" reason="DP declarations must be properties"/>
			<Member fullName="Windows.UI.Xaml.DependencyProperty Uno.UI.Controls.Legacy.ListView::HeightProperty" reason="DP declarations must be properties"/>
			<Member fullName="Windows.UI.Xaml.DependencyProperty Uno.UI.Controls.Legacy.ListView::MinWidthProperty" reason="DP declarations must be properties"/>
			<Member fullName="Windows.UI.Xaml.DependencyProperty Uno.UI.Controls.Legacy.ListView::MinHeightProperty" reason="DP declarations must be properties"/>
			<Member fullName="Windows.UI.Xaml.DependencyProperty Uno.UI.Controls.Legacy.ListView::MaxWidthProperty" reason="DP declarations must be properties"/>
			<Member fullName="Windows.UI.Xaml.DependencyProperty Uno.UI.Controls.Legacy.ListView::MaxHeightProperty" reason="DP declarations must be properties"/>
			<Member fullName="Windows.UI.Xaml.DependencyProperty Uno.UI.Controls.Legacy.ListView::TransitionsProperty" reason="DP declarations must be properties"/>
			<Member fullName="Windows.UI.Xaml.DependencyProperty Uno.UI.Controls.Legacy.ListView::TagProperty" reason="DP declarations must be properties"/>
			<Member fullName="Windows.UI.Xaml.DependencyProperty Uno.UI.Controls.Legacy.ListView::RenderTransformProperty" reason="DP declarations must be properties"/>
			<Member fullName="Windows.UI.Xaml.DependencyProperty Uno.UI.Controls.Legacy.ListView::RenderTransformOriginProperty" reason="DP declarations must be properties"/>
			<Member fullName="Windows.UI.Xaml.DependencyProperty Uno.UI.Controls.Legacy.ListView::DisplayMemberPathProperty" reason="DP declarations must be properties"/>
			<Member fullName="Windows.UI.Xaml.DependencyProperty Uno.UI.Controls.Legacy.ListView::DataContextProperty" reason="DP declarations must be properties"/>
			<Member fullName="Windows.UI.Xaml.DependencyProperty Uno.UI.Controls.Legacy.ListView::TemplatedParentProperty" reason="DP declarations must be properties"/>
			<Member fullName="Windows.UI.Xaml.DependencyProperty Uno.UI.Behaviors.TextBoxBehavior::NextControlProperty" reason="DP declarations must be properties"/>
			<Member fullName="Windows.UI.Xaml.DependencyProperty Uno.UI.Behaviors.TextBoxBehavior::TextProperty" reason="DP declarations must be properties"/>
			<Member fullName="Windows.UI.Xaml.DependencyProperty Uno.UI.Toolkit.ElevatedView::ElevationProperty" reason="DP declarations must be properties"/>
			<Member fullName="Windows.UI.Xaml.DependencyProperty Uno.UI.Toolkit.ElevatedView::ShadowColorProperty" reason="DP declarations must be properties"/>
			<Member fullName="Windows.UI.Xaml.DependencyProperty Uno.UI.Toolkit.ElevatedView::ElevatedContentProperty" reason="DP declarations must be properties"/>
			<Member fullName="Windows.UI.Xaml.DependencyProperty Uno.UI.Toolkit.ElevatedView::BackgroundProperty" reason="DP declarations must be properties"/>
			<Member fullName="Windows.UI.Xaml.DependencyProperty Uno.UI.Toolkit.ElevatedView::CornerRadiusProperty" reason="DP declarations must be properties"/>
			<Member fullName="Windows.UI.Xaml.DependencyProperty Uno.UI.Toolkit.VisibleBoundsPadding::PaddingMaskProperty" reason="DP declarations must be properties"/>
			<Member fullName="Windows.UI.Xaml.DependencyProperty Windows.UI.Xaml.UIElement::DataContextProperty" reason="DP declarations must be properties"/>
			<Member fullName="Windows.UI.Xaml.DependencyProperty Windows.UI.Xaml.UIElement::TemplatedParentProperty" reason="DP declarations must be properties"/>
			<Member fullName="Windows.UI.Xaml.DependencyProperty Windows.UI.Xaml.Documents.Hyperlink::NavigationTargetProperty" reason="DP declarations must be properties"/>
			<Member fullName="Windows.UI.Xaml.DependencyProperty Windows.UI.Xaml.Controls.PivotItem::ImageProperty" reason="DP declarations must be properties"/>
			<Member fullName="Windows.UI.Xaml.DependencyProperty Windows.UI.Xaml.Controls.TextBox::ReturnKeyTypeProperty" reason="DP declarations must be properties"/>
			<Member fullName="Windows.UI.Xaml.DependencyProperty Windows.UI.Xaml.Controls.TextBox::KeyboardAppearanceProperty" reason="DP declarations must be properties"/>
			<Member fullName="Windows.UI.Xaml.DependencyProperty Windows.UI.Xaml.Controls.Picker::ItemsSourceProperty" reason="DP declarations must be properties"/>
			<Member fullName="Windows.UI.Xaml.DependencyProperty Windows.UI.Xaml.Controls.Picker::SelectedItemProperty" reason="DP declarations must be properties"/>
			<Member fullName="Windows.UI.Xaml.DependencyProperty Windows.UI.Xaml.Controls.Picker::SelectedIndexProperty" reason="DP declarations must be properties"/>
			<Member fullName="Windows.UI.Xaml.DependencyProperty Windows.UI.Xaml.Controls.Picker::ItemTemplateProperty" reason="DP declarations must be properties"/>
			<Member fullName="Windows.UI.Xaml.DependencyProperty Windows.UI.Xaml.Controls.Picker::ItemContainerStyleProperty" reason="DP declarations must be properties"/>
			<Member fullName="Windows.UI.Xaml.DependencyProperty Windows.UI.Xaml.Controls.Picker::ItemTemplateSelectorProperty" reason="DP declarations must be properties"/>
			<Member fullName="Windows.UI.Xaml.DependencyProperty Windows.UI.Xaml.Controls.Picker::DisplayMemberPathProperty" reason="DP declarations must be properties"/>
			<Member fullName="Windows.UI.Xaml.DependencyProperty Windows.UI.Xaml.Controls.Picker::PlaceholderProperty" reason="DP declarations must be properties"/>
			<Member fullName="Windows.UI.Xaml.DependencyProperty Windows.UI.Xaml.Controls.Picker::NameProperty" reason="DP declarations must be properties"/>
			<Member fullName="Windows.UI.Xaml.DependencyProperty Windows.UI.Xaml.Controls.Picker::MarginProperty" reason="DP declarations must be properties"/>
			<Member fullName="Windows.UI.Xaml.DependencyProperty Windows.UI.Xaml.Controls.Picker::HorizontalAlignmentProperty" reason="DP declarations must be properties"/>
			<Member fullName="Windows.UI.Xaml.DependencyProperty Windows.UI.Xaml.Controls.Picker::VerticalAlignmentProperty" reason="DP declarations must be properties"/>
			<Member fullName="Windows.UI.Xaml.DependencyProperty Windows.UI.Xaml.Controls.Picker::WidthProperty" reason="DP declarations must be properties"/>
			<Member fullName="Windows.UI.Xaml.DependencyProperty Windows.UI.Xaml.Controls.Picker::HeightProperty" reason="DP declarations must be properties"/>
			<Member fullName="Windows.UI.Xaml.DependencyProperty Windows.UI.Xaml.Controls.Picker::MinWidthProperty" reason="DP declarations must be properties"/>
			<Member fullName="Windows.UI.Xaml.DependencyProperty Windows.UI.Xaml.Controls.Picker::MinHeightProperty" reason="DP declarations must be properties"/>
			<Member fullName="Windows.UI.Xaml.DependencyProperty Windows.UI.Xaml.Controls.Picker::MaxWidthProperty" reason="DP declarations must be properties"/>
			<Member fullName="Windows.UI.Xaml.DependencyProperty Windows.UI.Xaml.Controls.Picker::MaxHeightProperty" reason="DP declarations must be properties"/>
			<Member fullName="Windows.UI.Xaml.DependencyProperty Windows.UI.Xaml.Controls.Picker::StyleProperty" reason="DP declarations must be properties"/>
			<Member fullName="Windows.UI.Xaml.DependencyProperty Windows.UI.Xaml.Controls.Picker::IsEnabledProperty" reason="DP declarations must be properties"/>
			<Member fullName="Windows.UI.Xaml.DependencyProperty Windows.UI.Xaml.Controls.Picker::OpacityProperty" reason="DP declarations must be properties"/>
			<Member fullName="Windows.UI.Xaml.DependencyProperty Windows.UI.Xaml.Controls.Picker::VisibilityProperty" reason="DP declarations must be properties"/>
			<Member fullName="Windows.UI.Xaml.DependencyProperty Windows.UI.Xaml.Controls.Picker::IsHitTestVisibleProperty" reason="DP declarations must be properties"/>
			<Member fullName="Windows.UI.Xaml.DependencyProperty Windows.UI.Xaml.Controls.Picker::TagProperty" reason="DP declarations must be properties"/>
			<Member fullName="Windows.UI.Xaml.DependencyProperty Windows.UI.Xaml.Controls.Picker::TransitionsProperty" reason="DP declarations must be properties"/>
			<Member fullName="Windows.UI.Xaml.DependencyProperty Windows.UI.Xaml.Controls.Picker::RenderTransformProperty" reason="DP declarations must be properties"/>
			<Member fullName="Windows.UI.Xaml.DependencyProperty Windows.UI.Xaml.Controls.Picker::RenderTransformOriginProperty" reason="DP declarations must be properties"/>
			<Member fullName="Windows.UI.Xaml.DependencyProperty Windows.UI.Xaml.Controls.Picker::BackgroundProperty" reason="DP declarations must be properties"/>
			<Member fullName="Windows.UI.Xaml.DependencyProperty Windows.UI.Xaml.Controls.Picker::DataContextProperty" reason="DP declarations must be properties"/>
			<Member fullName="Windows.UI.Xaml.DependencyProperty Windows.UI.Xaml.Controls.Picker::TemplatedParentProperty" reason="DP declarations must be properties"/>
			<Member fullName="Windows.UI.Xaml.DependencyProperty Windows.UI.Xaml.Controls.Popover::AnchorProperty" reason="DP declarations must be properties"/>
			<Member fullName="Windows.UI.Xaml.DependencyProperty Windows.UI.Xaml.Controls.MultilineTextBoxView::ForegroundProperty" reason="DP declarations must be properties"/>
			<Member fullName="Windows.UI.Xaml.DependencyProperty Windows.UI.Xaml.Controls.MultilineTextBoxView::NameProperty" reason="DP declarations must be properties"/>
			<Member fullName="Windows.UI.Xaml.DependencyProperty Windows.UI.Xaml.Controls.MultilineTextBoxView::MarginProperty" reason="DP declarations must be properties"/>
			<Member fullName="Windows.UI.Xaml.DependencyProperty Windows.UI.Xaml.Controls.MultilineTextBoxView::HorizontalAlignmentProperty" reason="DP declarations must be properties"/>
			<Member fullName="Windows.UI.Xaml.DependencyProperty Windows.UI.Xaml.Controls.MultilineTextBoxView::VerticalAlignmentProperty" reason="DP declarations must be properties"/>
			<Member fullName="Windows.UI.Xaml.DependencyProperty Windows.UI.Xaml.Controls.MultilineTextBoxView::WidthProperty" reason="DP declarations must be properties"/>
			<Member fullName="Windows.UI.Xaml.DependencyProperty Windows.UI.Xaml.Controls.MultilineTextBoxView::HeightProperty" reason="DP declarations must be properties"/>
			<Member fullName="Windows.UI.Xaml.DependencyProperty Windows.UI.Xaml.Controls.MultilineTextBoxView::MinWidthProperty" reason="DP declarations must be properties"/>
			<Member fullName="Windows.UI.Xaml.DependencyProperty Windows.UI.Xaml.Controls.MultilineTextBoxView::MinHeightProperty" reason="DP declarations must be properties"/>
			<Member fullName="Windows.UI.Xaml.DependencyProperty Windows.UI.Xaml.Controls.MultilineTextBoxView::MaxWidthProperty" reason="DP declarations must be properties"/>
			<Member fullName="Windows.UI.Xaml.DependencyProperty Windows.UI.Xaml.Controls.MultilineTextBoxView::MaxHeightProperty" reason="DP declarations must be properties"/>
			<Member fullName="Windows.UI.Xaml.DependencyProperty Windows.UI.Xaml.Controls.MultilineTextBoxView::StyleProperty" reason="DP declarations must be properties"/>
			<Member fullName="Windows.UI.Xaml.DependencyProperty Windows.UI.Xaml.Controls.MultilineTextBoxView::IsEnabledProperty" reason="DP declarations must be properties"/>
			<Member fullName="Windows.UI.Xaml.DependencyProperty Windows.UI.Xaml.Controls.MultilineTextBoxView::OpacityProperty" reason="DP declarations must be properties"/>
			<Member fullName="Windows.UI.Xaml.DependencyProperty Windows.UI.Xaml.Controls.MultilineTextBoxView::VisibilityProperty" reason="DP declarations must be properties"/>
			<Member fullName="Windows.UI.Xaml.DependencyProperty Windows.UI.Xaml.Controls.MultilineTextBoxView::IsHitTestVisibleProperty" reason="DP declarations must be properties"/>
			<Member fullName="Windows.UI.Xaml.DependencyProperty Windows.UI.Xaml.Controls.MultilineTextBoxView::TagProperty" reason="DP declarations must be properties"/>
			<Member fullName="Windows.UI.Xaml.DependencyProperty Windows.UI.Xaml.Controls.MultilineTextBoxView::TransitionsProperty" reason="DP declarations must be properties"/>
			<Member fullName="Windows.UI.Xaml.DependencyProperty Windows.UI.Xaml.Controls.MultilineTextBoxView::RenderTransformProperty" reason="DP declarations must be properties"/>
			<Member fullName="Windows.UI.Xaml.DependencyProperty Windows.UI.Xaml.Controls.MultilineTextBoxView::RenderTransformOriginProperty" reason="DP declarations must be properties"/>
			<Member fullName="Windows.UI.Xaml.DependencyProperty Windows.UI.Xaml.Controls.MultilineTextBoxView::BackgroundProperty" reason="DP declarations must be properties"/>
			<Member fullName="Windows.UI.Xaml.DependencyProperty Windows.UI.Xaml.Controls.MultilineTextBoxView::DataContextProperty" reason="DP declarations must be properties"/>
			<Member fullName="Windows.UI.Xaml.DependencyProperty Windows.UI.Xaml.Controls.MultilineTextBoxView::TemplatedParentProperty" reason="DP declarations must be properties"/>
			<Member fullName="Windows.UI.Xaml.DependencyProperty Windows.UI.Xaml.Controls.SinglelineTextBoxView::ForegroundProperty" reason="DP declarations must be properties"/>
			<Member fullName="Windows.UI.Xaml.DependencyProperty Windows.UI.Xaml.Controls.SinglelineTextBoxView::NameProperty" reason="DP declarations must be properties"/>
			<Member fullName="Windows.UI.Xaml.DependencyProperty Windows.UI.Xaml.Controls.SinglelineTextBoxView::MarginProperty" reason="DP declarations must be properties"/>
			<Member fullName="Windows.UI.Xaml.DependencyProperty Windows.UI.Xaml.Controls.SinglelineTextBoxView::HorizontalAlignmentProperty" reason="DP declarations must be properties"/>
			<Member fullName="Windows.UI.Xaml.DependencyProperty Windows.UI.Xaml.Controls.SinglelineTextBoxView::VerticalAlignmentProperty" reason="DP declarations must be properties"/>
			<Member fullName="Windows.UI.Xaml.DependencyProperty Windows.UI.Xaml.Controls.SinglelineTextBoxView::WidthProperty" reason="DP declarations must be properties"/>
			<Member fullName="Windows.UI.Xaml.DependencyProperty Windows.UI.Xaml.Controls.SinglelineTextBoxView::HeightProperty" reason="DP declarations must be properties"/>
			<Member fullName="Windows.UI.Xaml.DependencyProperty Windows.UI.Xaml.Controls.SinglelineTextBoxView::MinWidthProperty" reason="DP declarations must be properties"/>
			<Member fullName="Windows.UI.Xaml.DependencyProperty Windows.UI.Xaml.Controls.SinglelineTextBoxView::MinHeightProperty" reason="DP declarations must be properties"/>
			<Member fullName="Windows.UI.Xaml.DependencyProperty Windows.UI.Xaml.Controls.SinglelineTextBoxView::MaxWidthProperty" reason="DP declarations must be properties"/>
			<Member fullName="Windows.UI.Xaml.DependencyProperty Windows.UI.Xaml.Controls.SinglelineTextBoxView::MaxHeightProperty" reason="DP declarations must be properties"/>
			<Member fullName="Windows.UI.Xaml.DependencyProperty Windows.UI.Xaml.Controls.SinglelineTextBoxView::StyleProperty" reason="DP declarations must be properties"/>
			<Member fullName="Windows.UI.Xaml.DependencyProperty Windows.UI.Xaml.Controls.SinglelineTextBoxView::IsEnabledProperty" reason="DP declarations must be properties"/>
			<Member fullName="Windows.UI.Xaml.DependencyProperty Windows.UI.Xaml.Controls.SinglelineTextBoxView::OpacityProperty" reason="DP declarations must be properties"/>
			<Member fullName="Windows.UI.Xaml.DependencyProperty Windows.UI.Xaml.Controls.SinglelineTextBoxView::VisibilityProperty" reason="DP declarations must be properties"/>
			<Member fullName="Windows.UI.Xaml.DependencyProperty Windows.UI.Xaml.Controls.SinglelineTextBoxView::IsHitTestVisibleProperty" reason="DP declarations must be properties"/>
			<Member fullName="Windows.UI.Xaml.DependencyProperty Windows.UI.Xaml.Controls.SinglelineTextBoxView::TagProperty" reason="DP declarations must be properties"/>
			<Member fullName="Windows.UI.Xaml.DependencyProperty Windows.UI.Xaml.Controls.SinglelineTextBoxView::TransitionsProperty" reason="DP declarations must be properties"/>
			<Member fullName="Windows.UI.Xaml.DependencyProperty Windows.UI.Xaml.Controls.SinglelineTextBoxView::RenderTransformProperty" reason="DP declarations must be properties"/>
			<Member fullName="Windows.UI.Xaml.DependencyProperty Windows.UI.Xaml.Controls.SinglelineTextBoxView::RenderTransformOriginProperty" reason="DP declarations must be properties"/>
			<Member fullName="Windows.UI.Xaml.DependencyProperty Windows.UI.Xaml.Controls.SinglelineTextBoxView::BackgroundProperty" reason="DP declarations must be properties"/>
			<Member fullName="Windows.UI.Xaml.DependencyProperty Windows.UI.Xaml.Controls.SinglelineTextBoxView::DataContextProperty" reason="DP declarations must be properties"/>
			<Member fullName="Windows.UI.Xaml.DependencyProperty Windows.UI.Xaml.Controls.SinglelineTextBoxView::TemplatedParentProperty" reason="DP declarations must be properties"/>
			<Member fullName="Windows.UI.Xaml.DependencyProperty Uno.UI.Views.Controls.BindableUIActivityIndicatorView::DataContextProperty" reason="DP declarations must be properties"/>
			<Member fullName="Windows.UI.Xaml.DependencyProperty Uno.UI.Views.Controls.BindableUIActivityIndicatorView::TemplatedParentProperty" reason="DP declarations must be properties"/>
			<Member fullName="Windows.UI.Xaml.DependencyProperty Uno.UI.Views.Controls.BindableUIAlertView::DataContextProperty" reason="DP declarations must be properties"/>
			<Member fullName="Windows.UI.Xaml.DependencyProperty Uno.UI.Views.Controls.BindableUIAlertView::TemplatedParentProperty" reason="DP declarations must be properties"/>
			<Member fullName="Windows.UI.Xaml.DependencyProperty Uno.UI.Views.Controls.BindableUIButton::DataContextProperty" reason="DP declarations must be properties"/>
			<Member fullName="Windows.UI.Xaml.DependencyProperty Uno.UI.Views.Controls.BindableUIButton::TemplatedParentProperty" reason="DP declarations must be properties"/>
			<Member fullName="Windows.UI.Xaml.DependencyProperty Uno.UI.Views.Controls.BindableUIProgressView::DataContextProperty" reason="DP declarations must be properties"/>
			<Member fullName="Windows.UI.Xaml.DependencyProperty Uno.UI.Views.Controls.BindableUIProgressView::TemplatedParentProperty" reason="DP declarations must be properties"/>
			<Member fullName="Windows.UI.Xaml.DependencyProperty Uno.UI.Views.Controls.BindableUIScrollView::DataContextProperty" reason="DP declarations must be properties"/>
			<Member fullName="Windows.UI.Xaml.DependencyProperty Uno.UI.Views.Controls.BindableUIScrollView::TemplatedParentProperty" reason="DP declarations must be properties"/>
			<Member fullName="Windows.UI.Xaml.DependencyProperty Uno.UI.Views.Controls.BindableUISwitch::ThumbTintColorBrushProperty" reason="DP declarations must be properties"/>
			<Member fullName="Windows.UI.Xaml.DependencyProperty Uno.UI.Views.Controls.BindableUISwitch::OnTintColorBrushProperty" reason="DP declarations must be properties"/>
			<Member fullName="Windows.UI.Xaml.DependencyProperty Uno.UI.Views.Controls.BindableUISwitch::TintColorBrushProperty" reason="DP declarations must be properties"/>
			<Member fullName="Windows.UI.Xaml.DependencyProperty Uno.UI.Views.Controls.BindableUISwitch::IsOnProperty" reason="DP declarations must be properties"/>
			<Member fullName="Windows.UI.Xaml.DependencyProperty Uno.UI.Views.Controls.BindableUISwitch::DataContextProperty" reason="DP declarations must be properties"/>
			<Member fullName="Windows.UI.Xaml.DependencyProperty Uno.UI.Views.Controls.BindableUISwitch::TemplatedParentProperty" reason="DP declarations must be properties"/>
			<Member fullName="Windows.UI.Xaml.DependencyProperty Uno.UI.Views.Controls.StyleSelector2::DataContextProperty" reason="DP declarations must be properties"/>
			<Member fullName="Windows.UI.Xaml.DependencyProperty Uno.UI.Views.Controls.StyleSelector2::TemplatedParentProperty" reason="DP declarations must be properties"/>
			<Member fullName="Windows.UI.Xaml.DependencyProperty Uno.UI.Views.Controls.BindableUICollectionView::DataContextProperty" reason="DP declarations must be properties"/>
			<Member fullName="Windows.UI.Xaml.DependencyProperty Uno.UI.Views.Controls.BindableUICollectionView::TemplatedParentProperty" reason="DP declarations must be properties"/>
			<Member fullName="Windows.UI.Xaml.DependencyProperty Uno.UI.Controls.BindableSearchBar::DataContextProperty" reason="DP declarations must be properties"/>
			<Member fullName="Windows.UI.Xaml.DependencyProperty Uno.UI.Controls.BindableSearchBar::TemplatedParentProperty" reason="DP declarations must be properties"/>
			<Member fullName="Windows.UI.Xaml.DependencyProperty Uno.UI.Controls.BindableUISlider::DataContextProperty" reason="DP declarations must be properties"/>
			<Member fullName="Windows.UI.Xaml.DependencyProperty Uno.UI.Controls.BindableUISlider::TemplatedParentProperty" reason="DP declarations must be properties"/>
			<Member fullName="Windows.UI.Xaml.DependencyProperty Uno.UI.Controls.BindableUIView::DataContextProperty" reason="DP declarations must be properties"/>
			<Member fullName="Windows.UI.Xaml.DependencyProperty Uno.UI.Controls.BindableUIView::TemplatedParentProperty" reason="DP declarations must be properties"/>
			<Member fullName="Windows.UI.Xaml.DependencyProperty Uno.UI.Controls.NativeFramePresenter::IsNavigationBarHiddenProperty" reason="DP declarations must be properties"/>
			<Member fullName="Windows.UI.Xaml.DependencyProperty Uno.UI.Controls.StatePresenter::DataContextProperty" reason="DP declarations must be properties"/>
			<Member fullName="Windows.UI.Xaml.DependencyProperty Uno.UI.Controls.StatePresenter::TemplatedParentProperty" reason="DP declarations must be properties"/>
			<Member fullName="Windows.UI.Xaml.DependencyProperty Uno.UI.Controls.UnoNavigationBar::DataContextProperty" reason="DP declarations must be properties"/>
			<Member fullName="Windows.UI.Xaml.DependencyProperty Uno.UI.Controls.UnoNavigationBar::TemplatedParentProperty" reason="DP declarations must be properties"/>
			<Member fullName="Windows.UI.Xaml.DependencyProperty Uno.UI.Controls.Legacy.GridViewWrapGridLayout::ItemMaxWidthProperty" reason="DP declarations must be properties"/>
			<Member fullName="Windows.UI.Xaml.DependencyProperty Uno.UI.Controls.Legacy.GridViewWrapGridLayout::MaximumRowsOrColumnsProperty" reason="DP declarations must be properties"/>
			<Member fullName="Windows.UI.Xaml.DependencyProperty Uno.UI.Controls.Legacy.ListViewBase::ItemsSourceProperty" reason="DP declarations must be properties"/>
			<Member fullName="Windows.UI.Xaml.DependencyProperty Uno.UI.Controls.Legacy.ListViewBase::SelectedItemProperty" reason="DP declarations must be properties"/>
			<Member fullName="Windows.UI.Xaml.DependencyProperty Uno.UI.Controls.Legacy.ListViewBase::SelectedItemsProperty" reason="DP declarations must be properties"/>
			<Member fullName="Windows.UI.Xaml.DependencyProperty Uno.UI.Controls.Legacy.ListViewBase::SelectionModeProperty" reason="DP declarations must be properties"/>
			<Member fullName="Windows.UI.Xaml.DependencyProperty Uno.UI.Controls.Legacy.ListViewBase::HeaderProperty" reason="DP declarations must be properties"/>
			<Member fullName="Windows.UI.Xaml.DependencyProperty Uno.UI.Controls.Legacy.ListViewBase::FooterProperty" reason="DP declarations must be properties"/>
			<Member fullName="Windows.UI.Xaml.DependencyProperty Uno.UI.Controls.Legacy.ListViewBase::UnselectOnClickProperty" reason="DP declarations must be properties"/>
			<Member fullName="Windows.UI.Xaml.DependencyProperty Uno.UI.Controls.Legacy.ListViewBase::DisplayMemberPathProperty" reason="DP declarations must be properties"/>
			<Member fullName="Windows.UI.Xaml.DependencyProperty Uno.UI.Controls.Legacy.ListViewBase::NameProperty" reason="DP declarations must be properties"/>
			<Member fullName="Windows.UI.Xaml.DependencyProperty Uno.UI.Controls.Legacy.ListViewBase::MarginProperty" reason="DP declarations must be properties"/>
			<Member fullName="Windows.UI.Xaml.DependencyProperty Uno.UI.Controls.Legacy.ListViewBase::HorizontalAlignmentProperty" reason="DP declarations must be properties"/>
			<Member fullName="Windows.UI.Xaml.DependencyProperty Uno.UI.Controls.Legacy.ListViewBase::VerticalAlignmentProperty" reason="DP declarations must be properties"/>
			<Member fullName="Windows.UI.Xaml.DependencyProperty Uno.UI.Controls.Legacy.ListViewBase::WidthProperty" reason="DP declarations must be properties"/>
			<Member fullName="Windows.UI.Xaml.DependencyProperty Uno.UI.Controls.Legacy.ListViewBase::HeightProperty" reason="DP declarations must be properties"/>
			<Member fullName="Windows.UI.Xaml.DependencyProperty Uno.UI.Controls.Legacy.ListViewBase::MinWidthProperty" reason="DP declarations must be properties"/>
			<Member fullName="Windows.UI.Xaml.DependencyProperty Uno.UI.Controls.Legacy.ListViewBase::MinHeightProperty" reason="DP declarations must be properties"/>
			<Member fullName="Windows.UI.Xaml.DependencyProperty Uno.UI.Controls.Legacy.ListViewBase::MaxWidthProperty" reason="DP declarations must be properties"/>
			<Member fullName="Windows.UI.Xaml.DependencyProperty Uno.UI.Controls.Legacy.ListViewBase::MaxHeightProperty" reason="DP declarations must be properties"/>
			<Member fullName="Windows.UI.Xaml.DependencyProperty Uno.UI.Controls.Legacy.ListViewBase::StyleProperty" reason="DP declarations must be properties"/>
			<Member fullName="Windows.UI.Xaml.DependencyProperty Uno.UI.Controls.Legacy.ListViewBase::IsEnabledProperty" reason="DP declarations must be properties"/>
			<Member fullName="Windows.UI.Xaml.DependencyProperty Uno.UI.Controls.Legacy.ListViewBase::OpacityProperty" reason="DP declarations must be properties"/>
			<Member fullName="Windows.UI.Xaml.DependencyProperty Uno.UI.Controls.Legacy.ListViewBase::VisibilityProperty" reason="DP declarations must be properties"/>
			<Member fullName="Windows.UI.Xaml.DependencyProperty Uno.UI.Controls.Legacy.ListViewBase::IsHitTestVisibleProperty" reason="DP declarations must be properties"/>
			<Member fullName="Windows.UI.Xaml.DependencyProperty Uno.UI.Controls.Legacy.ListViewBase::TagProperty" reason="DP declarations must be properties"/>
			<Member fullName="Windows.UI.Xaml.DependencyProperty Uno.UI.Controls.Legacy.ListViewBase::TransitionsProperty" reason="DP declarations must be properties"/>
			<Member fullName="Windows.UI.Xaml.DependencyProperty Uno.UI.Controls.Legacy.ListViewBase::RenderTransformProperty" reason="DP declarations must be properties"/>
			<Member fullName="Windows.UI.Xaml.DependencyProperty Uno.UI.Controls.Legacy.ListViewBase::RenderTransformOriginProperty" reason="DP declarations must be properties"/>
			<Member fullName="Windows.UI.Xaml.DependencyProperty Uno.UI.Controls.Legacy.ListViewBase::BackgroundProperty" reason="DP declarations must be properties"/>
			<Member fullName="Windows.UI.Xaml.DependencyProperty Uno.UI.Controls.Legacy.ListViewBaseLayout::AreStickyGroupHeadersEnabledProperty" reason="DP declarations must be properties"/>
			<Member fullName="Windows.UI.Xaml.DependencyProperty Uno.UI.Controls.Legacy.ListViewBaseLayout::DataContextProperty" reason="DP declarations must be properties"/>
			<Member fullName="Windows.UI.Xaml.DependencyProperty Uno.UI.Controls.Legacy.ListViewBaseLayout::TemplatedParentProperty" reason="DP declarations must be properties"/>
			<Member fullName="Windows.UI.Xaml.DependencyProperty Windows.UI.Xaml.Controls.SecureTextBoxView::ForegroundProperty" reason="DP declarations must be properties"/>
			<Member fullName="Windows.UI.Xaml.DependencyProperty Windows.UI.Xaml.Controls.SecureTextBoxView::NameProperty" reason="DP declarations must be properties"/>
			<Member fullName="Windows.UI.Xaml.DependencyProperty Windows.UI.Xaml.Controls.SecureTextBoxView::MarginProperty" reason="DP declarations must be properties"/>
			<Member fullName="Windows.UI.Xaml.DependencyProperty Windows.UI.Xaml.Controls.SecureTextBoxView::HorizontalAlignmentProperty" reason="DP declarations must be properties"/>
			<Member fullName="Windows.UI.Xaml.DependencyProperty Windows.UI.Xaml.Controls.SecureTextBoxView::VerticalAlignmentProperty" reason="DP declarations must be properties"/>
			<Member fullName="Windows.UI.Xaml.DependencyProperty Windows.UI.Xaml.Controls.SecureTextBoxView::WidthProperty" reason="DP declarations must be properties"/>
			<Member fullName="Windows.UI.Xaml.DependencyProperty Windows.UI.Xaml.Controls.SecureTextBoxView::HeightProperty" reason="DP declarations must be properties"/>
			<Member fullName="Windows.UI.Xaml.DependencyProperty Windows.UI.Xaml.Controls.SecureTextBoxView::MinWidthProperty" reason="DP declarations must be properties"/>
			<Member fullName="Windows.UI.Xaml.DependencyProperty Windows.UI.Xaml.Controls.SecureTextBoxView::MinHeightProperty" reason="DP declarations must be properties"/>
			<Member fullName="Windows.UI.Xaml.DependencyProperty Windows.UI.Xaml.Controls.SecureTextBoxView::MaxWidthProperty" reason="DP declarations must be properties"/>
			<Member fullName="Windows.UI.Xaml.DependencyProperty Windows.UI.Xaml.Controls.SecureTextBoxView::MaxHeightProperty" reason="DP declarations must be properties"/>
			<Member fullName="Windows.UI.Xaml.DependencyProperty Windows.UI.Xaml.Controls.SecureTextBoxView::StyleProperty" reason="DP declarations must be properties"/>
			<Member fullName="Windows.UI.Xaml.DependencyProperty Windows.UI.Xaml.Controls.SecureTextBoxView::IsEnabledProperty" reason="DP declarations must be properties"/>
			<Member fullName="Windows.UI.Xaml.DependencyProperty Windows.UI.Xaml.Controls.SecureTextBoxView::OpacityProperty" reason="DP declarations must be properties"/>
			<Member fullName="Windows.UI.Xaml.DependencyProperty Windows.UI.Xaml.Controls.SecureTextBoxView::VisibilityProperty" reason="DP declarations must be properties"/>
			<Member fullName="Windows.UI.Xaml.DependencyProperty Windows.UI.Xaml.Controls.SecureTextBoxView::IsHitTestVisibleProperty" reason="DP declarations must be properties"/>
			<Member fullName="Windows.UI.Xaml.DependencyProperty Windows.UI.Xaml.Controls.SecureTextBoxView::TagProperty" reason="DP declarations must be properties"/>
			<Member fullName="Windows.UI.Xaml.DependencyProperty Windows.UI.Xaml.Controls.SecureTextBoxView::TransitionsProperty" reason="DP declarations must be properties"/>
			<Member fullName="Windows.UI.Xaml.DependencyProperty Windows.UI.Xaml.Controls.SecureTextBoxView::RenderTransformProperty" reason="DP declarations must be properties"/>
			<Member fullName="Windows.UI.Xaml.DependencyProperty Windows.UI.Xaml.Controls.SecureTextBoxView::RenderTransformOriginProperty" reason="DP declarations must be properties"/>
			<Member fullName="Windows.UI.Xaml.DependencyProperty Windows.UI.Xaml.Controls.SecureTextBoxView::BackgroundProperty" reason="DP declarations must be properties"/>
			<Member fullName="Windows.UI.Xaml.DependencyProperty Windows.UI.Xaml.Controls.SecureTextBoxView::DataContextProperty" reason="DP declarations must be properties"/>
			<Member fullName="Windows.UI.Xaml.DependencyProperty Windows.UI.Xaml.Controls.SecureTextBoxView::TemplatedParentProperty" reason="DP declarations must be properties"/>
			<Member fullName="Windows.UI.Xaml.DependencyProperty Uno.UI.Controls.BindableNSView::DataContextProperty" reason="DP declarations must be properties"/>
			<Member fullName="Windows.UI.Xaml.DependencyProperty Uno.UI.Controls.BindableNSView::TemplatedParentProperty" reason="DP declarations must be properties"/>
			<!-- ^^ DP Fields to properties -->
			<!-- Begin Skia Import -->
			<Member fullName="Windows.UI.Xaml.DependencyProperty Windows.UI.Xaml.FrameworkElement::WidthProperty" reason="Reference API does not contain this" />
			<Member fullName="Windows.UI.Xaml.DependencyProperty Windows.UI.Xaml.FrameworkElement::VerticalAlignmentProperty" reason="Reference API does not contain this" />
			<Member fullName="Windows.UI.Xaml.DependencyProperty Windows.UI.Xaml.FrameworkElement::TransitionsProperty" reason="Reference API does not contain this" />
			<Member fullName="Windows.UI.Xaml.DependencyProperty Windows.UI.Xaml.FrameworkElement::MinWidthProperty" reason="Reference API does not contain this" />
			<Member fullName="Windows.UI.Xaml.DependencyProperty Windows.UI.Xaml.FrameworkElement::MinHeightProperty" reason="Reference API does not contain this" />
			<Member fullName="Windows.UI.Xaml.DependencyProperty Windows.UI.Xaml.FrameworkElement::MaxWidthProperty" reason="Reference API does not contain this" />
			<Member fullName="Windows.UI.Xaml.DependencyProperty Windows.UI.Xaml.FrameworkElement::MaxHeightProperty" reason="Reference API does not contain this" />
			<Member fullName="Windows.UI.Xaml.DependencyProperty Windows.UI.Xaml.FrameworkElement::MarginProperty" reason="Reference API does not contain this" />
			<Member fullName="Windows.UI.Xaml.DependencyProperty Windows.UI.Xaml.FrameworkElement::HorizontalAlignmentProperty" reason="Reference API does not contain this" />
			<Member fullName="Windows.UI.Xaml.DependencyProperty Windows.UI.Xaml.FrameworkElement::HeightProperty" reason="Reference API does not contain this" />
			<Member fullName="Windows.UI.Xaml.DependencyProperty Windows.UI.Xaml.Documents.Hyperlink::NavigationTargetProperty" reason="Reference API does not contain this" />
			<Member fullName="Windows.UI.Xaml.DependencyProperty Windows.UI.Xaml.Controls.WebView::SourceProperty" reason="Reference API does not contain this" />
			<Member fullName="Windows.UI.Xaml.DependencyProperty Windows.UI.Xaml.Controls.WebView::IsScrollEnabledProperty" reason="Reference API does not contain this" />
			<Member fullName="Windows.UI.Xaml.DependencyProperty Windows.UI.Xaml.Controls.WebView::CanGoForwardProperty" reason="Reference API does not contain this" />
			<Member fullName="Windows.UI.Xaml.DependencyProperty Windows.UI.Xaml.Controls.WebView::CanGoBackProperty" reason="Reference API does not contain this" />
			<Member fullName="Windows.UI.Xaml.DependencyProperty Windows.UI.Xaml.Controls.Image::StretchProperty" reason="Reference API does not contain this" />
			<Member fullName="Windows.UI.Xaml.DependencyProperty Windows.UI.Xaml.Controls.Image::SourceProperty" reason="Reference API does not contain this" />
			<Member fullName="System.Action`1&lt;System.Action&gt; Windows.UI.Core.CoreDispatcher::DispatchOverride" reason="Reference API does not contain this" />
			<!-- End Skia Import -->
		</Fields>
	</IgnoreSet>
	<IgnoreSet baseVersion="3.1.6">
		<Types>
			<Member 
				fullName="Windows.Storage.StorageItem"
				reason="Not part of the UWP API"/>
		  </Types>
		<Methods>
			<Member 
				fullName="System.Void Windows.System.UserProfile.UserProfilePersonalizationSettings..ctor()"
				reason="Parameter-less ctor does not exist in UWP"/>
			<Member
				fullName="System.Void Windows.UI.Xaml.Controls.CalendarDatePickerDateChangedEventArgs..ctor()"
				reason="Parameter-less ctor does not exist in UWP"/>
			<Member
				fullName="System.Void Windows.UI.Notifications.BadgeUpdateManager..ctor()"
				reason="Parameter-less ctor does not exist in UWP"/>
			<Member
				fullName="System.Void Windows.ApplicationModel.Activation.ToastNotificationActivatedEventArgs..ctor()"
				reason="Parameter-less ctor does not exist in UWP"/>
			<Member
				fullName="System.Void Windows.Devices.Haptics.VibrationDevice..ctor()"
				reason="Parameter-less ctor does not exist in UWP"/>
			<Member
				fullName="System.Void Windows.Devices.Haptics.SimpleHapticsController..ctor()"
				reason="Parameter-less ctor does not exist in UWP"/>
			<Member
				fullName="System.Void Windows.Devices.Haptics.KnownSimpleHapticsControllerWaveforms..ctor()"
				reason="Parameter-less ctor does not exist in UWP"/>
			<Member
				fullName="System.Void Windows.Devices.Haptics.SimpleHapticsControllerFeedback..ctor()"
				reason="Parameter-less ctor does not exist in UWP"/>
			<Member
				fullName="System.Void Windows.Media.Capture.CapturedFrame.set_Size(System.UInt64 value)"
				reason="Not part of the UWP API"/>
			<Member
				fullName="System.Void Windows.Graphics.Imaging.ImageStream.set_Size(System.UInt64 value)"
				reason="Not part of the UWP API"/>
			<Member
				fullName="System.Void Windows.Devices.Enumeration.DeviceThumbnail.set_Size(System.UInt64 value)"
				reason="Not part of the UWP API"/>
			<Member
				fullName="System.Threading.Tasks.Task`1&lt;Windows.Storage.StorageFile&gt; Windows.Storage.StorageFile.GetFileFromPathAsync(System.String path)"
				reason="Not part of the UWP API"/>
			<Member
				fullName="System.Threading.Tasks.Task Windows.Storage.StorageFile.DeleteAsync(System.Threading.CancellationToken ct)"
				reason="Not part of the UWP API"/>
			<Member
				fullName="System.Threading.Tasks.Task`1&lt;System.IO.Stream&gt; Windows.Storage.StorageFile.OpenStreamForReadAsync(System.Threading.CancellationToken ct)"
				reason="Not part of the UWP API"/>
			<Member
				fullName="System.Threading.Tasks.Task`1&lt;Windows.Storage.StorageStreamTransaction&gt; Windows.Storage.StorageFile.OpenTransactedWriteAsync(System.Threading.CancellationToken ct)"
				reason="Not part of the UWP API"/>
			<Member
				fullName="System.Threading.Tasks.Task Windows.Storage.StorageFile.CopyAndReplaceAsync(System.Threading.CancellationToken ct, Windows.Storage.StorageFile destination)"
				reason="Not part of the UWP API"/>
			<Member
				fullName="System.Threading.Tasks.Task Windows.Storage.StorageFile.MoveAsync(System.Threading.CancellationToken ct, Windows.Storage.StorageFolder targetFolder)"
				reason="Not part of the UWP API"/>
			<Member
				fullName="System.Threading.Tasks.Task Windows.Storage.StorageFile.MoveAsync(System.Threading.CancellationToken ct, Windows.Storage.StorageFolder targetFolder, System.String desiredNewName)"
				reason="Not part of the UWP API"/>
			<Member
				fullName="System.Threading.Tasks.Task Windows.Storage.StorageFile.MoveAsync(System.Threading.CancellationToken ct, Windows.Storage.StorageFolder targetFolder, System.String desiredNewName, Windows.Storage.NameCollisionOption option)"
				reason="Not part of the UWP API"/>
			<Member
				fullName="System.Threading.Tasks.Task`1&lt;Windows.Storage.FileProperties.BasicProperties&gt; Windows.Storage.StorageFile.GetBasicPropertiesAsync(System.Threading.CancellationToken ct)"
				reason="Not part of the UWP API"/>
			<Member
				fullName="System.Void Windows.Storage.StorageStreamTransaction..ctor(Windows.Storage.StorageFile file)"
				reason="Not part of the UWP API"/>
			<Member
				fullName="System.IO.Stream Windows.Storage.StorageStreamTransaction.GetStream()"
				reason="Not part of the UWP API"/>
			<Member
				fullName="System.Threading.Tasks.Task Windows.Storage.StorageStreamTransaction.CommitAsync(System.Threading.CancellationToken ct)"
				reason="Not part of the UWP API"/>
			<Member
				fullName="System.Void Windows.Storage.StreamedFileDataRequest..ctor()"
				reason="Not part of the UWP API"/>
			<Member
				fullName="System.Void Windows.Storage.Streams.FileInputStream..ctor()"
				reason="Not part of the UWP API"/>
			<Member
				fullName="System.Void Windows.Storage.Streams.FileOutputStream..ctor()"
				reason="Not part of the UWP API"/>
			<Member
				fullName="System.Void Windows.Storage.Streams.FileRandomAccessStream.set_Size(System.UInt64 value)"
				reason="Not part of the UWP API"/>
			<Member
				fullName="System.Void Windows.Storage.Streams.FileRandomAccessStream..ctor()"
				reason="Not part of the UWP API"/>
			<Member
				fullName="System.Void Windows.Storage.Streams.InMemoryRandomAccessStream.set_Size(System.UInt64 value)"
				reason="Not part of the UWP API"/>
			<Member
				fullName="System.Void Windows.Storage.Streams.InputStreamOverStream..ctor()"
				reason="Not part of the UWP API"/>
			<Member
				fullName="System.Void Windows.Storage.Streams.IRandomAccessStream.set_Size(System.UInt64 value)"
				reason="Not part of the UWP API"/>
			<Member
				fullName="System.Void Windows.Storage.Streams.OutputStreamOverStream..ctor()"
				reason="Not part of the UWP API"/>
			<Member
				fullName="System.Void Windows.Storage.Streams.RandomAccessStreamOverStream.set_Size(System.UInt64 value)"
				reason="Not part of the UWP API"/>
			<Member
				fullName="System.Void Windows.Storage.Streams.RandomAccessStreamOverStream..ctor()"
				reason="Not part of the UWP API"/>
			<Member
				fullName="System.Void Windows.Storage.Streams.RandomAccessStreamReference..ctor()"
				reason="Not part of the UWP API"/>
			<Member
				fullName="System.Void Windows.Storage.StorageItem..ctor()"
				reason="Not part of the UWP API"/>
			<Member
				fullName="System.Void Windows.Storage.FileProperties.StorageItemThumbnail.set_Size(System.UInt64 value)"
				reason="Not part of the UWP API"/>
			<Member
				fullName="System.Void Windows.Media.SpeechSynthesis.SpeechSynthesisStream.set_Size(System.UInt64 value)"
				reason="Not part of the UWP API"/>
			<Member
				fullName="System.Void Windows.Media.Capture.CapturedFrame.set_Size(System.UInt64 value)"
				reason="Not part of the UWP API"/>
			<Member
				fullName="System.Void Windows.Graphics.Imaging.ImageStream.set_Size(System.UInt64 value)"
				reason="Not part of the UWP API"/>
			<Member
				fullName="System.Void Windows.Devices.Enumeration.DeviceThumbnail.set_Size(System.UInt64 value)"
				reason="Not part of the UWP API"/>
			<Member
				fullName="System.Void Windows.Storage.FileIO..ctor()"
				reason="Not part of the UWP API"/>
			<Member
				fullName="System.Void Windows.Storage.PathIO..ctor()"
				reason="Not part of the UWP API"/>
			<Member
				fullName="System.Boolean Windows.UI.Xaml.DragEventArgs.get_Handled()"
				reason="Not part of the UWP API"/>
			<Member
				fullName="System.Void Windows.ApplicationModel.DataTransfer.DataPackageView..ctor()"
				reason="Not part of the UWP API"/>
			<Member
				fullName="System.Void Windows.ApplicationModel.DataTransfer.DataProviderDeferral..ctor()"
				reason="Not part of the UWP API"/>
			<Member
				fullName="System.Void Windows.ApplicationModel.DataTransfer.DataProviderRequest..ctor()"
				reason="Not part of the UWP API"/>
			<Member
				fullName="System.Void Windows.ApplicationModel.DataTransfer.DragDrop.Core.CoreDragDropManager..ctor()"
				reason="Not part of the UWP API"/>
			<Member
				fullName="System.Void Windows.ApplicationModel.DataTransfer.DragDrop.Core.CoreDragInfo..ctor()"
				reason="Not part of the UWP API"/>
			<Member
				fullName="System.Void Windows.ApplicationModel.DataTransfer.OperationCompletedEventArgs..ctor()"
				reason="Not part of the UWP API"/>
			<Member
				fullName="System.Void Windows.UI.Input.DraggingEventArgs..ctor()"
				reason="Not part of the UWP API"/>
			<Member
				fullName="System.Void Windows.UI.Xaml.DragEventArgs..ctor()"
				reason="Not part of the UWP API"/>
			<Member
				fullName="System.Void Windows.UI.Xaml.DragEventArgs.set_Handled(System.Boolean value)"
				reason="Not part of the UWP API"/>
			<Member
				fullName="System.Void Windows.UI.Xaml.DragOperationDeferral..ctor()"
				reason="Not part of the UWP API"/>
			<Member
				fullName="System.Void Windows.UI.Xaml.DragStartingEventArgs..ctor()"
				reason="Not part of the UWP API"/>
			<Member
				fullName="System.Void Windows.UI.Xaml.DragUIOverride..ctor()"
				reason="Not part of the UWP API"/>
			<Member
				fullName="System.Void Windows.UI.Xaml.DropCompletedEventArgs..ctor()"
				reason="Not part of the UWP API"/>
			<Member
<<<<<<< HEAD
				fullName="System.Void Windows.UI.Xaml.XamlRootChangedEventArgs..ctor()"
				reason="Not part of the UWP API"/>
=======
			  fullName="System.Void Microsoft.UI.Xaml.Controls.TabView.set_TabItems(System.Collections.Generic.IList`1&lt;System.Object&gt; value)"
			  reason="Not part of the UWP API"/>
>>>>>>> d14f8b16
		</Methods>
		<Fields>
			<Member
				fullName="System.Int32 Windows.ApplicationModel.Contacts.ContactQuerySearchFields::value__"
				reason="The enum is backed by uint" />
			<Member
				fullName="System.Int32 Windows.Storage.Streams.InputStreamOptions::value__"
				reason="The enum is backed by uint"/>
			<Member
				fullName="System.Int32 Windows.Storage.Streams.InputStreamOptions::value__"
				reason="The enum is backed by uint"/>
			<Member
				fullName="System.Int32 Windows.ApplicationModel.DataTransfer.DataPackageOperation::value__"
				reason="The enum is backed by uint"/>
			<Member
				fullName="System.Int32 Windows.ApplicationModel.DataTransfer.DragDrop.DragDropModifiers::value__"
				reason="The enum is backed by uint"/>
		</Fields>
	</IgnoreSet>
  </IgnoreSets>
</DiffIgnore><|MERGE_RESOLUTION|>--- conflicted
+++ resolved
@@ -3245,13 +3245,11 @@
 				fullName="System.Void Windows.UI.Xaml.DropCompletedEventArgs..ctor()"
 				reason="Not part of the UWP API"/>
 			<Member
-<<<<<<< HEAD
 				fullName="System.Void Windows.UI.Xaml.XamlRootChangedEventArgs..ctor()"
 				reason="Not part of the UWP API"/>
-=======
+      <Member
 			  fullName="System.Void Microsoft.UI.Xaml.Controls.TabView.set_TabItems(System.Collections.Generic.IList`1&lt;System.Object&gt; value)"
 			  reason="Not part of the UWP API"/>
->>>>>>> d14f8b16
 		</Methods>
 		<Fields>
 			<Member
