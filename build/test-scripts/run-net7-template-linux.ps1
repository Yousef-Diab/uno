﻿param(
    $TestGroup
)

Set-PSDebug -Trace 1

$ErrorActionPreference = 'Stop'

function Assert-ExitCodeIsZero()
{
    if ($LASTEXITCODE -ne 0)
    {
        throw "Exit code must be zero."
    }
}

$default = @('-v', 'n', "-p:RestoreConfigFile=$env:NUGET_CI_CONFIG", '-p:EnableWindowsTargeting=true')

$debug = $default + '-c' + 'Debug'
$release = $default + '-c' + 'Release'

# WinUI
cd src/SolutionTemplate

# replace the uno.sdk field value in global.json, recursively in all folders
Get-ChildItem -Recurse -Filter global.json | ForEach-Object {
    
    $globalJsonfilePath = $_.FullName;

    Write-Host "Updated $globalJsonfilePath with $env:GITVERSION_SemVer"

    $globalJson = (Get-Content $globalJsonfilePath) -replace '^\s*//.*' | ConvertFrom-Json
    $globalJson.'msbuild-sdks'.'Uno.Sdk.Private' = $env:GITVERSION_SemVer
    $globalJson | ConvertTo-Json -Depth 100 | Set-Content $globalJsonfilePath
}

$projects =
@(
    # 5.0 and earlier
    @(0, "UnoAppWinUILinuxValidation/UnoAppWinUILinuxValidation.Wasm/UnoAppWinUILinuxValidation.Wasm.csproj", @(), @()),
    @(0, "UnoAppWinUILinuxValidation/UnoAppWinUILinuxValidation.Skia.Gtk/UnoAppWinUILinuxValidation.Skia.Gtk.csproj", @(), @()),
    @(0, "UnoAppWinUILinuxValidation/UnoAppWinUILinuxValidation.Skia.Linux.FrameBuffer/UnoAppWinUILinuxValidation.Skia.Linux.FrameBuffer.csproj", @(), @()),

    # 5.1 Blank
    @(0, "5.1/uno51blank/uno51blank.Skia.Gtk/uno51blank.Skia.Gtk.csproj", @(), @()),
    @(0, "5.1/uno51blank/uno51blank.Skia.Linux.FrameBuffer/uno51blank.Skia.Linux.FrameBuffer.csproj", @(), @()),
    @(0, "5.1/uno51blank/uno51blank.Skia.WPF/uno51blank.Skia.WPF.csproj", @(), @()),
    @(0, "5.1/uno51blank/uno51blank.Wasm/uno51blank.Wasm.csproj", @(), @()),

    # 5.1 Recommended
    @(1, "5.1/uno51recommended/uno51recommended.Skia.Gtk/uno51recommended.Skia.Gtk.csproj", @(), @()),
    @(1, "5.1/uno51recommended/uno51recommended.Skia.Linux.FrameBuffer/uno51recommended.Skia.Linux.FrameBuffer.csproj", @(), @()),
    @(1, "5.1/uno51recommended/uno51recommended.Skia.WPF/uno51recommended.Skia.WPF.csproj", @(), @()),
    @(1, "5.1/uno51recommended/uno51recommended.Wasm/uno51recommended.Wasm.csproj", @(), @()),
    @(1, "5.1/uno51recommended/uno51recommended.Server/uno51recommended.Server.csproj", @(), @()),
    @(1, "5.1/uno51recommended/uno51recommended.Tests/uno51recommended.Tests.csproj", @(), @()),
    @(1, "5.1/uno51recommended/uno51recommended.UITests/uno51recommended.UITests.csproj", @(), @()),

    # 5.2 Blank
    @(1, "5.2/uno52blank/uno52blank/uno52blank.csproj", @(), @()),

    # 5.2 Blank SkiaSharp 3
    @(1, "5.2/uno52blank/uno52blank/uno52blank.csproj", @("-p:SkiaSharpVersion=3.0.0-preview.3.1"), @()),

    # 5.2 Blank GLCanvas
    @(1, "5.2/uno52blank/uno52blank/uno52blank.csproj", @("-p:UnoFeatures=GLCanvas"), @()),

    # 5.2 Uno Lib
    @(1, "5.2/uno52Lib/uno52Lib.csproj", @(), @()),

    # 5.2 Uno NuGet Lib
    @(2, "5.2/uno52NuGetLib/uno52NuGetLib.csproj", @(), @()),

    # 5.2 Uno SingleProject Lib
    @(2, "5.2/uno52SingleProjectLib/uno52SingleProjectLib.csproj", @(), @()),

    # 5.2 Uno App with Library reference
    @(2, "5.2/uno52AppWithLib/uno52AppWithLib/uno52AppWithLib.csproj", @(), @()),

    # 5.3 Blank with net9
    @(3, "5.3/uno53net9blank/uno53net9blank/uno53net9blank.csproj", @(), @()),

    # 5.3 lib
    @(3, "5.3/uno53net9Lib/uno53net9Lib.csproj", @(), @()),

    # 5.3 Uno App with Library reference
    @(3, "5.3/uno53AppWithLib/uno53AppWithLib/uno53AppWithLib.csproj", @(), @()),

    # 5.3 blank publish testing
    # Disabled for LXD setup issues
    # @(2, "5.3/uno53net9blank/uno53net9blank/uno53net9blank.csproj", @("-f:net9.0-desktop", "-p:SelfContained=true", "-p:PackageFormat=snap"), @("Publish"))

    # 5.4 Wasm+Skia
    # @(3, "5.6/uno56wasmskia/uno56wasmskia/uno56wasmskia.csproj", @(), @()),

    ## Note for contributors
    ##
    ## When adding new template versions, create them in a separate version named folder
    ## using all the specific features that can be impacted by the use of the Uno.SDK

<<<<<<< HEAD
    ## Empty array to avoid having to deal last line with ending commas
=======
    # Empty marker to allow new tests lines to end with a comma
>>>>>>> dabd0a64
    @()
);

for($i = 0; $i -lt $projects.Length; $i++)
{
<<<<<<< HEAD
    if ($projects[$i].Length -eq 0)
    {
        # Empty end line support, see above.
=======
    # Skip the end marker to help for new tests authoring
    if ($projects[$i].Length -eq 0)
    {
>>>>>>> dabd0a64
        continue
    }

    $projectTestGroup=$projects[$i][0];
    $projectPath=$projects[$i][1];
    $projectParameters=$projects[$i][2];

    $buildOptions=$projects[$i][3];
    $usePublish = $buildOptions -contains "Publish"

    if ($TestGroup -ne $projectTestGroup)
    {
        Write-Host "Skipping test $projectPath for group $projectTestGroup"
        continue
    }

    if(!$usePublish)
    {
        Write-Host "Building Debug $projectPath with $projectParameters"
        dotnet build $debug "$projectPath" $projectParameters -bl:binlogs/$projectPath/$i/debug.binlog
        Assert-ExitCodeIsZero

        dotnet clean $debug "$projectPath"
    }

    $dotnetCommand = $usePublish ? "publish" : "build"

    Write-Host "Building Release $projectPath with $projectParameters"
    dotnet $dotnetCommand $release "$projectPath" $projectParameters -bl:binlogs/$projectPath/$i/release.binlog
    Assert-ExitCodeIsZero

    dotnet clean $release "$projectPath"
}<|MERGE_RESOLUTION|>--- conflicted
+++ resolved
@@ -98,25 +98,15 @@
     ## When adding new template versions, create them in a separate version named folder
     ## using all the specific features that can be impacted by the use of the Uno.SDK
 
-<<<<<<< HEAD
-    ## Empty array to avoid having to deal last line with ending commas
-=======
     # Empty marker to allow new tests lines to end with a comma
->>>>>>> dabd0a64
     @()
 );
 
 for($i = 0; $i -lt $projects.Length; $i++)
 {
-<<<<<<< HEAD
-    if ($projects[$i].Length -eq 0)
-    {
-        # Empty end line support, see above.
-=======
     # Skip the end marker to help for new tests authoring
     if ($projects[$i].Length -eq 0)
     {
->>>>>>> dabd0a64
         continue
     }
 
