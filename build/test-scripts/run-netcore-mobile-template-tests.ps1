﻿param(
    $TestGroup
)

Set-PSDebug -Trace 1

$ErrorActionPreference = 'Stop'

function Assert-ExitCodeIsZero()
{
    if ($LASTEXITCODE -ne 0)
    {
        throw "Exit code must be zero."
	}
}

function CleanupTree()
{
    git clean -fdx -e *.binlog
}

$default = @('/ds', '/v:m', '/p:UseDotNetNativeToolchain=false', '/p:PackageCertificateKeyFile=')

if ($IsWindows) 
{
    $msbuild = vswhere -latest -requires Microsoft.Component.MSBuild -find MSBuild\**\Bin\MSBuild.exe
}

$debug = $default + '/p:Configuration=Debug' + '/r'
$release = $default + '/p:Configuration=Release' + '/r'

cd src/SolutionTemplate

if ($TestGroup -eq 0)
{
    ## Configurations are split to work around UWP not building with .NET new
    $dotnetBuildConfigurations =
    @(
        @("Mobile", "-f:net8.0-android", ""), # workaround for https://github.com/xamarin/xamarin-android/issues/7473
        @("Mobile", "-f:net8.0-ios", ""),
        @("Mobile", "-f:net8.0-maccatalyst", ""),
        # @("Mobile", "-f:net8.0-macos", ""), # workaround for https://github.com/xamarin/xamarin-macios/issues/16401
        @("Wasm", "", ""),
        @("Skia.Gtk", "", ""),
        @("Skia.Linux.FrameBuffer", "", "")
    )

    if ($IsWindows) 
    {
        $dotnetBuildConfigurations += , @("Skia.WPF", "", "");
    }

    # Debug Config
    pushd UnoAppAll

    for($i = 0; $i -lt $dotnetBuildConfigurations.Length; $i++)
    {
        $platform=$dotnetBuildConfigurations[$i][0];
        & dotnet build -c Debug $default $dotnetBuildConfigurations[$i][1] $dotnetBuildConfigurations[$i][2] "UnoAppAll.$platform\UnoAppAll.$platform.csproj" -bl:../binlogs/UnoAppAll.$platform/debug/$i/msbuild.binlog
        Assert-ExitCodeIsZero
    }

    if ($IsWindows) 
    {
        & $msbuild $debug "UnoAppAll.UWP\UnoAppAll.UWP.csproj"
        Assert-ExitCodeIsZero
    }

    for($i = 0; $i -lt $dotnetBuildConfigurations.Length; $i++)
    {
        $platform=$dotnetBuildConfigurations[$i][0];
        & dotnet build -c Release $default $dotnetBuildConfigurations[$i][1] $dotnetBuildConfigurations[$i][2] "UnoAppAll.$platform\UnoAppAll.$platform.csproj" -bl:../binlogs/UnoAppAll.$platform/release/$i/msbuild.binlog
        Assert-ExitCodeIsZero
    }

    if ($IsWindows) 
    {
        & $msbuild $debug "UnoAppAll.UWP\UnoAppAll.UWP.csproj"
        Assert-ExitCodeIsZero
    }

    CleanupTree

    popd

    $dotnetBuildNet6Configurations =
    @(
        @("Mobile", "-f:net8.0-android", ""),
        @("Mobile", "-f:net8.0-ios", ""),
        @("Mobile", "-f:net8.0-maccatalyst", ""),
        # @("Mobile", "-f:net8.0-macos", ""),  # workaround for https://github.com/xamarin/xamarin-macios/issues/16401
        @("Wasm", "", ""),
        @("Server", "", ""),
        @("Skia.Gtk", "", ""),
        @("Skia.Linux.FrameBuffer", "", "")
    )

    if ($IsWindows) 
    {
        $dotnetBuildNet6Configurations += , @("Skia.WPF", "", "");
    }

    # WinUI - Default
    pushd UnoAppWinUI
    for($i = 0; $i -lt $dotnetBuildNet6Configurations.Length; $i++)
    {
        $platform=$dotnetBuildNet6Configurations[$i][0];
        & dotnet build -c Debug $default $dotnetBuildNet6Configurations[$i][1] $dotnetBuildNet6Configurations[$i][2] "UnoAppWinUI.$platform\UnoAppWinUI.$platform.csproj" -bl:../binlogs/UnoAppWinUI.$platform/debug/$i/msbuild.binlog
        Assert-ExitCodeIsZero
    }

    if ($IsWindows) 
    {
        # Server project build (merge with above loop when .App folder is removed)
        & dotnet build -c Debug $default "UnoAppWinUI.Server\UnoAppWinUI.Server.csproj"

        # Build with msbuild because of https://github.com/microsoft/WindowsAppSDK/issues/1652
        # force targetframeworks until we can get WinAppSDK to build with `dotnet build`
        & $msbuild $debug "/p:Platform=x86" "UnoAppWinUI.Windows\UnoAppWinUI.Windows.csproj" "/p:TargetFrameworks=net8.0-windows10.0.19041;TargetFramework=net8.0-windows10.0.19041" "/bl:../binlogs/UnoAppWinUI.Windows/debug/$i/msbuild.binlog"
        Assert-ExitCodeIsZero
    }

    CleanupTree

    popd

    # XAML Trimming build smoke test
    # See https://github.com/unoplatform/uno/issues/9632
    # dotnet publish -c Debug -r win-x64 -p:PublishTrimmed=true -p:SelfContained=true -p:UnoXamlResourcesTrimming=true MyAppXamlTrim\MyAppXamlTrim.Skia.Gtk\MyAppXamlTrim.Skia.Gtk.csproj
    # Assert-ExitCodeIsZero
    # 
    # dotnet run -c Debug --project src\Uno.XamlTrimmingValidator\Uno.XamlTrimmingValidator.csproj -- --hints-file=build\assets\MyAppXamlTrim-hints.txt --target-assembly=MyAppXamlTrim\MyAppXamlTrim.Skia.Gtk\bin\Debug\net6.0\win-x64\publish\Uno.UI.dll
    # Assert-ExitCodeIsZero

    if ($IsWindows) 
    {
        dotnet build MyAppXamlTrim\MyAppXamlTrim.Wasm\MyAppXamlTrim.Wasm.csproj -c Release -p:UnoXamlResourcesTrimming=true -p:WasmShellGenerateCompressedFiles=false -p:WasmShellILLinkerEnabled=true -bl:binlogs/MyAppXamlTrim.Wasm/release/msbuild.binlog
        Assert-ExitCodeIsZero

        dotnet run --project ..\Uno.ResourceTrimmingValidator\Uno.ResourceTrimmingValidator.csproj -- -a (Get-ChildItem MyAppXamlTrim.Wasm.clr -Recurse).FullName -r Strings.en.Resources.upri -x Strings.fr.Resources.upri
        Assert-ExitCodeIsZero

        dotnet run --project ..\Uno.ResourceTrimmingValidator\Uno.ResourceTrimmingValidator.csproj -- -a (Get-ChildItem Uno.UI.clr -Recurse).FullName -r Resources.Strings.en.Resources.upri -r UI.Xaml.DragDrop.Strings.en-US.Resources.upri -x Resources.Strings.cs-CZ.Resources.upri
        Assert-ExitCodeIsZero

        # Uno Library
        # Mobile is removed for now, until we can get net7 supported by msbuild/VS 17.4
        $responseFile = @(
            "$debug",
            "/t:pack",
            "MyUnoLib\MyUnoLib.csproj",
            "/p:TargetFrameworks=""net8.0-windows10.0.19041;net8.0"""
        )
        $responseFile | Out-File -FilePath "build.rsp" -Encoding ASCII

        & $msbuild "@build.rsp"
        Assert-ExitCodeIsZero

        if (!$IsWindows)
        {
            # disabled on windows until android 35 is supported in the installed VS instance

            # Uno Cross-Runtime Library
            & $msbuild $debug /t:Pack MyCrossRuntimeLib\MyCrossRuntimeLib.sln -bl:binlogs/MyCrossRuntimeLib/msbuild.binlog
            Assert-ExitCodeIsZero
        }

        #
        # Uno Library with assets, Validate assets count
        #
        # Mobile is removed for now, until we can get net7 supported by msbuild/VS 17.4
        $responseFile = @(
            "$debug",
            "/t:pack",
            "/p:IncludeContentInPack=false",
            "MyUnoLib2\MyUnoLib2.csproj",
            "-bl",
            "/p:TargetFrameworks=""net8.0-windows10.0.19041;net8.0"""
        )
        $responseFile | Out-File -FilePath "build.rsp" -Encoding ASCII

        & $msbuild "@build.rsp"
        Assert-ExitCodeIsZero

        mv MyUnoLib2\Bin\Debug\MyUnoLib2.1.0.0.nupkg MyUnoLib2\Bin\Debug\MyUnoLib2.1.0.0.zip
        Expand-Archive -LiteralPath MyUnoLib2\Bin\Debug\MyUnoLib2.1.0.0.zip -DestinationPath MyUnoLib2Extract

        $assetsCount = Get-ChildItem MyUnoLib2Extract\ -Filter MyTestAsset01.txt -Recurse -File | Measure-Object | %{$_.Count}

        #if ($assetsCount -ne 6) # Restore when mobile validation is available
        if ($assetsCount -ne 2)
        {
            throw "Not enough assets in the package."
        }
    }

    CleanupTree
}

## Tests Per versions of uno
if ($IsWindows)
{
    $default = @('-v:m', '-p:EnableWindowsTargeting=true')
}
else
{
    $default = @('-v:m', '-p:AotAssemblies=false')
}

$debug = $default + '-p:Configuration=Debug'
$release = $default + '-p:Configuration=Release'

# replace the uno.sdk field value in global.json, recursively in all folders
Get-ChildItem -Recurse -Filter global.json | ForEach-Object {
    
    $globalJsonfilePath = $_.FullName;

    Write-Host "Updated $globalJsonfilePath with $env:GITVERSION_SemVer"

    $globalJson = (Get-Content $globalJsonfilePath) -replace '^\s*//.*' | ConvertFrom-Json
    $globalJson.'msbuild-sdks'.'Uno.Sdk.Private' = $env:GITVERSION_SemVer
    $globalJson | ConvertTo-Json -Depth 100 | Set-Content $globalJsonfilePath
}

$sdkFeatures = $(If ($IsWindows) {"-p:UnoFeatures=Material%3BExtensions%3BToolkit%3BCSharpMarkup%3BSvg%3BMVUX"} Else { "-p:UnoFeatures=Material%3BToolkit" });

$projects =
@(
    #
    # 5.1 Blank
    #
    @(1, "5.1/uno51blank/uno51blank.Mobile/uno51blank.Mobile.csproj", "", @("macOS", "NetCore")),
    @(1, "5.1/uno51blank/uno51blank.Skia.Gtk/uno51blank.Skia.Gtk.csproj", "", @("macOS", "NetCore")),
    @(1, "5.1/uno51blank/uno51blank.Skia.Linux.FrameBuffer/uno51blank.Skia.Linux.FrameBuffer.csproj", "", @("macOS", "NetCore")),
    @(1, "5.1/uno51blank/uno51blank.Skia.Wpf/uno51blank.Skia.Wpf.csproj", "", @("NetCore")),
    @(1, "5.1/uno51blank/uno51blank.Wasm/uno51blank.Wasm.csproj", "", @("NetCore")),

    # disabled on windows until android 35 is supported in the installed VS instance
    # @("5.1/uno51blank/uno51blank.Windows/uno51blank.Windows.csproj", "", @()),

    #
    # 5.1 Recommended
    #
    @(1, "5.1/uno51recommended/uno51recommended.Mobile/uno51recommended.Mobile.csproj", "", @("macOS", "NetCore")),

    # disabled on windows until android 35 is supported in the installed VS instance
    # @("5.1/uno51recommended/uno51recommended.Windows/uno51recommended.Windows.csproj", "", @()),

    @(1, "5.1/uno51recommended/uno51recommended.Skia.Gtk/uno51recommended.Skia.Gtk.csproj", "", @("macOS", "NetCore")),
    @(1, "5.1/uno51recommended/uno51recommended.Skia.Linux.FrameBuffer/uno51recommended.Skia.Linux.FrameBuffer.csproj", "", @("macOS", "NetCore")),
    @(1, "5.1/uno51recommended/uno51recommended.Skia.Wpf/uno51recommended.Skia.Wpf.csproj", "", @("NetCore")),
    @(1, "5.1/uno51recommended/uno51recommended.Wasm/uno51recommended.Wasm.csproj", "", @("NetCore")),
    @(1, "5.1/uno51recommended/uno51recommended.Server/uno51recommended.Server.csproj", "", @("NetCore")),
    @(1, "5.1/uno51recommended/uno51recommended.Tests/uno51recommended.Tests.csproj", "", @("macOS", "NetCore")),
    @(1, "5.1/uno51recommended/uno51recommended.UITests/uno51recommended.UITests.csproj", "", @("macOS", "NetCore")),

    #
    # 5.2 Blank
    #
    @(1, "5.2/uno52blank/uno52blank/uno52blank.csproj", @("-f", "net8.0"), @("macOS", "NetCore")),
    @(1, "5.2/uno52blank/uno52blank/uno52blank.csproj", @("-f", "net8.0", $sdkFeatures), @("macOS", "NetCore")),
    @(1, "5.2/uno52blank/uno52blank/uno52blank.csproj", @("-f", "net8.0-browserwasm"), @("macOS", "NetCore")),
    @(1, "5.2/uno52blank/uno52blank/uno52blank.csproj", @("-f", "net8.0-browserwasm", $sdkFeatures), @("macOS", "NetCore")),
    @(1, "5.2/uno52blank/uno52blank/uno52blank.csproj", @("-f", "net8.0-ios"), @("macOS", "NetCore")),
    @(1, "5.2/uno52blank/uno52blank/uno52blank.csproj", @("-f", "net8.0-ios", $sdkFeatures), @("macOS", "NetCore")),
    @(1, "5.2/uno52blank/uno52blank/uno52blank.csproj", @("-f", "net8.0-android"), @("macOS", "NetCore")),
    @(1, "5.2/uno52blank/uno52blank/uno52blank.csproj", @("-f", "net8.0-android", $sdkFeatures), @("macOS", "NetCore")),
    @(1, "5.2/uno52blank/uno52blank/uno52blank.csproj", @("-f", "net8.0-maccatalyst"), @("macOS", "NetCore")),
    @(1, "5.2/uno52blank/uno52blank/uno52blank.csproj", @("-f", "net8.0-maccatalyst", $sdkFeatures), @("macOS", "NetCore")),
    @(1, "5.2/uno52blank/uno52blank/uno52blank.csproj", @("-f", "net8.0-desktop"), @("macOS", "NetCore")),
    @(1, "5.2/uno52blank/uno52blank/uno52blank.csproj", @("-f", "net8.0-desktop", $sdkFeatures), @("macOS", "NetCore")),

    # Default mode for the template is WindowsAppSDKSelfContained=true, which requires specifying a target platform.
<<<<<<< HEAD
    @(2, "5.2/uno52blank/uno52blank/uno52blank.csproj", @("-p:Platform=x86" , "-p:TargetFramework=net8.0-windows10.0.19041"), @()),
    @(2, "5.2/uno52blank/uno52blank/uno52blank.csproj", @("-p:Platform=arm64" , "-p:TargetFramework=net8.0-windows10.0.19041"), @()),

    # Ensure that default without platform builds properly
    @(2, "5.2/uno52blank/uno52blank/uno52blank.csproj", @("-p:TargetFramework=net8.0-windows10.0.19041"), @()),
=======
    @(2, "5.2/uno52blank/uno52blank/uno52blank.csproj", @("-p:Platform=x86" , "-p:TargetFramework=net8.0-windows10.0.26100"), @()),
    @(2, "5.2/uno52blank/uno52blank/uno52blank.csproj", @("-p:Platform=arm64" , "-p:TargetFramework=net8.0-windows10.0.26100"), @()),

    # Ensure that default without platform builds properly
    @(2, "5.2/uno52blank/uno52blank/uno52blank.csproj", @("-p:TargetFramework=net8.0-windows10.0.26100"), @()),
>>>>>>> 63a9f224

    # Validate building inside VS
    @(2, "5.2/uno52blank/uno52blank/uno52blank.csproj", @("-p:BuildingInsideVisualStudio=true"), @("NetCore")),
    @(2, "5.2/uno52blank/uno52blank/uno52blank.csproj", @("-p:BuildingInsideVisualStudio=true", "-p:_UnoSelectedTargetFramework=net8.0-desktop"), @("NetCore")),
<<<<<<< HEAD
    @(2, "5.2/uno52blank/uno52blank/uno52blank.csproj", @("-p:BuildingInsideVisualStudio=true", "-p:_UnoSelectedTargetFramework=net8.0-windows10.0.19041"), @()),
=======
    @(2, "5.2/uno52blank/uno52blank/uno52blank.csproj", @("-p:BuildingInsideVisualStudio=true", "-p:_UnoSelectedTargetFramework=net8.0-windows10.0.26100"), @()),
>>>>>>> 63a9f224

    #
    # 5.2 Uno Lib
    #
    @(2, "5.2/uno52Lib/uno52Lib.csproj", @("-f", "net8.0"), @("macOS", "NetCore")),
    @(2, "5.2/uno52Lib/uno52Lib.csproj", @("-f", "net8.0-browserwasm"), @("macOS", "NetCore")),
    @(2, "5.2/uno52Lib/uno52Lib.csproj", @("-f", "net8.0-ios"), @("macOS", "NetCore")),
    @(2, "5.2/uno52Lib/uno52Lib.csproj", @("-f", "net8.0-android"), @("macOS", "NetCore")),
    @(2, "5.2/uno52Lib/uno52Lib.csproj", @("-f", "net8.0-maccatalyst"), @("macOS", "NetCore")),
    @(2, "5.2/uno52Lib/uno52Lib.csproj", @("-f", "net8.0-desktop"), @("macOS", "NetCore")),
    
    @(2, "5.2/uno52Lib/uno52Lib.csproj", @("-f", "net8.0-browserwasm", "-p:ImplicitUsings=disable"), @("macOS", "NetCore")),
    @(2, "5.2/uno52Lib/uno52Lib.csproj", @("-f", "net8.0-desktop", "-p:ImplicitUsings=disable"), @("macOS", "NetCore")),

    #
    # 5.2 Uno NuGet Lib
    #
    @(2, "5.2/uno52NuGetLib/uno52NuGetLib.csproj", @(), @("macOS", "NetCore")),

    # Default mode for the template is WindowsAppSDKSelfContained=true, which requires specifying a target platform.
<<<<<<< HEAD
    @(2, "5.2/uno52Lib/uno52Lib.csproj", @("-p:Platform=x86" , "-p:TargetFramework=net8.0-windows10.0.19041"), @("macOS")),
=======
    @(2, "5.2/uno52Lib/uno52Lib.csproj", @("-p:Platform=x86" , "-p:TargetFramework=net8.0-windows10.0.26100"), @("macOS")),
>>>>>>> 63a9f224

    #
    # 5.2 Uno SingleProject Lib
    #
    @(2, "5.2/uno52SingleProjectLib/uno52SingleProjectLib.csproj", @("-f", "net8.0"), @("macOS", "NetCore")),
    @(2, "5.2/uno52SingleProjectLib/uno52SingleProjectLib.csproj", @("-f", "net8.0-browserwasm"), @("macOS", "NetCore")),
    @(2, "5.2/uno52SingleProjectLib/uno52SingleProjectLib.csproj", @("-f", "net8.0-ios"), @("macOS", "NetCore")),
    @(2, "5.2/uno52SingleProjectLib/uno52SingleProjectLib.csproj", @("-f", "net8.0-android"), @("macOS", "NetCore")),
    @(2, "5.2/uno52SingleProjectLib/uno52SingleProjectLib.csproj", @("-f", "net8.0-maccatalyst"), @("macOS", "NetCore")),
    @(2, "5.2/uno52SingleProjectLib/uno52SingleProjectLib.csproj", @("-f", "net8.0-desktop"), @("macOS", "NetCore")),

    # Default mode for the template is WindowsAppSDKSelfContained=true, which requires specifying a target platform.
<<<<<<< HEAD
    @(2, "5.2/uno52SingleProjectLib/uno52SingleProjectLib.csproj", @("-p:Platform=x86" , "-p:TargetFramework=net8.0-windows10.0.19041"), @()),
=======
    @(2, "5.2/uno52SingleProjectLib/uno52SingleProjectLib.csproj", @("-p:Platform=x86" , "-p:TargetFramework=net8.0-windows10.0.26100"), @()),
>>>>>>> 63a9f224

    # 5.2 Uno App with Library reference
    @(2, "5.2/uno52AppWithLib/uno52AppWithLib/uno52AppWithLib.csproj", @("-f", "net8.0"), @("macOS", "NetCore")),
    @(2, "5.2/uno52AppWithLib/uno52AppWithLib/uno52AppWithLib.csproj", @("-f", "net8.0-browserwasm"), @("macOS", "NetCore")),
    @(2, "5.2/uno52AppWithLib/uno52AppWithLib/uno52AppWithLib.csproj", @("-f", "net8.0-ios"), @("macOS", "NetCore")),
    @(2, "5.2/uno52AppWithLib/uno52AppWithLib/uno52AppWithLib.csproj", @("-f", "net8.0-android"), @("macOS", "NetCore")),
    @(2, "5.2/uno52AppWithLib/uno52AppWithLib/uno52AppWithLib.csproj", @("-f", "net8.0-maccatalyst"), @("macOS", "NetCore")),
    @(2, "5.2/uno52AppWithLib/uno52AppWithLib/uno52AppWithLib.csproj", @("-f", "net8.0-desktop"), @("macOS", "NetCore")),

    # 5.3 Uno App with net9
    @(3, "5.3/uno53net9blank/uno53net9blank/uno53net9blank.csproj", @("-f", "net9.0"), @("macOS", "NetCore")),
    @(3, "5.3/uno53net9blank/uno53net9blank/uno53net9blank.csproj", @("-f", "net9.0", $sdkFeatures), @("macOS", "NetCore")),
    @(3, "5.3/uno53net9blank/uno53net9blank/uno53net9blank.csproj", @("-f", "net9.0-browserwasm"), @("macOS", "NetCore")),
    @(3, "5.3/uno53net9blank/uno53net9blank/uno53net9blank.csproj", @("-f", "net9.0-browserwasm", $sdkFeatures), @("macOS", "NetCore")),
    @(3, "5.3/uno53net9blank/uno53net9blank/uno53net9blank.csproj", @("-f", "net9.0-ios"), @("macOS", "NetCore")),
    @(3, "5.3/uno53net9blank/uno53net9blank/uno53net9blank.csproj", @("-f", "net9.0-ios", $sdkFeatures), @("macOS", "NetCore")),
    @(3, "5.3/uno53net9blank/uno53net9blank/uno53net9blank.csproj", @("-f", "net9.0-android"), @("macOS", "NetCore")),
    @(3, "5.3/uno53net9blank/uno53net9blank/uno53net9blank.csproj", @("-f", "net9.0-android", $sdkFeatures), @("macOS", "NetCore")),
    @(3, "5.3/uno53net9blank/uno53net9blank/uno53net9blank.csproj", @("-f", "net9.0-maccatalyst"), @("macOS", "NetCore")),
    @(3, "5.3/uno53net9blank/uno53net9blank/uno53net9blank.csproj", @("-f", "net9.0-maccatalyst", $sdkFeatures), @("macOS", "NetCore")),
    @(3, "5.3/uno53net9blank/uno53net9blank/uno53net9blank.csproj", @("-f", "net9.0-desktop"), @("macOS", "NetCore")),
    @(3, "5.3/uno53net9blank/uno53net9blank/uno53net9blank.csproj", @("-f", "net9.0-desktop", $sdkFeatures), @("macOS", "NetCore")),

    # Default mode for the template is WindowsAppSDKSelfContained=true, which requires specifying a target platform.
<<<<<<< HEAD
    @(4, "5.2/uno52AppWithLib/uno52AppWithLib/uno52AppWithLib.csproj", @("-p:Platform=x86" , "-p:TargetFramework=net8.0-windows10.0.19041"), @()),
=======
    @(4, "5.2/uno52AppWithLib/uno52AppWithLib/uno52AppWithLib.csproj", @("-p:Platform=x86" , "-p:TargetFramework=net8.0-windows10.0.26100"), @()),
>>>>>>> 63a9f224

    # Publishing validation
    @(4, "5.3/uno53net9blank/uno53net9blank/uno53net9blank.csproj", @("-f", "net9.0-desktop", "-p:PackageFormat=app"), @("OnlyMacOS", "NetCore", "Publish"))

    ## Note for contributors
    ##
    ## When adding new template versions, create them in a separate version named folder
    ## using all the specific features that can be impacted by the use of the Uno.SDK
);

for($i = 0; $i -lt $projects.Length; $i++)
{
    $projectTestGroup=$projects[$i][0];
    $projectPath=$projects[$i][1];
    $projectOptions=$projects[$i][2];
    $buildOptions=$projects[$i][3];
    $runOnMacOS = $buildOptions -contains "macOS"
    $runOnlyOnMacOS = $buildOptions -contains "OnlyMacOS"
    $buildWithNetCore = $buildOptions -contains "NetCore"
    $usePublish = $buildOptions -contains "Publish"

    if ($TestGroup -ne $projectTestGroup)
    {
        Write-Host "Skipping test $projectPath for group $projectTestGroup"
        continue
    }

    if ($IsMacOS -and -not $runOnMacOS -and -not $runOnlyOnMacOS)
    {
        Write-Host "Skipping on macOS: $projectPath with $projectOptions"
        continue
    }

    if (!$IsMacOS -and $runOnlyOnMacOS)
    {
        Write-Host "Skipping on Windows: $projectPath with $projectOptions"
        continue
    }

    if ($buildWithNetCore)
    {
        if(!$usePublish)
        {
            Write-Host "NetCore Building Debug $projectPath with $projectOptions"
            dotnet build $debug "$projectPath" $projectOptions -bl:binlogs/$projectPath/$i/debug/msbuild.binlog
            Assert-ExitCodeIsZero

            dotnet clean $debug "$projectPath"
        }

        $dotnetCommand = $usePublish ? "publish" : "build"

        Write-Host "NetCore Building Release $projectPath with $projectOptions"
        dotnet $dotnetCommand $release "$projectPath" $projectOptions -bl:binlogs/$projectPath/$i/release/msbuild.binlog
        Assert-ExitCodeIsZero
 
        dotnet clean $release $projectOptions "$projectPath"
    }
    else
    {
        if ($IsWindows) 
        {
            Write-Host "MSBuild Building Debug $projectPath with $projectOptions"
            & $msbuild $debug /r "$projectPath" $projectOptions
            Assert-ExitCodeIsZero

            & $msbuild $debug /r /t:Clean "$projectPath" /bl:binlogs/$projectPath/$i/release/msbuild.binlog

            Write-Host "MSBuild Building Release $projectPath with $projectOptions"
            & $msbuild $release /r "$projectPath" $projectOptions /bl:binlogs/$projectPath/$i/release/msbuild.binlog
            Assert-ExitCodeIsZero

            & $msbuild $release /r /t:Clean "$projectPath"
        }
    }
}<|MERGE_RESOLUTION|>--- conflicted
+++ resolved
@@ -271,28 +271,16 @@
     @(1, "5.2/uno52blank/uno52blank/uno52blank.csproj", @("-f", "net8.0-desktop", $sdkFeatures), @("macOS", "NetCore")),
 
     # Default mode for the template is WindowsAppSDKSelfContained=true, which requires specifying a target platform.
-<<<<<<< HEAD
-    @(2, "5.2/uno52blank/uno52blank/uno52blank.csproj", @("-p:Platform=x86" , "-p:TargetFramework=net8.0-windows10.0.19041"), @()),
-    @(2, "5.2/uno52blank/uno52blank/uno52blank.csproj", @("-p:Platform=arm64" , "-p:TargetFramework=net8.0-windows10.0.19041"), @()),
-
-    # Ensure that default without platform builds properly
-    @(2, "5.2/uno52blank/uno52blank/uno52blank.csproj", @("-p:TargetFramework=net8.0-windows10.0.19041"), @()),
-=======
     @(2, "5.2/uno52blank/uno52blank/uno52blank.csproj", @("-p:Platform=x86" , "-p:TargetFramework=net8.0-windows10.0.26100"), @()),
     @(2, "5.2/uno52blank/uno52blank/uno52blank.csproj", @("-p:Platform=arm64" , "-p:TargetFramework=net8.0-windows10.0.26100"), @()),
 
     # Ensure that default without platform builds properly
     @(2, "5.2/uno52blank/uno52blank/uno52blank.csproj", @("-p:TargetFramework=net8.0-windows10.0.26100"), @()),
->>>>>>> 63a9f224
 
     # Validate building inside VS
     @(2, "5.2/uno52blank/uno52blank/uno52blank.csproj", @("-p:BuildingInsideVisualStudio=true"), @("NetCore")),
     @(2, "5.2/uno52blank/uno52blank/uno52blank.csproj", @("-p:BuildingInsideVisualStudio=true", "-p:_UnoSelectedTargetFramework=net8.0-desktop"), @("NetCore")),
-<<<<<<< HEAD
-    @(2, "5.2/uno52blank/uno52blank/uno52blank.csproj", @("-p:BuildingInsideVisualStudio=true", "-p:_UnoSelectedTargetFramework=net8.0-windows10.0.19041"), @()),
-=======
     @(2, "5.2/uno52blank/uno52blank/uno52blank.csproj", @("-p:BuildingInsideVisualStudio=true", "-p:_UnoSelectedTargetFramework=net8.0-windows10.0.26100"), @()),
->>>>>>> 63a9f224
 
     #
     # 5.2 Uno Lib
@@ -313,11 +301,7 @@
     @(2, "5.2/uno52NuGetLib/uno52NuGetLib.csproj", @(), @("macOS", "NetCore")),
 
     # Default mode for the template is WindowsAppSDKSelfContained=true, which requires specifying a target platform.
-<<<<<<< HEAD
-    @(2, "5.2/uno52Lib/uno52Lib.csproj", @("-p:Platform=x86" , "-p:TargetFramework=net8.0-windows10.0.19041"), @("macOS")),
-=======
     @(2, "5.2/uno52Lib/uno52Lib.csproj", @("-p:Platform=x86" , "-p:TargetFramework=net8.0-windows10.0.26100"), @("macOS")),
->>>>>>> 63a9f224
 
     #
     # 5.2 Uno SingleProject Lib
@@ -330,11 +314,7 @@
     @(2, "5.2/uno52SingleProjectLib/uno52SingleProjectLib.csproj", @("-f", "net8.0-desktop"), @("macOS", "NetCore")),
 
     # Default mode for the template is WindowsAppSDKSelfContained=true, which requires specifying a target platform.
-<<<<<<< HEAD
-    @(2, "5.2/uno52SingleProjectLib/uno52SingleProjectLib.csproj", @("-p:Platform=x86" , "-p:TargetFramework=net8.0-windows10.0.19041"), @()),
-=======
     @(2, "5.2/uno52SingleProjectLib/uno52SingleProjectLib.csproj", @("-p:Platform=x86" , "-p:TargetFramework=net8.0-windows10.0.26100"), @()),
->>>>>>> 63a9f224
 
     # 5.2 Uno App with Library reference
     @(2, "5.2/uno52AppWithLib/uno52AppWithLib/uno52AppWithLib.csproj", @("-f", "net8.0"), @("macOS", "NetCore")),
@@ -359,11 +339,7 @@
     @(3, "5.3/uno53net9blank/uno53net9blank/uno53net9blank.csproj", @("-f", "net9.0-desktop", $sdkFeatures), @("macOS", "NetCore")),
 
     # Default mode for the template is WindowsAppSDKSelfContained=true, which requires specifying a target platform.
-<<<<<<< HEAD
-    @(4, "5.2/uno52AppWithLib/uno52AppWithLib/uno52AppWithLib.csproj", @("-p:Platform=x86" , "-p:TargetFramework=net8.0-windows10.0.19041"), @()),
-=======
     @(4, "5.2/uno52AppWithLib/uno52AppWithLib/uno52AppWithLib.csproj", @("-p:Platform=x86" , "-p:TargetFramework=net8.0-windows10.0.26100"), @()),
->>>>>>> 63a9f224
 
     # Publishing validation
     @(4, "5.3/uno53net9blank/uno53net9blank/uno53net9blank.csproj", @("-f", "net9.0-desktop", "-p:PackageFormat=app"), @("OnlyMacOS", "NetCore", "Publish"))
