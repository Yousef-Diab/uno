﻿<?xml version="1.0" encoding="utf-8"?>
<package xmlns="http://schemas.microsoft.com/packaging/2010/07/nuspec.xsd">
	<metadata minClientVersion="5.0">
		<id>Uno.UI</id>
		<version>2.7.1000</version>
		<title>Uno.UI</title>
		<authors>Uno Platform</authors>
		<owners>unoplatform</owners>
		<requireLicenseAcceptance>false</requireLicenseAcceptance>
		<projectUrl>https://platform.uno/</projectUrl>
		<license type="expression">Apache-2.0</license>
		<icon>uno.png</icon>
		<description>Build Mobile, Desktop and WebAssembly apps with C# and XAML. Today. Open source and professionally supported.</description>
		<copyright>Copyright (C) 2015-2025 Uno Platform Inc. - all rights reserved</copyright>
		<repository type="git" url="https://github.com/unoplatform/uno.git" branch="$branch$" commit="$commitid$" />

		<dependencies>

			<!-- References from Uno.UI.Toolkit -->
			<!-- BEGIN UWP-excluded -->
			<group targetFramework="net8.0-windows10.0.19041.0">
				<dependency id="Microsoft.WindowsAppSDK" version="1.0.0" />
				<dependency id="Microsoft.Windows.SDK.BuildTools" version="10.0.22000.196" />
			</group>
			<group targetFramework="net9.0-windows10.0.19041.0">
				<dependency id="Microsoft.WindowsAppSDK" version="1.0.0" />
				<dependency id="Microsoft.Windows.SDK.BuildTools" version="10.0.22000.196" />
			</group>
			<!-- END UWP-excluded -->

			<!-- net9.0-android30.0 -->
			<group targetFramework="net9.0-android30.0">
				<dependency id="Xamarin.AndroidX.AppCompat" version="1.3.1.3" />
				<dependency id="Xamarin.AndroidX.RecyclerView" version="1.2.1.3" />
				<dependency id="Xamarin.AndroidX.Activity" version="1.3.1.2" />
				<dependency id="Xamarin.AndroidX.Browser"  version="1.0.0" />
				<dependency id="Xamarin.AndroidX.SwipeRefreshLayout"  version="1.1.0.10" />
				<dependency id="Uno.Foundation.Logging" version="0.0.0" />
				<dependency id="Uno.Diagnostics.Eventing" version="2.0.1" />
<<<<<<< HEAD
				<dependency id="Uno.Fonts.Fluent" version="2.4.5" />
				<dependency id="Uno.WinRT" version="2.4.5" />
=======
				<dependency id="Uno.Fonts.Fluent" version="2.6.1" />
>>>>>>> 90e74ea7
			</group>

			<!-- net9.0-ios18.0 -->
			<group targetFramework="net9.0-ios18.0">
				<dependency id="Uno.Foundation.Logging" version="0.0.0" />
				<dependency id="Uno.Diagnostics.Eventing" version="2.0.1" />
<<<<<<< HEAD
				<dependency id="Uno.Fonts.Fluent" version="2.4.5" />
				<dependency id="Uno.WinRT" version="2.4.5" />
			</group>

			<!-- net9.0-tvos18.0 -->
			<group targetFramework="net9.0-tvos18.0">
				<dependency id="Uno.Foundation.Logging" version="0.0.0" />
				<dependency id="Uno.Diagnostics.Eventing" version="2.0.1" />
				<dependency id="Uno.Fonts.Fluent" version="2.4.5" />
				<dependency id="Uno.WinRT" version="2.4.5" />
=======
				<dependency id="Uno.Fonts.Fluent" version="2.6.1" />
>>>>>>> 90e74ea7
			</group>

			<!-- net9.0-maccatalyst18.0 -->
			<group targetFramework="net9.0-maccatalyst18.0">
				<dependency id="Uno.Foundation.Logging" version="0.0.0" />
				<dependency id="Uno.Diagnostics.Eventing" version="2.0.1" />
<<<<<<< HEAD
				<dependency id="Uno.Fonts.Fluent" version="2.4.5" />
				<dependency id="Uno.WinRT" version="2.4.5" />
=======
				<dependency id="Uno.Fonts.Fluent" version="2.6.1" />
>>>>>>> 90e74ea7
			</group>

			<!-- net9.0-macos15.0 -->
			<group targetFramework="net9.0-macos15.0">
				<dependency id="Uno.Foundation.Logging" version="0.0.0" />
				<dependency id="Uno.Diagnostics.Eventing" version="2.0.1" />
<<<<<<< HEAD
				<dependency id="Uno.Fonts.Fluent" version="2.4.5" />
				<dependency id="Uno.WinRT" version="2.4.5" />
=======
				<dependency id="Uno.Fonts.Fluent" version="2.6.1" />
>>>>>>> 90e74ea7
			</group>

			<!-- net8.0-android30.0 -->
			<group targetFramework="net8.0-android30.0">
				<dependency id="Xamarin.AndroidX.AppCompat" version="1.3.1.3" />
				<dependency id="Xamarin.AndroidX.RecyclerView" version="1.2.1.3" />
				<dependency id="Xamarin.AndroidX.Activity" version="1.3.1.2" />
				<dependency id="Xamarin.AndroidX.Browser"  version="1.0.0" />
				<dependency id="Xamarin.AndroidX.SwipeRefreshLayout"  version="1.1.0.10" />
				<dependency id="Uno.Foundation.Logging" version="0.0.0" />
				<dependency id="Uno.Diagnostics.Eventing" version="2.0.1" />
<<<<<<< HEAD
				<dependency id="Uno.Fonts.Fluent" version="2.4.5" />
				<dependency id="Uno.WinRT" version="2.4.5" />
=======
				<dependency id="Uno.Fonts.Fluent" version="2.6.1" />
>>>>>>> 90e74ea7
			</group>

			<!-- net8.0-ios17.0 -->
			<group targetFramework="net8.0-ios17.0">
				<dependency id="Uno.Foundation.Logging" version="0.0.0" />
				<dependency id="Uno.Diagnostics.Eventing" version="2.0.1" />
<<<<<<< HEAD
				<dependency id="Uno.Fonts.Fluent" version="2.4.5" />
				<dependency id="Uno.WinRT" version="2.4.5" />
			</group>

			<!-- net8.0-tvos17.0 -->
			<group targetFramework="net8.0-tvos17.0">
				<dependency id="Uno.Foundation.Logging" version="0.0.0" />
				<dependency id="Uno.Diagnostics.Eventing" version="2.0.1" />
				<dependency id="Uno.Fonts.Fluent" version="2.4.5" />
				<dependency id="Uno.WinRT" version="2.4.5" />
=======
				<dependency id="Uno.Fonts.Fluent" version="2.6.1" />
>>>>>>> 90e74ea7
			</group>

			<!-- net8.0-maccatalyst17.0 -->
			<group targetFramework="net8.0-maccatalyst17.0">
				<dependency id="Uno.Foundation.Logging" version="0.0.0" />
				<dependency id="Uno.Diagnostics.Eventing" version="2.0.1" />
<<<<<<< HEAD
				<dependency id="Uno.Fonts.Fluent" version="2.4.5" />
				<dependency id="Uno.WinRT" version="2.4.5" />
=======
				<dependency id="Uno.Fonts.Fluent" version="2.6.1" />
>>>>>>> 90e74ea7
			</group>

			<!-- net8.0-macos14.0 -->
			<group targetFramework="net8.0-macos14.0">
				<dependency id="Uno.Foundation.Logging" version="0.0.0" />
				<dependency id="Uno.Diagnostics.Eventing" version="2.0.1" />
<<<<<<< HEAD
				<dependency id="Uno.Fonts.Fluent" version="2.4.5" />
				<dependency id="Uno.WinRT" version="2.4.5" />
=======
				<dependency id="Uno.Fonts.Fluent" version="2.6.1" />
>>>>>>> 90e74ea7
			</group>

			<!-- .NET 9 (Reference API) -->
			<group targetFramework="net9.0">
				<dependency id="Uno.Foundation.Logging" version="0.0.0" />
				<dependency id="Uno.Diagnostics.Eventing" version="2.0.1" />
<<<<<<< HEAD
				<dependency id="Uno.Fonts.Fluent" version="2.4.5" />
				<dependency id="Uno.WinRT" version="2.4.5" />
=======
				<dependency id="Uno.Fonts.Fluent" version="2.6.1" />
>>>>>>> 90e74ea7
			</group>

			<!-- .NET 8 (Reference API) -->
			<group targetFramework="net8.0">
				<dependency id="Uno.Foundation.Logging" version="0.0.0" />
				<dependency id="System.Numerics.Vectors" version="4.5.0" />
				<dependency id="System.Runtime.InteropServices.WindowsRuntime" version="4.3.0" />
				<dependency id="System.Memory" version="4.5.2" />
				<dependency id="Uno.Diagnostics.Eventing" version="2.0.1" />
				<dependency id="System.Collections.Immutable" version="1.3.1" />
<<<<<<< HEAD
				<dependency id="Uno.Fonts.Fluent" version="2.4.5" />
				<dependency id="Uno.WinRT" version="2.4.5" />
=======
				<dependency id="Uno.Fonts.Fluent" version="2.6.1" />
>>>>>>> 90e74ea7
			</group>
		</dependencies>

		<references>
			<!-- .NET 8.0 Reference -->
			<group targetFramework="net8.0">
				<reference file="Uno.Xaml.dll" />
				<reference file="Uno.UI.dll" />
				<reference file="Uno.UI.Composition.dll" />
				<reference file="Uno.UI.Toolkit.dll" />
				<reference file="Uno.UI.FluentTheme.dll" />
				<reference file="Uno.UI.FluentTheme.v1.dll" />
				<reference file="Uno.UI.FluentTheme.v2.dll" />
			</group>

			<!-- .NET 9.0 Reference -->
			<group targetFramework="net9.0">
				<reference file="Uno.Xaml.dll" />
				<reference file="Uno.UI.dll" />
				<reference file="Uno.UI.Composition.dll" />
				<reference file="Uno.UI.Toolkit.dll" />
				<reference file="Uno.UI.FluentTheme.dll" />
				<reference file="Uno.UI.FluentTheme.v1.dll" />
				<reference file="Uno.UI.FluentTheme.v2.dll" />
			</group>

			<!-- net8.0-ios17.0 -->
			<group targetFramework="net8.0-ios17.0">
				<reference file="Uno.Xaml.dll" />
				<reference file="Uno.UI.dll" />
				<reference file="Uno.UI.Composition.dll" />
				<reference file="Uno.UI.Toolkit.dll" />
				<reference file="Uno.UI.FluentTheme.dll" />
				<reference file="Uno.UI.FluentTheme.v1.dll" />
				<reference file="Uno.UI.FluentTheme.v2.dll" />
			</group>

			<!-- net8.0-tvos17.0 -->
			<group targetFramework="net8.0-tvos17.0">
				<reference file="Uno.Xaml.dll" />
				<reference file="Uno.UI.dll" />
				<reference file="Uno.UI.Composition.dll" />
				<reference file="Uno.UI.Toolkit.dll" />
				<reference file="Uno.UI.FluentTheme.dll" />
				<reference file="Uno.UI.FluentTheme.v1.dll" />
				<reference file="Uno.UI.FluentTheme.v2.dll" />
			</group>

			<!-- net8.0-maccatalyst17.0 -->
			<group targetFramework="net8.0-maccatalyst17.0">
				<reference file="Uno.Xaml.dll" />
				<reference file="Uno.UI.dll" />
				<reference file="Uno.UI.Composition.dll" />
				<reference file="Uno.UI.Toolkit.dll" />
				<reference file="Uno.UI.FluentTheme.dll" />
				<reference file="Uno.UI.FluentTheme.v1.dll" />
				<reference file="Uno.UI.FluentTheme.v2.dll" />
			</group>

			<!-- net8.0-macos14.0 -->
			<group targetFramework="net8.0-macos14.0">
				<reference file="Uno.Xaml.dll" />
				<reference file="Uno.UI.dll" />
				<reference file="Uno.UI.Composition.dll" />
				<reference file="Uno.UI.Toolkit.dll" />
				<reference file="Uno.UI.FluentTheme.dll" />
				<reference file="Uno.UI.FluentTheme.v1.dll" />
				<reference file="Uno.UI.FluentTheme.v2.dll" />
			</group>

			<!-- net8.0-android30.0 -->
			<group targetFramework="net8.0-android30.0">
				<reference file="Uno.UI.BindingHelper.Android.dll" />
				<reference file="Uno.Xaml.dll" />
				<reference file="Uno.UI.dll" />
				<reference file="Uno.UI.Composition.dll" />
				<reference file="Uno.UI.Toolkit.dll" />
				<reference file="Uno.UI.FluentTheme.dll" />
				<reference file="Uno.UI.FluentTheme.v1.dll" />
				<reference file="Uno.UI.FluentTheme.v2.dll" />
			</group>

			<!-- net9.0-ios18.0 -->
			<group targetFramework="net9.0-ios18.0">
				<reference file="Uno.Xaml.dll" />
				<reference file="Uno.UI.dll" />
				<reference file="Uno.UI.Composition.dll" />
				<reference file="Uno.UI.Toolkit.dll" />
				<reference file="Uno.UI.FluentTheme.dll" />
				<reference file="Uno.UI.FluentTheme.v1.dll" />
				<reference file="Uno.UI.FluentTheme.v2.dll" />
			</group>

			<!-- net9.0-tvos -->
			<group targetFramework="net9.0-tvos18.0">
				<reference file="Uno.Xaml.dll" />
				<reference file="Uno.UI.dll" />
				<reference file="Uno.UI.Composition.dll" />
				<reference file="Uno.UI.Toolkit.dll" />
				<reference file="Uno.UI.FluentTheme.dll" />
				<reference file="Uno.UI.FluentTheme.v1.dll" />
				<reference file="Uno.UI.FluentTheme.v2.dll" />
			</group>

			<!-- net9.0-maccatalyst -->
			<group targetFramework="net9.0-maccatalyst18.0">
				<reference file="Uno.Xaml.dll" />
				<reference file="Uno.UI.dll" />
				<reference file="Uno.UI.Composition.dll" />
				<reference file="Uno.UI.Toolkit.dll" />
				<reference file="Uno.UI.FluentTheme.dll" />
				<reference file="Uno.UI.FluentTheme.v1.dll" />
				<reference file="Uno.UI.FluentTheme.v2.dll" />
			</group>

			<!-- net9.0-macos15.0 -->
			<group targetFramework="net9.0-macos15.0">
				<reference file="Uno.Xaml.dll" />
				<reference file="Uno.UI.dll" />
				<reference file="Uno.UI.Composition.dll" />
				<reference file="Uno.UI.Toolkit.dll" />
				<reference file="Uno.UI.FluentTheme.dll" />
				<reference file="Uno.UI.FluentTheme.v1.dll" />
				<reference file="Uno.UI.FluentTheme.v2.dll" />
			</group>

			<!-- net9.0-android30.0 -->
			<group targetFramework="net9.0-android30.0">
				<reference file="Uno.UI.BindingHelper.Android.dll" />
				<reference file="Uno.Xaml.dll" />
				<reference file="Uno.UI.dll" />
				<reference file="Uno.UI.Composition.dll" />
				<reference file="Uno.UI.Toolkit.dll" />
				<reference file="Uno.UI.FluentTheme.dll" />
				<reference file="Uno.UI.FluentTheme.v1.dll" />
				<reference file="Uno.UI.FluentTheme.v2.dll" />
			</group>
			<!-- Windows -->
			<group targetFramework="uap10.0.19041">
				<reference file="Uno.UI.Toolkit.dll" />
			</group>

			<!--
			This group must not be present for nuget to fallback on net7.0 target when running on Skia+Wpf.
			The references list is adjusted only when WinAppSDK is detected.
			<group targetFramework="net7.0-windows10.0.19041.0">
			</group>
			-->
		</references>
	</metadata>
	<files>
		<!-- Icon File -->
		<file src="..\..\src\Common\uno.png" target="/" />

		<!-- UAP / netprevious -->
		<file src="..\..\src\Uno.UI.Toolkit\bin\Uno.UI.Toolkit.Windows\Release\$winuisourcepath$\Uno.UI.Toolkit*.dll" target="lib\$winuitargetpath$" />
		<file src="..\..\src\Uno.UI.Toolkit\bin\Uno.UI.Toolkit.Windows\Release\$winuisourcepath$\Uno.UI.Toolkit*.pdb" target="lib\$winuitargetpath$" />
		<file src="..\..\src\Uno.UI.Toolkit\bin\Uno.UI.Toolkit.Windows\Release\$winuisourcepath$\Uno.UI.Toolkit*.pri" target="lib\$winuitargetpath$" />
		<file src="..\..\src\Uno.UI.Toolkit\bin\Uno.UI.Toolkit.Windows\Release\$winuisourcepath$\Uno.UI.Toolkit\**" target="lib\$winuitargetpath$\Uno.UI.Toolkit" />

		<!-- BEGIN UWP-excluded -->
		<!-- netcurrent, currently using netprevious to avoid netcore build issues -->
		<file src="..\..\src\Uno.UI.Toolkit\bin\Uno.UI.Toolkit.Windows\Release\$winuisourcepath$\Uno.UI.Toolkit*.dll" target="lib\net8.0-windows10.0.19041.0" />
		<file src="..\..\src\Uno.UI.Toolkit\bin\Uno.UI.Toolkit.Windows\Release\$winuisourcepath$\Uno.UI.Toolkit*.pdb" target="lib\net8.0-windows10.0.19041.0" />
		<file src="..\..\src\Uno.UI.Toolkit\bin\Uno.UI.Toolkit.Windows\Release\$winuisourcepath$\Uno.UI.Toolkit*.pri" target="lib\net8.0-windows10.0.19041.0" />
		<file src="..\..\src\Uno.UI.Toolkit\bin\Uno.UI.Toolkit.Windows\Release\$winuisourcepath$\Uno.UI.Toolkit\**"   target="lib\net8.0-windows10.0.19041.0\Uno.UI.Toolkit" />

		<!-- Duplicated block to avoid nuget from downgrading to net9.0 -->
		<file src="..\..\src\Uno.UI.Toolkit\bin\Uno.UI.Toolkit.Windows\Release\$winuisourcepath$\Uno.UI.Toolkit*.dll" target="lib\net9.0-windows10.0.19041.0" />
		<file src="..\..\src\Uno.UI.Toolkit\bin\Uno.UI.Toolkit.Windows\Release\$winuisourcepath$\Uno.UI.Toolkit*.pdb" target="lib\net9.0-windows10.0.19041.0" />
		<file src="..\..\src\Uno.UI.Toolkit\bin\Uno.UI.Toolkit.Windows\Release\$winuisourcepath$\Uno.UI.Toolkit*.pri" target="lib\net9.0-windows10.0.19041.0" />
		<file src="..\..\src\Uno.UI.Toolkit\bin\Uno.UI.Toolkit.Windows\Release\$winuisourcepath$\Uno.UI.Toolkit\**"   target="lib\net9.0-windows10.0.19041.0\Uno.UI.Toolkit" />
		<!-- END UWP-excluded -->

		<!-- net8.0-ios17.0 -->
		<file src="..\..\src\Uno.UI\Bin\Uno.UI.netcoremobile\Release\net8.0-ios17.0\Uno.UI.dll" target="lib\net8.0-ios17.0" />
		<file src="..\..\src\Uno.UI\Bin\Uno.UI.netcoremobile\Release\net8.0-ios17.0\Uno.UI.pdb" target="lib\net8.0-ios17.0" />
		<file src="..\..\src\Uno.UI.Composition\Bin\Uno.UI.Composition.netcoremobile\Release\net8.0-ios17.0\Uno.UI.Composition.dll" target="lib\net8.0-ios17.0" />
		<file src="..\..\src\Uno.UI.Composition\Bin\Uno.UI.Composition.netcoremobile\Release\net8.0-ios17.0\Uno.UI.Composition.pdb" target="lib\net8.0-ios17.0" />
		<file src="..\..\src\SourceGenerators\System.Xaml\Bin\Release\netstandard2.0\Uno.Xaml.dll" target="lib\net8.0-ios17.0" />
		<file src="..\..\src\SourceGenerators\System.Xaml\Bin\Release\netstandard2.0\Uno.Xaml.pdb" target="lib\net8.0-ios17.0" />
		<file src="..\..\src\SourceGenerators\System.Xaml\bin\Release\netstandard2.0\*.xml" target="lib\net8.0-ios17.0" />
		<file src="..\..\src\Uno.UI.FluentTheme\bin\Uno.UI.FluentTheme.netcoremobile\Release\net8.0-ios17.0\Uno.UI.FluentTheme.dll" target="lib\net8.0-ios17.0" />
		<file src="..\..\src\Uno.UI.FluentTheme\bin\Uno.UI.FluentTheme.netcoremobile\Release\net8.0-ios17.0\Uno.UI.FluentTheme.pdb" target="lib\net8.0-ios17.0" />
		<file src="..\..\src\Uno.UI.FluentTheme.v1\bin\Uno.UI.FluentTheme.v1.netcoremobile\Release\net8.0-ios17.0\Uno.UI.FluentTheme.v1.dll" target="lib\net8.0-ios17.0" />
		<file src="..\..\src\Uno.UI.FluentTheme.v1\bin\Uno.UI.FluentTheme.v1.netcoremobile\Release\net8.0-ios17.0\Uno.UI.FluentTheme.v1.pdb" target="lib\net8.0-ios17.0" />
		<file src="..\..\src\Uno.UI.FluentTheme.v2\bin\Uno.UI.FluentTheme.v2.netcoremobile\Release\net8.0-ios17.0\Uno.UI.FluentTheme.v2.dll" target="lib\net8.0-ios17.0" />
		<file src="..\..\src\Uno.UI.FluentTheme.v2\bin\Uno.UI.FluentTheme.v2.netcoremobile\Release\net8.0-ios17.0\Uno.UI.FluentTheme.v2.pdb" target="lib\net8.0-ios17.0" />
		<file src="..\..\src\Uno.UI.Toolkit\bin\Uno.UI.Toolkit.netcoremobile\Release\net8.0-ios17.0\Uno.UI.Toolkit.dll" target="lib\net8.0-ios17.0" />
		<file src="..\..\src\Uno.UI.Toolkit\bin\Uno.UI.Toolkit.netcoremobile\Release\net8.0-ios17.0\Uno.UI.Toolkit.pdb" target="lib\net8.0-ios17.0" />

		<!-- net8.0-tvos17.0 -->
		<file src="..\..\src\Uno.UI\Bin\Uno.UI.netcoremobile\Release\net8.0-tvos17.0\Uno.UI.dll" target="lib\net8.0-tvos17.0" />
		<file src="..\..\src\Uno.UI\Bin\Uno.UI.netcoremobile\Release\net8.0-tvos17.0\Uno.UI.pdb" target="lib\net8.0-tvos17.0" />
		<file src="..\..\src\Uno.UI.Composition\Bin\Uno.UI.Composition.netcoremobile\Release\net8.0-tvos17.0\Uno.UI.Composition.dll" target="lib\net8.0-tvos17.0" />
		<file src="..\..\src\Uno.UI.Composition\Bin\Uno.UI.Composition.netcoremobile\Release\net8.0-tvos17.0\Uno.UI.Composition.pdb" target="lib\net8.0-tvos17.0" />
		<file src="..\..\src\SourceGenerators\System.Xaml\Bin\Release\netstandard2.0\Uno.Xaml.dll" target="lib\net8.0-tvos17.0" />
		<file src="..\..\src\SourceGenerators\System.Xaml\Bin\Release\netstandard2.0\Uno.Xaml.pdb" target="lib\net8.0-tvos17.0" />
		<file src="..\..\src\SourceGenerators\System.Xaml\bin\Release\netstandard2.0\*.xml" target="lib\net8.0-tvos17.0" />
		<file src="..\..\src\Uno.UI.FluentTheme\bin\Uno.UI.FluentTheme.netcoremobile\Release\net8.0-tvos17.0\Uno.UI.FluentTheme.dll" target="lib\net8.0-tvos17.0" />
		<file src="..\..\src\Uno.UI.FluentTheme\bin\Uno.UI.FluentTheme.netcoremobile\Release\net8.0-tvos17.0\Uno.UI.FluentTheme.pdb" target="lib\net8.0-tvos17.0" />
		<file src="..\..\src\Uno.UI.FluentTheme.v1\bin\Uno.UI.FluentTheme.v1.netcoremobile\Release\net8.0-tvos17.0\Uno.UI.FluentTheme.v1.dll" target="lib\net8.0-tvos17.0" />
		<file src="..\..\src\Uno.UI.FluentTheme.v1\bin\Uno.UI.FluentTheme.v1.netcoremobile\Release\net8.0-tvos17.0\Uno.UI.FluentTheme.v1.pdb" target="lib\net8.0-tvos17.0" />
		<file src="..\..\src\Uno.UI.FluentTheme.v2\bin\Uno.UI.FluentTheme.v2.netcoremobile\Release\net8.0-tvos17.0\Uno.UI.FluentTheme.v2.dll" target="lib\net8.0-tvos17.0" />
		<file src="..\..\src\Uno.UI.FluentTheme.v2\bin\Uno.UI.FluentTheme.v2.netcoremobile\Release\net8.0-tvos17.0\Uno.UI.FluentTheme.v2.pdb" target="lib\net8.0-tvos17.0" />
		<file src="..\..\src\Uno.UI.Toolkit\bin\Uno.UI.Toolkit.netcoremobile\Release\net8.0-tvos17.0\Uno.UI.Toolkit.dll" target="lib\net8.0-tvos17.0" />
		<file src="..\..\src\Uno.UI.Toolkit\bin\Uno.UI.Toolkit.netcoremobile\Release\net8.0-tvos17.0\Uno.UI.Toolkit.pdb" target="lib\net8.0-tvos17.0" />

		<!-- net8.0-maccatalyst17.0 -->
		<file src="..\..\src\Uno.UI\Bin\Uno.UI.netcoremobile\Release\net8.0-maccatalyst17.0\Uno.UI.dll" target="lib\net8.0-maccatalyst17.0" />
		<file src="..\..\src\Uno.UI\Bin\Uno.UI.netcoremobile\Release\net8.0-maccatalyst17.0\Uno.UI.pdb" target="lib\net8.0-maccatalyst17.0" />
		<file src="..\..\src\Uno.UI.Composition\Bin\Uno.UI.Composition.netcoremobile\Release\net8.0-maccatalyst17.0\Uno.UI.Composition.dll" target="lib\net8.0-maccatalyst17.0" />
		<file src="..\..\src\Uno.UI.Composition\Bin\Uno.UI.Composition.netcoremobile\Release\net8.0-maccatalyst17.0\Uno.UI.Composition.pdb" target="lib\net8.0-maccatalyst17.0" />
		<file src="..\..\src\SourceGenerators\System.Xaml\Bin\Release\netstandard2.0\Uno.Xaml.dll" target="lib\net8.0-maccatalyst17.0" />
		<file src="..\..\src\SourceGenerators\System.Xaml\Bin\Release\netstandard2.0\Uno.Xaml.pdb" target="lib\net8.0-maccatalyst17.0" />
		<file src="..\..\src\SourceGenerators\System.Xaml\bin\Release\netstandard2.0\*.xml" target="lib\net8.0-maccatalyst17.0" />
		<file src="..\..\src\Uno.UI.FluentTheme\bin\Uno.UI.FluentTheme.netcoremobile\Release\net8.0-maccatalyst17.0\Uno.UI.FluentTheme.dll" target="lib\net8.0-maccatalyst17.0" />
		<file src="..\..\src\Uno.UI.FluentTheme\bin\Uno.UI.FluentTheme.netcoremobile\Release\net8.0-maccatalyst17.0\Uno.UI.FluentTheme.pdb" target="lib\net8.0-maccatalyst17.0" />
		<file src="..\..\src\Uno.UI.FluentTheme.v1\bin\Uno.UI.FluentTheme.v1.netcoremobile\Release\net8.0-maccatalyst17.0\Uno.UI.FluentTheme.v1.dll" target="lib\net8.0-maccatalyst17.0" />
		<file src="..\..\src\Uno.UI.FluentTheme.v1\bin\Uno.UI.FluentTheme.v1.netcoremobile\Release\net8.0-maccatalyst17.0\Uno.UI.FluentTheme.v1.pdb" target="lib\net8.0-maccatalyst17.0" />
		<file src="..\..\src\Uno.UI.FluentTheme.v2\bin\Uno.UI.FluentTheme.v2.netcoremobile\Release\net8.0-maccatalyst17.0\Uno.UI.FluentTheme.v2.dll" target="lib\net8.0-maccatalyst17.0" />
		<file src="..\..\src\Uno.UI.FluentTheme.v2\bin\Uno.UI.FluentTheme.v2.netcoremobile\Release\net8.0-maccatalyst17.0\Uno.UI.FluentTheme.v2.pdb" target="lib\net8.0-maccatalyst17.0" />
		<file src="..\..\src\Uno.UI.Toolkit\bin\Uno.UI.Toolkit.netcoremobile\Release\net8.0-maccatalyst17.0\Uno.UI.Toolkit.dll" target="lib\net8.0-maccatalyst17.0" />
		<file src="..\..\src\Uno.UI.Toolkit\bin\Uno.UI.Toolkit.netcoremobile\Release\net8.0-maccatalyst17.0\Uno.UI.Toolkit.pdb" target="lib\net8.0-maccatalyst17.0" />

		<!-- net8.0-macos14.0 -->
		<file src="..\..\src\Uno.UI\Bin\Uno.UI.netcoremobile\Release\net8.0-macos14.0\Uno.UI.dll" target="lib\net8.0-macos14.0" />
		<file src="..\..\src\Uno.UI\Bin\Uno.UI.netcoremobile\Release\net8.0-macos14.0\Uno.UI.pdb" target="lib\net8.0-macos14.0" />
		<file src="..\..\src\Uno.UI.Composition\Bin\Uno.UI.Composition.netcoremobile\Release\net8.0-macos14.0\Uno.UI.Composition.dll" target="lib\net8.0-macos14.0" />
		<file src="..\..\src\Uno.UI.Composition\Bin\Uno.UI.Composition.netcoremobile\Release\net8.0-macos14.0\Uno.UI.Composition.pdb" target="lib\net8.0-macos14.0" />
		<file src="..\..\src\SourceGenerators\System.Xaml\Bin\Release\netstandard2.0\Uno.Xaml.dll" target="lib\net8.0-macos14.0" />
		<file src="..\..\src\SourceGenerators\System.Xaml\Bin\Release\netstandard2.0\Uno.Xaml.pdb" target="lib\net8.0-macos14.0" />
		<file src="..\..\src\SourceGenerators\System.Xaml\Bin\Release\netstandard2.0\*.xml" target="lib\net8.0-macos14.0" />
		<file src="..\..\src\Uno.UI.FluentTheme\bin\Uno.UI.FluentTheme.netcoremobile\Release\net8.0-macos14.0\Uno.UI.FluentTheme.dll" target="lib\net8.0-macos14.0" />
		<file src="..\..\src\Uno.UI.FluentTheme\bin\Uno.UI.FluentTheme.netcoremobile\Release\net8.0-macos14.0\Uno.UI.FluentTheme.pdb" target="lib\net8.0-macos14.0" />
		<file src="..\..\src\Uno.UI.FluentTheme.v1\bin\Uno.UI.FluentTheme.v1.netcoremobile\Release\net8.0-macos14.0\Uno.UI.FluentTheme.v1.dll" target="lib\net8.0-macos14.0" />
		<file src="..\..\src\Uno.UI.FluentTheme.v1\bin\Uno.UI.FluentTheme.v1.netcoremobile\Release\net8.0-macos14.0\Uno.UI.FluentTheme.v1.pdb" target="lib\net8.0-macos14.0" />
		<file src="..\..\src\Uno.UI.FluentTheme.v2\bin\Uno.UI.FluentTheme.v2.netcoremobile\Release\net8.0-macos14.0\Uno.UI.FluentTheme.v2.dll" target="lib\net8.0-macos14.0" />
		<file src="..\..\src\Uno.UI.FluentTheme.v2\bin\Uno.UI.FluentTheme.v2.netcoremobile\Release\net8.0-macos14.0\Uno.UI.FluentTheme.v2.pdb" target="lib\net8.0-macos14.0" />
		<file src="..\..\src\Uno.UI.Toolkit\bin\Uno.UI.Toolkit.netcoremobile\Release\net8.0-macos14.0\Uno.UI.Toolkit.dll" target="lib\net8.0-macos14.0" />
		<file src="..\..\src\Uno.UI.Toolkit\bin\Uno.UI.Toolkit.netcoremobile\Release\net8.0-macos14.0\Uno.UI.Toolkit.pdb" target="lib\net8.0-macos14.0" />

		<!-- net8.0-android30.0 -->
		<file src="..\..\src\Uno.UI\Bin\Uno.UI.netcoremobile\Release\net8.0-android\Uno.UI.dll" target="lib\net8.0-android30.0" />
		<file src="..\..\src\Uno.UI\Bin\Uno.UI.netcoremobile\Release\net8.0-android\Uno.UI.pdb" target="lib\net8.0-android30.0" />
		<file src="..\..\src\Uno.UI.Composition\Bin\Uno.UI.Composition.netcoremobile\Release\net8.0-android\Uno.UI.Composition.dll" target="lib\net8.0-android30.0" />
		<file src="..\..\src\Uno.UI.Composition\Bin\Uno.UI.Composition.netcoremobile\Release\net8.0-android\Uno.UI.Composition.pdb" target="lib\net8.0-android30.0" />
		<file src="..\..\src\SourceGenerators\System.Xaml\Bin\Release\netstandard2.0\Uno.Xaml.dll" target="lib\net8.0-android30.0" />
		<file src="..\..\src\SourceGenerators\System.Xaml\Bin\Release\netstandard2.0\Uno.Xaml.pdb" target="lib\net8.0-android30.0" />
		<file src="..\..\src\Uno.UI.BindingHelper.Android\bin\Release\net8.0-android\Uno.UI.BindingHelper.Android.dll" target="lib\net8.0-android30.0" />
		<file src="..\..\src\Uno.UI.BindingHelper.Android\bin\Release\net8.0-android\Uno.UI.BindingHelper.Android.pdb" target="lib\net8.0-android30.0" />
		<file src="..\..\src\Uno.UI.BindingHelper.Android\bin\Release\net8.0-android\Uno.UI.BindingHelper.Android.aar" target="lib\net8.0-android30.0" />
		<file src="..\..\src\Uno.UI\bin\Uno.UI.netcoremobile\Release\net8.0-android\*.xml" target="lib\net8.0-android30.0" />
		<file src="..\..\src\Uno.UI.FluentTheme\bin\Uno.UI.FluentTheme.netcoremobile\Release\net8.0-android\Uno.UI.FluentTheme.dll" target="lib\net8.0-android30.0" />
		<file src="..\..\src\Uno.UI.FluentTheme\bin\Uno.UI.FluentTheme.netcoremobile\Release\net8.0-android\Uno.UI.FluentTheme.pdb" target="lib\net8.0-android30.0" />
		<file src="..\..\src\Uno.UI.FluentTheme.v1\bin\Uno.UI.FluentTheme.v1.netcoremobile\Release\net8.0-android\Uno.UI.FluentTheme.v1.dll" target="lib\net8.0-android30.0" />
		<file src="..\..\src\Uno.UI.FluentTheme.v1\bin\Uno.UI.FluentTheme.v1.netcoremobile\Release\net8.0-android\Uno.UI.FluentTheme.v1.pdb" target="lib\net8.0-android30.0" />
		<file src="..\..\src\Uno.UI.FluentTheme.v2\bin\Uno.UI.FluentTheme.v2.netcoremobile\Release\net8.0-android\Uno.UI.FluentTheme.v2.dll" target="lib\net8.0-android30.0" />
		<file src="..\..\src\Uno.UI.FluentTheme.v2\bin\Uno.UI.FluentTheme.v2.netcoremobile\Release\net8.0-android\Uno.UI.FluentTheme.v2.pdb" target="lib\net8.0-android30.0" />
		<file src="..\..\src\Uno.UI.Toolkit\bin\Uno.UI.Toolkit.netcoremobile\Release\net8.0-android\Uno.UI.Toolkit.dll" target="lib\net8.0-android30.0" />
		<file src="..\..\src\Uno.UI.Toolkit\bin\Uno.UI.Toolkit.netcoremobile\Release\net8.0-android\Uno.UI.Toolkit.pdb" target="lib\net8.0-android30.0" />

		<!-- net9.0-ios18.0 -->
		<file src="..\..\src\Uno.UI\Bin\Uno.UI.netcoremobile\Release\net9.0-ios18.0\Uno.UI.dll" target="lib\net9.0-ios18.0" />
		<file src="..\..\src\Uno.UI\Bin\Uno.UI.netcoremobile\Release\net9.0-ios18.0\Uno.UI.pdb" target="lib\net9.0-ios18.0" />
		<file src="..\..\src\Uno.UI\bin\Uno.UI.netcoremobile\Release\net9.0-ios18.0\*.xml" target="lib\net9.0-ios18.0" />
		<file src="..\..\src\Uno.UI.Composition\Bin\Uno.UI.Composition.netcoremobile\Release\net9.0-ios18.0\Uno.UI.Composition.dll" target="lib\net9.0-ios18.0" />
		<file src="..\..\src\Uno.UI.Composition\Bin\Uno.UI.Composition.netcoremobile\Release\net9.0-ios18.0\Uno.UI.Composition.pdb" target="lib\net9.0-ios18.0" />
		<file src="..\..\src\SourceGenerators\System.Xaml\Bin\Release\netstandard2.0\Uno.Xaml.dll" target="lib\net9.0-ios18.0" />
		<file src="..\..\src\SourceGenerators\System.Xaml\Bin\Release\netstandard2.0\Uno.Xaml.pdb" target="lib\net9.0-ios18.0" />
		<file src="..\..\src\Uno.UI.FluentTheme\bin\Uno.UI.FluentTheme.netcoremobile\Release\net9.0-ios18.0\Uno.UI.FluentTheme.dll" target="lib\net9.0-ios18.0" />
		<file src="..\..\src\Uno.UI.FluentTheme\bin\Uno.UI.FluentTheme.netcoremobile\Release\net9.0-ios18.0\Uno.UI.FluentTheme.pdb" target="lib\net9.0-ios18.0" />
		<file src="..\..\src\Uno.UI.FluentTheme.v1\bin\Uno.UI.FluentTheme.v1.netcoremobile\Release\net9.0-ios18.0\Uno.UI.FluentTheme.v1.dll" target="lib\net9.0-ios18.0" />
		<file src="..\..\src\Uno.UI.FluentTheme.v1\bin\Uno.UI.FluentTheme.v1.netcoremobile\Release\net9.0-ios18.0\Uno.UI.FluentTheme.v1.pdb" target="lib\net9.0-ios18.0" />
		<file src="..\..\src\Uno.UI.FluentTheme.v2\bin\Uno.UI.FluentTheme.v2.netcoremobile\Release\net9.0-ios18.0\Uno.UI.FluentTheme.v2.dll" target="lib\net9.0-ios18.0" />
		<file src="..\..\src\Uno.UI.FluentTheme.v2\bin\Uno.UI.FluentTheme.v2.netcoremobile\Release\net9.0-ios18.0\Uno.UI.FluentTheme.v2.pdb" target="lib\net9.0-ios18.0" />
		<file src="..\..\src\Uno.UI.Toolkit\bin\Uno.UI.Toolkit.netcoremobile\Release\net9.0-ios18.0\Uno.UI.Toolkit.dll" target="lib\net9.0-ios18.0" />
		<file src="..\..\src\Uno.UI.Toolkit\bin\Uno.UI.Toolkit.netcoremobile\Release\net9.0-ios18.0\Uno.UI.Toolkit.pdb" target="lib\net9.0-ios18.0" />

		<!-- net9.0-tvos18.0 -->
		<file src="..\..\src\Uno.UI\Bin\Uno.UI.netcoremobile\Release\net9.0-tvos18.0\Uno.UI.dll" target="lib\net9.0-tvos18.0" />
		<file src="..\..\src\Uno.UI\Bin\Uno.UI.netcoremobile\Release\net9.0-tvos18.0\Uno.UI.pdb" target="lib\net9.0-tvos18.0" />
		<file src="..\..\src\Uno.UI\bin\Uno.UI.netcoremobile\Release\net9.0-tvos18.0\*.xml" target="lib\net9.0-tvos18.0" />
		<file src="..\..\src\Uno.UI.Composition\Bin\Uno.UI.Composition.netcoremobile\Release\net9.0-tvos18.0\Uno.UI.Composition.dll" target="lib\net9.0-tvos18.0" />
		<file src="..\..\src\Uno.UI.Composition\Bin\Uno.UI.Composition.netcoremobile\Release\net9.0-tvos18.0\Uno.UI.Composition.pdb" target="lib\net9.0-tvos18.0" />
		<file src="..\..\src\SourceGenerators\System.Xaml\Bin\Release\netstandard2.0\Uno.Xaml.dll" target="lib\net9.0-tvos18.0" />
		<file src="..\..\src\SourceGenerators\System.Xaml\Bin\Release\netstandard2.0\Uno.Xaml.pdb" target="lib\net9.0-tvos18.0" />
		<file src="..\..\src\Uno.UI.FluentTheme\bin\Uno.UI.FluentTheme.netcoremobile\Release\net9.0-tvos18.0\Uno.UI.FluentTheme.dll" target="lib\net9.0-tvos18.0" />
		<file src="..\..\src\Uno.UI.FluentTheme\bin\Uno.UI.FluentTheme.netcoremobile\Release\net9.0-tvos18.0\Uno.UI.FluentTheme.pdb" target="lib\net9.0-tvos18.0" />
		<file src="..\..\src\Uno.UI.FluentTheme.v1\bin\Uno.UI.FluentTheme.v1.netcoremobile\Release\net9.0-tvos18.0\Uno.UI.FluentTheme.v1.dll" target="lib\net9.0-tvos18.0" />
		<file src="..\..\src\Uno.UI.FluentTheme.v1\bin\Uno.UI.FluentTheme.v1.netcoremobile\Release\net9.0-tvos18.0\Uno.UI.FluentTheme.v1.pdb" target="lib\net9.0-tvos18.0" />
		<file src="..\..\src\Uno.UI.FluentTheme.v2\bin\Uno.UI.FluentTheme.v2.netcoremobile\Release\net9.0-tvos18.0\Uno.UI.FluentTheme.v2.dll" target="lib\net9.0-tvos18.0" />
		<file src="..\..\src\Uno.UI.FluentTheme.v2\bin\Uno.UI.FluentTheme.v2.netcoremobile\Release\net9.0-tvos18.0\Uno.UI.FluentTheme.v2.pdb" target="lib\net9.0-tvos18.0" />
		<file src="..\..\src\Uno.UI.Toolkit\bin\Uno.UI.Toolkit.netcoremobile\Release\net9.0-tvos18.0\Uno.UI.Toolkit.dll" target="lib\net9.0-tvos18.0" />
		<file src="..\..\src\Uno.UI.Toolkit\bin\Uno.UI.Toolkit.netcoremobile\Release\net9.0-tvos18.0\Uno.UI.Toolkit.pdb" target="lib\net9.0-tvos18.0" />

		<!-- net9.0-maccatalyst18.0 -->
		<file src="..\..\src\Uno.UI\Bin\Uno.UI.netcoremobile\Release\net9.0-maccatalyst18.0\Uno.UI.dll" target="lib\net9.0-maccatalyst18.0" />
		<file src="..\..\src\Uno.UI\Bin\Uno.UI.netcoremobile\Release\net9.0-maccatalyst18.0\Uno.UI.pdb" target="lib\net9.0-maccatalyst18.0" />
		<file src="..\..\src\Uno.UI\bin\Uno.UI.netcoremobile\Release\net9.0-maccatalyst18.0\*.xml" target="lib\net9.0-maccatalyst18.0" />
		<file src="..\..\src\Uno.UI.Composition\Bin\Uno.UI.Composition.netcoremobile\Release\net9.0-maccatalyst18.0\Uno.UI.Composition.dll" target="lib\net9.0-maccatalyst18.0" />
		<file src="..\..\src\Uno.UI.Composition\Bin\Uno.UI.Composition.netcoremobile\Release\net9.0-maccatalyst18.0\Uno.UI.Composition.pdb" target="lib\net9.0-maccatalyst18.0" />
		<file src="..\..\src\SourceGenerators\System.Xaml\Bin\Release\netstandard2.0\Uno.Xaml.dll" target="lib\net9.0-maccatalyst18.0" />
		<file src="..\..\src\SourceGenerators\System.Xaml\Bin\Release\netstandard2.0\Uno.Xaml.pdb" target="lib\net9.0-maccatalyst18.0" />
		<file src="..\..\src\Uno.UI.FluentTheme\bin\Uno.UI.FluentTheme.netcoremobile\Release\net9.0-maccatalyst18.0\Uno.UI.FluentTheme.dll" target="lib\net9.0-maccatalyst18.0" />
		<file src="..\..\src\Uno.UI.FluentTheme\bin\Uno.UI.FluentTheme.netcoremobile\Release\net9.0-maccatalyst18.0\Uno.UI.FluentTheme.pdb" target="lib\net9.0-maccatalyst18.0" />
		<file src="..\..\src\Uno.UI.FluentTheme.v1\bin\Uno.UI.FluentTheme.v1.netcoremobile\Release\net9.0-maccatalyst18.0\Uno.UI.FluentTheme.v1.dll" target="lib\net9.0-maccatalyst18.0" />
		<file src="..\..\src\Uno.UI.FluentTheme.v1\bin\Uno.UI.FluentTheme.v1.netcoremobile\Release\net9.0-maccatalyst18.0\Uno.UI.FluentTheme.v1.pdb" target="lib\net9.0-maccatalyst18.0" />
		<file src="..\..\src\Uno.UI.FluentTheme.v2\bin\Uno.UI.FluentTheme.v2.netcoremobile\Release\net9.0-maccatalyst18.0\Uno.UI.FluentTheme.v2.dll" target="lib\net9.0-maccatalyst18.0" />
		<file src="..\..\src\Uno.UI.FluentTheme.v2\bin\Uno.UI.FluentTheme.v2.netcoremobile\Release\net9.0-maccatalyst18.0\Uno.UI.FluentTheme.v2.pdb" target="lib\net9.0-maccatalyst18.0" />
		<file src="..\..\src\Uno.UI.Toolkit\bin\Uno.UI.Toolkit.netcoremobile\Release\net9.0-maccatalyst18.0\Uno.UI.Toolkit.dll" target="lib\net9.0-maccatalyst18.0" />
		<file src="..\..\src\Uno.UI.Toolkit\bin\Uno.UI.Toolkit.netcoremobile\Release\net9.0-maccatalyst18.0\Uno.UI.Toolkit.pdb" target="lib\net9.0-maccatalyst18.0" />

		<!-- net9.0-macos15.0 -->
		<file src="..\..\src\Uno.UI\Bin\Uno.UI.netcoremobile\Release\net9.0-macos15.0\Uno.UI.dll" target="lib\net9.0-macos15.0" />
		<file src="..\..\src\Uno.UI\bin\Uno.UI.netcoremobile\Release\net9.0-macos15.0\*.xml" target="lib\net9.0-macos15.0" />
		<file src="..\..\src\Uno.UI\Bin\Uno.UI.netcoremobile\Release\net9.0-macos15.0\Uno.UI.pdb" target="lib\net9.0-macos15.0" />
		<file src="..\..\src\Uno.UI.Composition\Bin\Uno.UI.Composition.netcoremobile\Release\net9.0-macos15.0\Uno.UI.Composition.dll" target="lib\net9.0-macos15.0" />
		<file src="..\..\src\Uno.UI.Composition\Bin\Uno.UI.Composition.netcoremobile\Release\net9.0-macos15.0\Uno.UI.Composition.pdb" target="lib\net9.0-macos15.0" />
		<file src="..\..\src\SourceGenerators\System.Xaml\Bin\Release\netstandard2.0\Uno.Xaml.dll" target="lib\net9.0-macos15.0" />
		<file src="..\..\src\SourceGenerators\System.Xaml\Bin\Release\netstandard2.0\Uno.Xaml.pdb" target="lib\net9.0-macos15.0" />
		<file src="..\..\src\Uno.UI.FluentTheme\bin\Uno.UI.FluentTheme.netcoremobile\Release\net9.0-macos15.0\Uno.UI.FluentTheme.dll" target="lib\net9.0-macos15.0" />
		<file src="..\..\src\Uno.UI.FluentTheme\bin\Uno.UI.FluentTheme.netcoremobile\Release\net9.0-macos15.0\Uno.UI.FluentTheme.pdb" target="lib\net9.0-macos15.0" />
		<file src="..\..\src\Uno.UI.FluentTheme.v1\bin\Uno.UI.FluentTheme.v1.netcoremobile\Release\net9.0-macos15.0\Uno.UI.FluentTheme.v1.dll" target="lib\net9.0-macos15.0" />
		<file src="..\..\src\Uno.UI.FluentTheme.v1\bin\Uno.UI.FluentTheme.v1.netcoremobile\Release\net9.0-macos15.0\Uno.UI.FluentTheme.v1.pdb" target="lib\net9.0-macos15.0" />
		<file src="..\..\src\Uno.UI.FluentTheme.v2\bin\Uno.UI.FluentTheme.v2.netcoremobile\Release\net9.0-macos15.0\Uno.UI.FluentTheme.v2.dll" target="lib\net9.0-macos15.0" />
		<file src="..\..\src\Uno.UI.FluentTheme.v2\bin\Uno.UI.FluentTheme.v2.netcoremobile\Release\net9.0-macos15.0\Uno.UI.FluentTheme.v2.pdb" target="lib\net9.0-macos15.0" />
		<file src="..\..\src\Uno.UI.Toolkit\bin\Uno.UI.Toolkit.netcoremobile\Release\net9.0-macos15.0\Uno.UI.Toolkit.dll" target="lib\net9.0-macos15.0" />
		<file src="..\..\src\Uno.UI.Toolkit\bin\Uno.UI.Toolkit.netcoremobile\Release\net9.0-macos15.0\Uno.UI.Toolkit.pdb" target="lib\net9.0-macos15.0" />

		<!-- net9.0-android30.0 -->
		<file src="..\..\src\Uno.UI\Bin\Uno.UI.netcoremobile\Release\net9.0-android\Uno.UI.dll" target="lib\net9.0-android30.0" />
		<file src="..\..\src\Uno.UI\Bin\Uno.UI.netcoremobile\Release\net9.0-android\Uno.UI.pdb" target="lib\net9.0-android30.0" />
		<file src="..\..\src\Uno.UI.Composition\Bin\Uno.UI.Composition.netcoremobile\Release\net9.0-android\Uno.UI.Composition.dll" target="lib\net9.0-android30.0" />
		<file src="..\..\src\Uno.UI.Composition\Bin\Uno.UI.Composition.netcoremobile\Release\net9.0-android\Uno.UI.Composition.pdb" target="lib\net9.0-android30.0" />
		<file src="..\..\src\SourceGenerators\System.Xaml\Bin\Release\netstandard2.0\Uno.Xaml.dll" target="lib\net9.0-android30.0" />
		<file src="..\..\src\SourceGenerators\System.Xaml\Bin\Release\netstandard2.0\Uno.Xaml.pdb" target="lib\net9.0-android30.0" />
		<file src="..\..\src\Uno.UI.BindingHelper.Android\bin\Release\net9.0-android\Uno.UI.BindingHelper.Android.dll" target="lib\net9.0-android30.0" />
		<file src="..\..\src\Uno.UI.BindingHelper.Android\bin\Release\net9.0-android\Uno.UI.BindingHelper.Android.pdb" target="lib\net9.0-android30.0" />
		<file src="..\..\src\Uno.UI.BindingHelper.Android\Bin\Release\net9.0-android\Uno.UI.BindingHelper.Android.aar" target="lib\net9.0-android30.0" />
		<file src="..\..\src\Uno.UI\bin\Uno.UI.netcoremobile\Release\net9.0-android\*.xml" target="lib\net9.0-android30.0" />
		<file src="..\..\src\Uno.UI.FluentTheme\bin\Uno.UI.FluentTheme.netcoremobile\Release\net9.0-android\Uno.UI.FluentTheme.dll" target="lib\net9.0-android30.0" />
		<file src="..\..\src\Uno.UI.FluentTheme\bin\Uno.UI.FluentTheme.netcoremobile\Release\net9.0-android\Uno.UI.FluentTheme.pdb" target="lib\net9.0-android30.0" />
		<file src="..\..\src\Uno.UI.FluentTheme.v1\bin\Uno.UI.FluentTheme.v1.netcoremobile\Release\net9.0-android\Uno.UI.FluentTheme.v1.dll" target="lib\net9.0-android30.0" />
		<file src="..\..\src\Uno.UI.FluentTheme.v1\bin\Uno.UI.FluentTheme.v1.netcoremobile\Release\net9.0-android\Uno.UI.FluentTheme.v1.pdb" target="lib\net9.0-android30.0" />
		<file src="..\..\src\Uno.UI.FluentTheme.v2\bin\Uno.UI.FluentTheme.v2.netcoremobile\Release\net9.0-android\Uno.UI.FluentTheme.v2.dll" target="lib\net9.0-android30.0" />
		<file src="..\..\src\Uno.UI.FluentTheme.v2\bin\Uno.UI.FluentTheme.v2.netcoremobile\Release\net9.0-android\Uno.UI.FluentTheme.v2.pdb" target="lib\net9.0-android30.0" />
		<file src="..\..\src\Uno.UI.Toolkit\bin\Uno.UI.Toolkit.netcoremobile\Release\net9.0-android\Uno.UI.Toolkit.dll" target="lib\net9.0-android30.0" />
		<file src="..\..\src\Uno.UI.Toolkit\bin\Uno.UI.Toolkit.netcoremobile\Release\net9.0-android\Uno.UI.Toolkit.pdb" target="lib\net9.0-android30.0" />

		<!-- net9.0 reference -->
		<file src="..\..\src\Uno.UI\Bin\Uno.UI.Reference\Release\net9.0\Uno.UI.dll" target="lib\net9.0" />
		<file src="..\..\src\Uno.UI.Composition\bin\Uno.UI.Composition.Reference\Release\net9.0\Uno.UI.Composition.dll" target="lib\net9.0" />
		<file src="..\..\src\SourceGenerators\System.Xaml\bin\Release\netstandard2.0\Uno.Xaml.dll" target="lib\net9.0" />
		<file src="..\..\src\SourceGenerators\System.Xaml\Bin\Release\netstandard2.0\Uno.Xaml.pdb" target="lib\net9.0" />
		<file src="..\..\src\Uno.UI.FluentTheme\bin\Uno.UI.FluentTheme.Reference\Release\net9.0\Uno.UI.FluentTheme.dll" target="lib\net9.0" />
		<file src="..\..\src\Uno.UI.FluentTheme\bin\Uno.UI.FluentTheme.Reference\Release\net9.0\Uno.UI.FluentTheme.pdb" target="lib\net9.0" />
		<file src="..\..\src\Uno.UI.FluentTheme.v1\bin\Uno.UI.FluentTheme.v1.Reference\Release\net9.0\Uno.UI.FluentTheme.v1.dll" target="lib\net9.0" />
		<file src="..\..\src\Uno.UI.FluentTheme.v1\bin\Uno.UI.FluentTheme.v1.Reference\Release\net9.0\Uno.UI.FluentTheme.v1.pdb" target="lib\net9.0" />
		<file src="..\..\src\Uno.UI.FluentTheme.v2\bin\Uno.UI.FluentTheme.v2.Reference\Release\net9.0\Uno.UI.FluentTheme.v2.dll" target="lib\net9.0" />
		<file src="..\..\src\Uno.UI.FluentTheme.v2\bin\Uno.UI.FluentTheme.v2.Reference\Release\net9.0\Uno.UI.FluentTheme.v2.pdb" target="lib\net9.0" />
		<file src="..\..\src\Uno.UI.Toolkit\bin\Uno.UI.Toolkit.Reference\Release\net9.0\Uno.UI.Toolkit.dll" target="lib\net9.0" />
		<file src="..\..\src\Uno.UI.Toolkit\bin\Uno.UI.Toolkit.Reference\Release\net9.0\Uno.UI.Toolkit.pdb" target="lib\net9.0" />

		<!-- net8.0 reference -->
		<file src="..\..\src\Uno.UI\Bin\Uno.UI.Reference\Release\net8.0\Uno.UI.dll" target="lib\net8.0" />
		<file src="..\..\src\Uno.UI.Composition\bin\Uno.UI.Composition.Reference\Release\net8.0\Uno.UI.Composition.dll" target="lib\net8.0" />
		<file src="..\..\src\SourceGenerators\System.Xaml\bin\Release\netstandard2.0\Uno.Xaml.dll" target="lib\net8.0" />
		<file src="..\..\src\SourceGenerators\System.Xaml\Bin\Release\netstandard2.0\Uno.Xaml.pdb" target="lib\net8.0" />
		<file src="..\..\src\Uno.UI.FluentTheme\bin\Uno.UI.FluentTheme.Reference\Release\net8.0\Uno.UI.FluentTheme.dll" target="lib\net8.0" />
		<file src="..\..\src\Uno.UI.FluentTheme\bin\Uno.UI.FluentTheme.Reference\Release\net8.0\Uno.UI.FluentTheme.pdb" target="lib\net8.0" />
		<file src="..\..\src\Uno.UI.FluentTheme.v1\bin\Uno.UI.FluentTheme.v1.Reference\Release\net8.0\Uno.UI.FluentTheme.v1.dll" target="lib\net8.0" />
		<file src="..\..\src\Uno.UI.FluentTheme.v1\bin\Uno.UI.FluentTheme.v1.Reference\Release\net8.0\Uno.UI.FluentTheme.v1.pdb" target="lib\net8.0" />
		<file src="..\..\src\Uno.UI.FluentTheme.v2\bin\Uno.UI.FluentTheme.v2.Reference\Release\net8.0\Uno.UI.FluentTheme.v2.dll" target="lib\net8.0" />
		<file src="..\..\src\Uno.UI.FluentTheme.v2\bin\Uno.UI.FluentTheme.v2.Reference\Release\net8.0\Uno.UI.FluentTheme.v2.pdb" target="lib\net8.0" />
		<file src="..\..\src\Uno.UI.Toolkit\bin\Uno.UI.Toolkit.Reference\Release\net8.0\Uno.UI.Toolkit.dll" target="lib\net8.0" />
		<file src="..\..\src\Uno.UI.Toolkit\bin\Uno.UI.Toolkit.Reference\Release\net8.0\Uno.UI.Toolkit.pdb" target="lib\net8.0" />

		<!-- net9.0 WebAssembly -->
		<file src="..\..\src\Uno.UI\Bin\Uno.UI.Wasm\Release\net9.0\Uno.UI.dll" target="uno-runtime\net9.0\webassembly" />
		<file src="..\..\src\Uno.UI\Bin\Uno.UI.Wasm\Release\net9.0\Uno.UI.pdb" target="uno-runtime\net9.0\webassembly" />
		<file src="..\..\src\Uno.UI.Composition\bin\Uno.UI.Composition.Wasm\Release\net9.0\Uno.UI.Composition.dll" target="uno-runtime\net9.0\webassembly" />
		<file src="..\..\src\Uno.UI.Composition\bin\Uno.UI.Composition.Wasm\Release\net9.0\Uno.UI.Composition.pdb" target="uno-runtime\net9.0\webassembly" />
		<file src="..\..\src\Uno.UI\bin\Uno.UI.Wasm\Release\net9.0\*.xml" target="uno-runtime\net9.0\webassembly" />
		<file src="..\..\src\SourceGenerators\System.Xaml\bin\Release\netstandard2.0\Uno.Xaml.dll" target="uno-runtime\net9.0\webassembly" />
		<file src="..\..\src\SourceGenerators\System.Xaml\bin\Release\netstandard2.0\Uno.Xaml.pdb" target="uno-runtime\net9.0\webassembly" />
		<file src="..\..\src\SourceGenerators\System.Xaml\bin\Release\netstandard2.0\Uno.Xaml.dll" target="uno-runtime\net9.0\webassembly" />
		<file src="..\..\src\Uno.UI.FluentTheme\bin\Uno.UI.FluentTheme.Wasm\Release\net9.0\Uno.UI.FluentTheme.dll" target="uno-runtime\net9.0\webassembly" />
		<file src="..\..\src\Uno.UI.FluentTheme\bin\Uno.UI.FluentTheme.Wasm\Release\net9.0\Uno.UI.FluentTheme.pdb" target="uno-runtime\net9.0\webassembly" />
		<file src="..\..\src\Uno.UI.FluentTheme.v1\bin\Uno.UI.FluentTheme.v1.Wasm\Release\net9.0\Uno.UI.FluentTheme.v1.dll" target="uno-runtime\net9.0\webassembly" />
		<file src="..\..\src\Uno.UI.FluentTheme.v1\bin\Uno.UI.FluentTheme.v1.Wasm\Release\net9.0\Uno.UI.FluentTheme.v1.pdb" target="uno-runtime\net9.0\webassembly" />
		<file src="..\..\src\Uno.UI.FluentTheme.v2\bin\Uno.UI.FluentTheme.v2.Wasm\Release\net9.0\Uno.UI.FluentTheme.v2.dll" target="uno-runtime\net9.0\webassembly" />
		<file src="..\..\src\Uno.UI.FluentTheme.v2\bin\Uno.UI.FluentTheme.v2.Wasm\Release\net9.0\Uno.UI.FluentTheme.v2.pdb" target="uno-runtime\net9.0\webassembly" />
		<file src="..\..\src\Uno.UI.Toolkit\bin\Uno.UI.Toolkit.Wasm\Release\net9.0\Uno.UI.Toolkit.dll" target="uno-runtime\net9.0\webassembly" />
		<file src="..\..\src\Uno.UI.Toolkit\bin\Uno.UI.Toolkit.Wasm\Release\net9.0\Uno.UI.Toolkit.pdb" target="uno-runtime\net9.0\webassembly" />

		<!-- net9.0 Skia -->
		<file src="..\..\src\Uno.UI\Bin\Uno.UI.Skia\Release\net9.0\Uno.UI.dll" target="uno-runtime\net9.0\skia" />
		<file src="..\..\src\Uno.UI\Bin\Uno.UI.Skia\Release\net9.0\Uno.UI.pdb" target="uno-runtime\net9.0\skia" />
		<file src="..\..\src\Uno.UI.Composition\bin\Uno.UI.Composition.Skia\Release\net9.0\Uno.UI.Composition.dll" target="uno-runtime\net9.0\skia" />
		<file src="..\..\src\Uno.UI.Composition\bin\Uno.UI.Composition.Skia\Release\net9.0\Uno.UI.Composition.pdb" target="uno-runtime\net9.0\skia" />
		<file src="..\..\src\Uno.UI\bin\Uno.UI.Skia\Release\net9.0\*.xml" target="uno-runtime\net9.0\skia" />
		<file src="..\..\src\SourceGenerators\System.Xaml\bin\Release\netstandard2.0\Uno.Xaml.dll" target="uno-runtime\net9.0\skia" />
		<file src="..\..\src\SourceGenerators\System.Xaml\bin\Release\netstandard2.0\Uno.Xaml.pdb" target="uno-runtime\net9.0\skia" />
		<file src="..\..\src\Uno.UI.FluentTheme\bin\Uno.UI.FluentTheme.Skia\Release\net9.0\Uno.UI.FluentTheme.dll" target="uno-runtime\net9.0\skia" />
		<file src="..\..\src\Uno.UI.FluentTheme\bin\Uno.UI.FluentTheme.Skia\Release\net9.0\Uno.UI.FluentTheme.pdb" target="uno-runtime\net9.0\skia" />
		<file src="..\..\src\Uno.UI.FluentTheme.v1\bin\Uno.UI.FluentTheme.v1.Skia\Release\net9.0\Uno.UI.FluentTheme.v1.dll" target="uno-runtime\net9.0\skia" />
		<file src="..\..\src\Uno.UI.FluentTheme.v1\bin\Uno.UI.FluentTheme.v1.Skia\Release\net9.0\Uno.UI.FluentTheme.v1.pdb" target="uno-runtime\net9.0\skia" />
		<file src="..\..\src\Uno.UI.FluentTheme.v2\bin\Uno.UI.FluentTheme.v2.Skia\Release\net9.0\Uno.UI.FluentTheme.v2.dll" target="uno-runtime\net9.0\skia" />
		<file src="..\..\src\Uno.UI.FluentTheme.v2\bin\Uno.UI.FluentTheme.v2.Skia\Release\net9.0\Uno.UI.FluentTheme.v2.pdb" target="uno-runtime\net9.0\skia" />
		<file src="..\..\src\Uno.UI.Toolkit\bin\Uno.UI.Toolkit.Skia\Release\net9.0\Uno.UI.Toolkit.dll" target="uno-runtime\net9.0\skia" />
		<file src="..\..\src\Uno.UI.Toolkit\bin\Uno.UI.Toolkit.Skia\Release\net9.0\Uno.UI.Toolkit.pdb" target="uno-runtime\net9.0\skia" />

		<!-- net8.0 WebAssembly -->
		<file src="..\..\src\Uno.UI\Bin\Uno.UI.Wasm\Release\net8.0\Uno.UI.dll" target="uno-runtime\net8.0\webassembly" />
		<file src="..\..\src\Uno.UI\Bin\Uno.UI.Wasm\Release\net8.0\Uno.UI.pdb" target="uno-runtime\net8.0\webassembly" />
		<file src="..\..\src\Uno.UI.Composition\bin\Uno.UI.Composition.Wasm\Release\net8.0\Uno.UI.Composition.dll" target="uno-runtime\net8.0\webassembly" />
		<file src="..\..\src\Uno.UI.Composition\bin\Uno.UI.Composition.Wasm\Release\net8.0\Uno.UI.Composition.pdb" target="uno-runtime\net8.0\webassembly" />
		<file src="..\..\src\Uno.UI\bin\Uno.UI.Wasm\Release\net8.0\*.xml" target="uno-runtime\net8.0\webassembly" />
		<file src="..\..\src\SourceGenerators\System.Xaml\bin\Release\netstandard2.0\Uno.Xaml.dll" target="uno-runtime\net8.0\webassembly" />
		<file src="..\..\src\SourceGenerators\System.Xaml\bin\Release\netstandard2.0\Uno.Xaml.pdb" target="uno-runtime\net8.0\webassembly" />
		<file src="..\..\src\SourceGenerators\System.Xaml\bin\Release\netstandard2.0\Uno.Xaml.dll" target="uno-runtime\net8.0\webassembly" />
		<file src="..\..\src\Uno.UI.FluentTheme\bin\Uno.UI.FluentTheme.Wasm\Release\net8.0\Uno.UI.FluentTheme.dll" target="uno-runtime\net8.0\webassembly" />
		<file src="..\..\src\Uno.UI.FluentTheme\bin\Uno.UI.FluentTheme.Wasm\Release\net8.0\Uno.UI.FluentTheme.pdb" target="uno-runtime\net8.0\webassembly" />
		<file src="..\..\src\Uno.UI.FluentTheme.v1\bin\Uno.UI.FluentTheme.v1.Wasm\Release\net8.0\Uno.UI.FluentTheme.v1.dll" target="uno-runtime\net8.0\webassembly" />
		<file src="..\..\src\Uno.UI.FluentTheme.v1\bin\Uno.UI.FluentTheme.v1.Wasm\Release\net8.0\Uno.UI.FluentTheme.v1.pdb" target="uno-runtime\net8.0\webassembly" />
		<file src="..\..\src\Uno.UI.FluentTheme.v2\bin\Uno.UI.FluentTheme.v2.Wasm\Release\net8.0\Uno.UI.FluentTheme.v2.dll" target="uno-runtime\net8.0\webassembly" />
		<file src="..\..\src\Uno.UI.FluentTheme.v2\bin\Uno.UI.FluentTheme.v2.Wasm\Release\net8.0\Uno.UI.FluentTheme.v2.pdb" target="uno-runtime\net8.0\webassembly" />
		<file src="..\..\src\Uno.UI.Toolkit\bin\Uno.UI.Toolkit.Wasm\Release\net8.0\Uno.UI.Toolkit.dll" target="uno-runtime\net8.0\webassembly" />
		<file src="..\..\src\Uno.UI.Toolkit\bin\Uno.UI.Toolkit.Wasm\Release\net8.0\Uno.UI.Toolkit.pdb" target="uno-runtime\net8.0\webassembly" />
		
		<!-- net8.0 Skia -->
		<file src="..\..\src\Uno.UI\Bin\Uno.UI.Skia\Release\net8.0\Uno.UI.dll" target="uno-runtime\net8.0\skia" />
		<file src="..\..\src\Uno.UI\Bin\Uno.UI.Skia\Release\net8.0\Uno.UI.pdb" target="uno-runtime\net8.0\skia" />
		<file src="..\..\src\Uno.UI.Composition\bin\Uno.UI.Composition.Skia\Release\net8.0\Uno.UI.Composition.dll" target="uno-runtime\net8.0\skia" />
		<file src="..\..\src\Uno.UI.Composition\bin\Uno.UI.Composition.Skia\Release\net8.0\Uno.UI.Composition.pdb" target="uno-runtime\net8.0\skia" />
		<file src="..\..\src\Uno.UI\bin\Uno.UI.Skia\Release\net8.0\*.xml" target="uno-runtime\net8.0\skia" />
		<file src="..\..\src\SourceGenerators\System.Xaml\bin\Release\netstandard2.0\Uno.Xaml.dll" target="uno-runtime\net8.0\skia" />
		<file src="..\..\src\SourceGenerators\System.Xaml\bin\Release\netstandard2.0\Uno.Xaml.pdb" target="uno-runtime\net8.0\skia" />
		<file src="..\..\src\Uno.UI.FluentTheme\bin\Uno.UI.FluentTheme.Skia\Release\net8.0\Uno.UI.FluentTheme.dll" target="uno-runtime\net8.0\skia" />
		<file src="..\..\src\Uno.UI.FluentTheme\bin\Uno.UI.FluentTheme.Skia\Release\net8.0\Uno.UI.FluentTheme.pdb" target="uno-runtime\net8.0\skia" />
		<file src="..\..\src\Uno.UI.FluentTheme.v1\bin\Uno.UI.FluentTheme.v1.Skia\Release\net8.0\Uno.UI.FluentTheme.v1.dll" target="uno-runtime\net8.0\skia" />
		<file src="..\..\src\Uno.UI.FluentTheme.v1\bin\Uno.UI.FluentTheme.v1.Skia\Release\net8.0\Uno.UI.FluentTheme.v1.pdb" target="uno-runtime\net8.0\skia" />
		<file src="..\..\src\Uno.UI.FluentTheme.v2\bin\Uno.UI.FluentTheme.v2.Skia\Release\net8.0\Uno.UI.FluentTheme.v2.dll" target="uno-runtime\net8.0\skia" />
		<file src="..\..\src\Uno.UI.FluentTheme.v2\bin\Uno.UI.FluentTheme.v2.Skia\Release\net8.0\Uno.UI.FluentTheme.v2.pdb" target="uno-runtime\net8.0\skia" />
		<file src="..\..\src\Uno.UI.Toolkit\bin\Uno.UI.Toolkit.Skia\Release\net8.0\Uno.UI.Toolkit.dll" target="uno-runtime\net8.0\skia" />
		<file src="..\..\src\Uno.UI.Toolkit\bin\Uno.UI.Toolkit.Skia\Release\net8.0\Uno.UI.Toolkit.pdb" target="uno-runtime\net8.0\skia" />
		
		<!-- Analyzers -->
		<file src="..\..\src\Uno.Analyzers\Bin\Release\Uno.Analyzers.dll" target="analyzers/dotnet/cs" />
		<file src="..\..\src\Uno.Analyzers\Bin\Release\Uno.Analyzers.pdb" target="analyzers/dotnet/cs" />

		<!-- Roslyn Source generators -->
		<file src="..\..\src\SourceGenerators\Uno.UI.SourceGenerators\Bin\Release\netstandard2.0\Uno.UI.SourceGenerators.dll" target="analyzers/dotnet/cs" />
		<file src="..\..\src\SourceGenerators\Uno.UI.SourceGenerators\Bin\Release\netstandard2.0\Uno.UI.SourceGenerators.pdb" target="analyzers/dotnet/cs" />
		<file src="..\..\src\SourceGenerators\Uno.UI.SourceGenerators\Bin\Release\netstandard2.0\Uno.Xaml.dll" target="analyzers/dotnet/cs" />
		<file src="..\..\src\SourceGenerators\Uno.UI.SourceGenerators\Bin\Release\netstandard2.0\Uno.Xaml.pdb" target="analyzers/dotnet/cs" />
		<file src="..\..\src\SourceGenerators\Uno.UI.SourceGenerators\Bin\Release\netstandard2.0\Microsoft.ApplicationInsights.dll" target="analyzers/dotnet/cs" />
		<file src="..\..\src\SourceGenerators\Uno.UI.SourceGenerators\Bin\Release\netstandard2.0\Uno.DevTools.Telemetry.dll" target="analyzers/dotnet/cs" />
		<file src="..\..\src\SourceGenerators\Uno.UI.SourceGenerators\Bin\Release\netstandard2.0\System.Diagnostics.DiagnosticSource.dll" target="analyzers/dotnet/cs" />
		<file src="..\..\src\SourceGenerators\Uno.UI.SourceGenerators\Bin\Release\netstandard2.0\Microsoft.DotNet.PlatformAbstractions.dll" target="analyzers/dotnet/cs" />

		<file src="..\..\src\SourceGenerators\Uno.UI.Tasks\Bin\Release\*.dll" target="buildTransitive\Uno.UI.Tasks" />
		<file src="..\..\src\SourceGenerators\Uno.UI.Tasks\Bin\Release\*.pdb" target="buildTransitive\Uno.UI.Tasks" />

		<!-- Without tools directory, we'll not get the PkgUno_WinUI property generated by NuGet's RestoreTask. -->
		<!-- Currently, we're using PkgUno_WinUI in few places. In case we replace its usage with something else, we can remove this empty tools folder -->
		<file src="_._" target="tools" />

		<file src="Uno.WinUI.targets" target="buildTransitive\net8.0" />
		<file src="Uno.WinUI.targets" target="buildTransitive\net8.0-android30.0" />
		<file src="Uno.WinUI.targets" target="buildTransitive\net8.0-ios17.0" />
		<file src="Uno.WinUI.targets" target="buildTransitive\net8.0-tvos17.0" />
		<file src="Uno.WinUI.targets" target="buildTransitive\net8.0-maccatalyst17.0" />
		<file src="Uno.WinUI.targets" target="buildTransitive\net8.0-macos14.0" />
		<file src="Uno.WinUI.targets" target="buildTransitive\net9.0-android30.0" />
		<file src="Uno.WinUI.targets" target="buildTransitive\net9.0-ios18.0" />
		<file src="Uno.WinUI.targets" target="buildTransitive\net9.0-tvos18.0" />
		<file src="Uno.WinUI.targets" target="buildTransitive\net9.0-maccatalyst18.0" />
		<file src="Uno.WinUI.targets" target="buildTransitive\net9.0-macos15.0" />
		<file src="Uno.WinUI.targets" target="buildTransitive\net9.0-windows" />

		<file src="Uno.WinUI.props" target="buildTransitive\net8.0" />
		<file src="Uno.WinUI.props" target="buildTransitive\net8.0-android30.0" />
		<file src="Uno.WinUI.props" target="buildTransitive\net8.0-ios17.0" />
		<file src="Uno.WinUI.props" target="buildTransitive\net8.0-tvos17.0" />
		<file src="Uno.WinUI.props" target="buildTransitive\net8.0-maccatalyst17.0" />
		<file src="Uno.WinUI.props" target="buildTransitive\net8.0-macos14.0" />
		<file src="Uno.WinUI.props" target="buildTransitive\net9.0-android30.0" />
		<file src="Uno.WinUI.props" target="buildTransitive\net9.0-ios18.0" />
		<file src="Uno.WinUI.props" target="buildTransitive\net9.0-tvos18.0" />
		<file src="Uno.WinUI.props" target="buildTransitive\net9.0-maccatalyst18.0" />
		<file src="Uno.WinUI.props" target="buildTransitive\net9.0-macos15.0" />
		<file src="Uno.WinUI.props" target="buildTransitive\net9.0-windows" />

		<file src="uno.winui.cross-runtime.targets" target="buildTransitive" />
		<file src="uno.winui.common.targets" target="buildTransitive" />
		<file src="uno.winui.common.props" target="buildTransitive" />
		<file src="uno.winui.single-project.targets" target="buildTransitive" />
		<file src="uno.winui.runtime-replace.targets" target="buildTransitive" />
		<file src="uno.winui.winappsdk.targets" target="buildTransitive" />
		<file src="..\..\src\SourceGenerators\Uno.UI.Tasks\Content\**" target="buildTransitive" />

		<!-- Force UAP to ignore netstandard 2.0 -->
		<file src="uno.winui.win.targets" target="buildTransitive\uap10.0.16299\uno.winui.targets" />
		<file src="uno.winui.runtime-replace.targets" target="buildTransitive\uap10.0.16299" />

		<file src="uno.winui.win.targets" target="buildTransitive\uap10.0.17763\uno.winui.targets" />
		<file src="uno.winui.runtime-replace.targets" target="buildTransitive\uap10.0.17763" />

		<file src="uno.winui.win.targets" target="buildTransitive\uap10.0.19041\uno.winui.targets" />
		<file src="uno.winui.runtime-replace.targets" target="buildTransitive\uap10.0.19041" />

		<file src="..\..\src\SourceGenerators\Uno.UI.SourceGenerators\Content\Uno.UI.SourceGenerators.props" target="buildTransitive" />
	</files>
</package><|MERGE_RESOLUTION|>--- conflicted
+++ resolved
@@ -37,20 +37,15 @@
 				<dependency id="Xamarin.AndroidX.SwipeRefreshLayout"  version="1.1.0.10" />
 				<dependency id="Uno.Foundation.Logging" version="0.0.0" />
 				<dependency id="Uno.Diagnostics.Eventing" version="2.0.1" />
-<<<<<<< HEAD
-				<dependency id="Uno.Fonts.Fluent" version="2.4.5" />
-				<dependency id="Uno.WinRT" version="2.4.5" />
-=======
-				<dependency id="Uno.Fonts.Fluent" version="2.6.1" />
->>>>>>> 90e74ea7
+				<dependency id="Uno.Fonts.Fluent" version="2.6.1" />
+				<dependency id="Uno.WinRT" version="2.4.5" />
 			</group>
 
 			<!-- net9.0-ios18.0 -->
 			<group targetFramework="net9.0-ios18.0">
 				<dependency id="Uno.Foundation.Logging" version="0.0.0" />
 				<dependency id="Uno.Diagnostics.Eventing" version="2.0.1" />
-<<<<<<< HEAD
-				<dependency id="Uno.Fonts.Fluent" version="2.4.5" />
+				<dependency id="Uno.Fonts.Fluent" version="2.6.1" />
 				<dependency id="Uno.WinRT" version="2.4.5" />
 			</group>
 
@@ -58,35 +53,24 @@
 			<group targetFramework="net9.0-tvos18.0">
 				<dependency id="Uno.Foundation.Logging" version="0.0.0" />
 				<dependency id="Uno.Diagnostics.Eventing" version="2.0.1" />
-				<dependency id="Uno.Fonts.Fluent" version="2.4.5" />
-				<dependency id="Uno.WinRT" version="2.4.5" />
-=======
-				<dependency id="Uno.Fonts.Fluent" version="2.6.1" />
->>>>>>> 90e74ea7
+				<dependency id="Uno.Fonts.Fluent" version="2.6.1" />
+				<dependency id="Uno.WinRT" version="2.4.5" />
 			</group>
 
 			<!-- net9.0-maccatalyst18.0 -->
 			<group targetFramework="net9.0-maccatalyst18.0">
 				<dependency id="Uno.Foundation.Logging" version="0.0.0" />
 				<dependency id="Uno.Diagnostics.Eventing" version="2.0.1" />
-<<<<<<< HEAD
-				<dependency id="Uno.Fonts.Fluent" version="2.4.5" />
-				<dependency id="Uno.WinRT" version="2.4.5" />
-=======
-				<dependency id="Uno.Fonts.Fluent" version="2.6.1" />
->>>>>>> 90e74ea7
+				<dependency id="Uno.Fonts.Fluent" version="2.6.1" />
+				<dependency id="Uno.WinRT" version="2.4.5" />
 			</group>
 
 			<!-- net9.0-macos15.0 -->
 			<group targetFramework="net9.0-macos15.0">
 				<dependency id="Uno.Foundation.Logging" version="0.0.0" />
 				<dependency id="Uno.Diagnostics.Eventing" version="2.0.1" />
-<<<<<<< HEAD
-				<dependency id="Uno.Fonts.Fluent" version="2.4.5" />
-				<dependency id="Uno.WinRT" version="2.4.5" />
-=======
-				<dependency id="Uno.Fonts.Fluent" version="2.6.1" />
->>>>>>> 90e74ea7
+				<dependency id="Uno.Fonts.Fluent" version="2.6.1" />
+				<dependency id="Uno.WinRT" version="2.4.5" />
 			</group>
 
 			<!-- net8.0-android30.0 -->
@@ -98,20 +82,15 @@
 				<dependency id="Xamarin.AndroidX.SwipeRefreshLayout"  version="1.1.0.10" />
 				<dependency id="Uno.Foundation.Logging" version="0.0.0" />
 				<dependency id="Uno.Diagnostics.Eventing" version="2.0.1" />
-<<<<<<< HEAD
-				<dependency id="Uno.Fonts.Fluent" version="2.4.5" />
-				<dependency id="Uno.WinRT" version="2.4.5" />
-=======
-				<dependency id="Uno.Fonts.Fluent" version="2.6.1" />
->>>>>>> 90e74ea7
+				<dependency id="Uno.Fonts.Fluent" version="2.6.1" />
+				<dependency id="Uno.WinRT" version="2.4.5" />
 			</group>
 
 			<!-- net8.0-ios17.0 -->
 			<group targetFramework="net8.0-ios17.0">
 				<dependency id="Uno.Foundation.Logging" version="0.0.0" />
 				<dependency id="Uno.Diagnostics.Eventing" version="2.0.1" />
-<<<<<<< HEAD
-				<dependency id="Uno.Fonts.Fluent" version="2.4.5" />
+				<dependency id="Uno.Fonts.Fluent" version="2.6.1" />
 				<dependency id="Uno.WinRT" version="2.4.5" />
 			</group>
 
@@ -119,47 +98,32 @@
 			<group targetFramework="net8.0-tvos17.0">
 				<dependency id="Uno.Foundation.Logging" version="0.0.0" />
 				<dependency id="Uno.Diagnostics.Eventing" version="2.0.1" />
-				<dependency id="Uno.Fonts.Fluent" version="2.4.5" />
-				<dependency id="Uno.WinRT" version="2.4.5" />
-=======
-				<dependency id="Uno.Fonts.Fluent" version="2.6.1" />
->>>>>>> 90e74ea7
+				<dependency id="Uno.Fonts.Fluent" version="2.6.1" />
+				<dependency id="Uno.WinRT" version="2.4.5" />
 			</group>
 
 			<!-- net8.0-maccatalyst17.0 -->
 			<group targetFramework="net8.0-maccatalyst17.0">
 				<dependency id="Uno.Foundation.Logging" version="0.0.0" />
 				<dependency id="Uno.Diagnostics.Eventing" version="2.0.1" />
-<<<<<<< HEAD
-				<dependency id="Uno.Fonts.Fluent" version="2.4.5" />
-				<dependency id="Uno.WinRT" version="2.4.5" />
-=======
-				<dependency id="Uno.Fonts.Fluent" version="2.6.1" />
->>>>>>> 90e74ea7
+				<dependency id="Uno.Fonts.Fluent" version="2.6.1" />
+				<dependency id="Uno.WinRT" version="2.4.5" />
 			</group>
 
 			<!-- net8.0-macos14.0 -->
 			<group targetFramework="net8.0-macos14.0">
 				<dependency id="Uno.Foundation.Logging" version="0.0.0" />
 				<dependency id="Uno.Diagnostics.Eventing" version="2.0.1" />
-<<<<<<< HEAD
-				<dependency id="Uno.Fonts.Fluent" version="2.4.5" />
-				<dependency id="Uno.WinRT" version="2.4.5" />
-=======
-				<dependency id="Uno.Fonts.Fluent" version="2.6.1" />
->>>>>>> 90e74ea7
+				<dependency id="Uno.Fonts.Fluent" version="2.6.1" />
+				<dependency id="Uno.WinRT" version="2.4.5" />
 			</group>
 
 			<!-- .NET 9 (Reference API) -->
 			<group targetFramework="net9.0">
 				<dependency id="Uno.Foundation.Logging" version="0.0.0" />
 				<dependency id="Uno.Diagnostics.Eventing" version="2.0.1" />
-<<<<<<< HEAD
-				<dependency id="Uno.Fonts.Fluent" version="2.4.5" />
-				<dependency id="Uno.WinRT" version="2.4.5" />
-=======
-				<dependency id="Uno.Fonts.Fluent" version="2.6.1" />
->>>>>>> 90e74ea7
+				<dependency id="Uno.Fonts.Fluent" version="2.6.1" />
+				<dependency id="Uno.WinRT" version="2.4.5" />
 			</group>
 
 			<!-- .NET 8 (Reference API) -->
@@ -170,12 +134,8 @@
 				<dependency id="System.Memory" version="4.5.2" />
 				<dependency id="Uno.Diagnostics.Eventing" version="2.0.1" />
 				<dependency id="System.Collections.Immutable" version="1.3.1" />
-<<<<<<< HEAD
-				<dependency id="Uno.Fonts.Fluent" version="2.4.5" />
-				<dependency id="Uno.WinRT" version="2.4.5" />
-=======
-				<dependency id="Uno.Fonts.Fluent" version="2.6.1" />
->>>>>>> 90e74ea7
+				<dependency id="Uno.Fonts.Fluent" version="2.6.1" />
+				<dependency id="Uno.WinRT" version="2.4.5" />
 			</group>
 		</dependencies>
 
