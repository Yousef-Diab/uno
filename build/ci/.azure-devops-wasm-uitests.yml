--- conflicted
+++ resolved
@@ -269,11 +269,7 @@
     condition: always()
     inputs:
       testResultsFiles: '$(build.sourcesdirectory)/build/TestResult-original.xml'
-<<<<<<< HEAD
-      testRunTitle: 'WebAssembly Test Run 1 $(SITE_SUFFIX) - $(UITEST_AUTOMATED_GROUP)'
-=======
       testRunTitle: 'WebAssembly Test Run 2 $(SITE_SUFFIX) - $(UITEST_AUTOMATED_GROUP)'
->>>>>>> 449a3be5
       testResultsFormat: 'NUnit'
       failTaskOnFailedTests: true
       # This is the second run, if TestResult-original.xml is missing *and* this is a UI tests run, we fail.
