--- conflicted
+++ resolved
@@ -102,10 +102,7 @@
   - pwsh: build/test-scripts/run-template-tests-linux.ps1
     displayName: Run Project Templates Tests
     env:
-<<<<<<< HEAD
       NUGET_CI_CONFIG: $(Build.SourcesDirectory)/src/nuget.config
-=======
-      NUGET_CI_CONFIG: $(Build.SourcesDirectory)/src/nuget.ci.config
 
 - job: Dotnet_Template_Tests_net7_Linux
   displayName: 'dotnet new Templates Tests - Linux (net7)'
@@ -135,5 +132,4 @@
   - pwsh: build/test-scripts/run-net7-template-linux.ps1
     displayName: Run Project Templates Tests
     env:
-      NUGET_CI_CONFIG: $(Build.SourcesDirectory)/src/nuget.ci.config
->>>>>>> 5b2e1b8c
+      NUGET_CI_CONFIG: $(Build.SourcesDirectory)/src/nuget.config