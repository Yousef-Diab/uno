{
<<<<<<< HEAD
	"sdk": {
		"version": "7.0.102",
		"allowPrerelease": true,
		"rollForward": "latestPatch"
	},
	"tools": {
		"dotnet": "7.0.102"
	},
	"msbuild-sdks": {
		"MSBuild.Sdk.Extras": "3.0.44"
	}
=======
  "sdk": {
    "version": "7.0.102",
    "allowPrerelease": true,
    "rollForward": "latestFeature"
  },
  "tools": {
    "dotnet": "7.0.102"
  },
  "msbuild-sdks": {
    "MSBuild.Sdk.Extras": "3.0.44"
  }
>>>>>>> 03c86c15
}<|MERGE_RESOLUTION|>--- conflicted
+++ resolved
@@ -1,9 +1,8 @@
 {
-<<<<<<< HEAD
 	"sdk": {
 		"version": "7.0.102",
 		"allowPrerelease": true,
-		"rollForward": "latestPatch"
+		"rollForward": "latestFeature"
 	},
 	"tools": {
 		"dotnet": "7.0.102"
@@ -11,17 +10,4 @@
 	"msbuild-sdks": {
 		"MSBuild.Sdk.Extras": "3.0.44"
 	}
-=======
-  "sdk": {
-    "version": "7.0.102",
-    "allowPrerelease": true,
-    "rollForward": "latestFeature"
-  },
-  "tools": {
-    "dotnet": "7.0.102"
-  },
-  "msbuild-sdks": {
-    "MSBuild.Sdk.Extras": "3.0.44"
-  }
->>>>>>> 03c86c15
 }