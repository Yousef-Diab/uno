﻿# Release notes

## Next version
### Features
* Refactored `DrawableHelper` to the `Uno` project
* Add full implementation of `Windows.UI.Xaml.Input.InputScopeNameValue` on all platforms.
* Add support for `Windows.Devices.Sensors.Accelerometer` APIs on iOS, Android and WASM
   * `ReadingChanged`
   * `Shaken`
   * `ReportInterval`
* Align `ApplicationData.Current.LocalSettings.Add` behavior with UWP for `null` and repeated adds
* Add support for `Windows.ApplicationModel.Calls.PhoneCallManager`
* Add support for `Windows.Phone.Devices.Notification.VibrationDevice` API on iOS, Android and WASM
* Basic support for `Windows.Devices.Sensors.Barometer`
* Support setting `Style` inline (eg `<TextBlock><TextBlock.Style><Style TargetType="TextBlock"><Setter>...`)
* [Wasm] Add support for `DisplayInformation` properties `LogicalDpi`, `ResolutionScale`, `ScreenWidthInRawPixels`, `RawPixelsPerViewPixel` , and `ScreenHeightInRawPixels`¸
* Permit `DependencyProperty` to be set reentrantly. Eg this permits `TextBox.TextChanged` to modify the `Text` property (previously this could only be achieved using `Dispatcher.RunAsync()`).
* Add support for filtered solutions development for Uno.UI contributions.
* 132984 [Android] Notch support on Android
* Add support for Android UI Tests in PRs for improved regression testing
* Add static support for **ThemeResources**: `Application.Current.RequestedTheme` is supported
  - `Dark` and `Light` are supported.
  - **Custom Themes** are supported. This let you specify `HighContrast` or any other custom themes.
    (this is a feature not supported in UWP)
    ``` csharp
    // Put that somewhere during app initialization...
    Uno.UI.ApplicationHelper.RequestedCustomTheme = "MyCustomTheme";
    ```
  - `FrameworkElement.RequestedTheme ` is ignored for now.
  - Should be set when the application is starting (before first request to a static resource).
* Prevent possible crash with `MediaPlayerElement` (tentative)
* Add support for `ContentDialog`
* Permit `DependencyProperty` to be set reentrantly. Eg this permits `TextBox.TextChanging` to modify the `Text` property (previously this could only be achieved using `Dispatcher.RunAsync()`).
* Implement `TextBox.TextChanging` and `TextBox.BeforeTextChanging`. As on UWP, this allows the text to be intercepted and modified before the UI is updated. Previously on Android using the `TextChanged` event would lead to laggy response and dropped characters when typing rapidly; this is no longer the case with `TextChanging`.
* [WASM] `ComboBox`'s dropdown list (`CarouselPanel`) is now virtualized (#1012)
* Improve Screenshot comparer tool, CI test results now contain Screenshots compare data

### Breaking changes
* `TextBox` no longer raises TextChanged when its template is applied, in line with UWP.
* `TextBox.TextChanged` is now called asynchronously after the UI is updated, in line with UWP. For most uses `TextChanging` should be preferred.
* [Android] `TextBox.IsSpellCheckEnabled = false` is now enforced in a way that may cause issues in certain use cases (see https://stackoverflow.com/a/5188119/1902058). The old behavior can be restored by setting `ShouldForceDisableSpellCheck = false`, per `TextBox`.
* `TextBox.Text = null` will now throw an exception, as on UWP. Pushing `null` via a binding is still valid.

### Bug fixes
* #1276 retrieving non-existent setting via indexer should not throw and  `ApplicationDataContainer` allowed clearing value by calling `Add(null)` which was not consistent with UWP.
* [iOS] Area of view outside Clip rect now allows touch to pass through, this fixes NavigationView not allowing touches to children (#1018)
* `ComboBox` drop down is now placed following a logic which is closer to UWP and it longer flickers when it appears (especilly on WASM)
* #854 `BasedOn` on a `<Style>` in `App.Xaml` were not resolving properly
* #706 `x:Name` in `App.Xaml`'s resources were crashing the compilation.
* #846 `x:Name` on non-`DependencyObject` resources were crashing the compilation
* [Android/iOS] Fixed generated x:uid setter not globalized for Uno.UI.Helpers.MarkupHelper.SetXUid and Uno.UI.FrameworkElementHelper.SetRenderPhase
* Fix invalid XAML x:Uid parsing with resource file name and prefix (#1130, #228)
* Fixed an issue where a Two-Way binding would sometimes not update values back to source correctly
* Adjust the behavior of `DisplayInformation.LogicalDpi` to match UWP's behavior
* [Android] Ensure TextBox spell-check is properly enabled/disabled on all devices.
* Fix ComboBox disappearing items when items are views (#1078)
* [iOS] TextBox with `AcceptsReturn=True` crashes ListView
* [Android/iOS] Fixed Arc command in paths
* Changing the `DataContext` of an element to a new value were pushing the properties default
  value on data bound properties before setting the new value.
* [Android] `.Click` on a `ButtonBase` were not raising events properly
* #1350 Vertical Slider was inverting value when tapped
* TemplateReuse not called when dataContext is set
* [WASM] #1167 Apply `IsEnabled` correctly to `TextBox` (inner `TextBoxView` is now correctly disabled)
* [Android/WASM] Fix MaxLength not respected or overwriting text
* Settings collection-based properties on root node in XAML were leading to C# compilation errors
* Properties on root node in XAML were not applied when there was no content (sub-elements)
<<<<<<< HEAD
* Flyout that are than anchor but fit in page were defaulting to full placement.
=======
* [Android] GroupedListviewHeaders were causing scrolling lag, missing flag
>>>>>>> a2cef652

## Release 1.45.0
### Features
* Add support for `Windows.System.Display.DisplayRequest` API on iOS and Android
* Add support for the following `Windows.System.Power.PowerManager` APIs on iOS and Android:
    - BatteryStatus
    - EnergySaverStatus
    - PowerSupplyStatus
    - RemainingChargePercent
    - PowerSupplyStatusChanged
    - EnergySaverStatusChanged
    - RemainingChargePercentChanged
    - BatteryStatusChanged
* Updated `CheckBox` glyph to match UWP style on all platforms
* Add support for the following `DisplayInformation` properties on iOS and Android:
* Add support for `CurrentInputMethodLanguageTag` and `TrySetInputMethodLanguageTag` on Android, iOS and WASM
* Add support for `ChatMessageManager.ShowComposeSmsMessageAsync` (and `ChatMessage` `Body` and `Recipients` properties) on iOS and Android
* Add support for the following `DisplayInformation` properties on iOS and Android:
    - CurrentOrientation
    - LogicalDpi
    - NativeOrientation
    - RawDpiX
    - RawDpiY
    - ResolutionScale
    - StereoEnabled
    - RawPixelsPerViewPixel
    - DiagonalSizeInInches
    - ScreenHeightInRawPixels
    - ScreenWidthInRawPixels
    - AutoRotationPreferences
* Performance improvements
	- Use `Span<T>` for Grid layout
	- Optimize Wasm text measuring
	- Performance improvements in `TSInteropMarshaller.InvokeJS`
* [Wasm] Improve TextBlock measure performance
* [Wasm] Improve PivotItem template pooling
* 150233 [Android] fixed status-bar, keyboard, nav-bar layout on android
* Add support for Brush implicit conversion (Fixes #730)
* Add `XamlReader` support for top level `ResourceDictionary` (#640)
* Add support for IDictionary objects in XAM (#729)
* Add support for Binding typed property (#731)
* Add support for `RelativeSource.Self` bindings
* 149377 Improve performance of `TimePicker` and `DatePicker` on iOS.
* 145203 [iOS] Support ScrollViewer.ChangeView() inside TextBox
* 150793 [iOS] Add ListView.UseCollectionAnimations flag to allow disabling native insert/delete animations
* 150882 [iOS] Fix visual glitch when setting new RenderTransform on a view
* [Wasm] Add support of hardware/browser back button in `SystemNavigationManager.BackRequested`
* [Wasm] Added support for custom DOM events
* WebAssembly UI tests are now integrated in the CI
* Enable support for macOS head development
* [Wasm] Add NativeXXX styles (which are aliases to the XamlXXX styles)
* [Wasm] Enable persistence for all ApplicationData folders
* [Wasm] Add Samples App UI Screenshots diffing tool with previous builds
* Add `PasswordVault` on supported platfrosm
* [Android] Updated support libraries to 28.0.0.1 for Android 9
* Add support for `x:Load`
* [Wasm] Restore support for `x:Load` and `x:DeferLoadStrategy`
* [Wasm] Scrolling bar visibility modes are now supported on most browsers
* Fix invalid cast exception when using `x:Load` or `x:DeferLoadStrategy`
* Add `Windows.Globalization.Calendar`
* [Wasm] Support of overlay mode of the pane
* Using _State Triggers_ in `VisualStateManager` now follows correct precedence as documented by Microsoft
* Add support for `FlyoutBase.AttachedFlyout` and `FlyoutBase.ShowAttachedFlyout()`
* `x:Bind` now supports binding to fields
* `Grid` positions (`Row`, `RowSpan`, `Column` & `ColumnSpan`) are now behaving like UWP when the result overflows grid rows/columns definition
* [Wasm] Improve TextBlock measure performance
* [Wasm] Improve Html SetAttribute performance
* MenuBar
    - Import of MenuBar code, not functional yet as MenuItemFlyout (Issue #801)
    - Basic support for macOS native system menus
* Ensure FrameworkElement.LayoutUpdated is invoked on all elements being arranged
* Fix Grid.ColumnDefinitions.Clear exception (#1006)
* 155086 [Android] Fixed `AppBarButton.Label` taking precedence over `AppBarButton.Content` when used as `PrimaryCommands`.
* ComboBox
	- Remove dependency to a "Background" template part which is unnecessary and not required on UWP
	- Make sure that the `PopupPanel` hides itself if collapsed (special cases as it's at the top of the `Window`)
	- [iOS] Add support of `INotifyCollectionChanged` in the `Picker`
	- [iOS] Remove the arbitrary `null` item added at the top of the `Picker`
	- [iOS] Fix infinite layouting cycle in the iOS picker (Removed workaround which is no longer necessary as the given method is invoked properly on each measure/arrange phases)
* [Wasm] Refactored the way the text is measured in Wasm. Wasn't working well when a parent with a RenderTransform.
* `Grid` now supports `ColumnDefinition.MinWidth` and `MaxWidth` and `RowDefinition.MinHeight` and `MaxHeight` (#1032)
* Implement the `PivotPanel` measure/arrange to allow text wrapping in pivot items
* [Wasm] Add `PathIcon` support
* Add support UI Testing support through for `Uno.UI.Helpers.Automation.GetDependencyPropertyValue`
* [WASM] ListView - support item margins correctly
* [iOS] Fix items dependency property propagation in ListView items
* [Wasm] Add UI Testing support through for `Uno.UI.Helpers.Automation.GetDependencyPropertyValue`\

### Breaking Changes
* The `WebAssemblyRuntime.InvokeJSUnmarshalled` method with three parameters has been removed.
* `NavigationBarHelper` has been removed.
* Localized Text, Content etc is now applied even if the Text (etc) property isn't set in Xaml. Nested implicit content (eg `<Button><Border>...`) will be overridden by localized values if available.
* [Android] Unless nested under `SecondaryCommands`, the `AppBarButton.Label` property will no longer be used for the title of menu item, instead use the `AppBarButton.Content` property. For `SecondaryCommands`, keep using `AppBarButton.Label`.
* The `WordEllipsis` was removed from the `TextWrapping` as it's not a valid value for UWP (And it was actually supported only on WASM) (The right way to get ellipsis is with the `TextTrimming.WordEllipsis`)
* [Android] `Popup.Anchor` is no longer available

### Bug fixes
* DatePicker FlyoutPlacement now set to Full by default
* Semi-transparent borders no longer overlap at the corners on Android
* The `HAS_UNO` define is now not defined in `uap10.0.x` target frameworks.
* The `XamlReader` fails when a property has no getter
* `Click` and `Tapped` events were not working property for `ButtonBase` on Android and iOS.
* 146790 [Android] AndroidUseManagedLoadedUnloaded causes partial item shuffling in ListView
* 150143 [Android] Toggling `TextBox.IsReadOnly` from true to false no longer breaks the cursor
* `WasmHttpHandler` was broken because of a change in the internal Mono implementation.
* 140946 [Android] Upon modifying a list, incorrect/duplicated items appear
* 150489 [Android] PointerCanceled not called on scrolling for views with a RenderTransform set
* 150469 [iOS] Virtualized ListView items don't always trigger their multi-select VisualStates
* 1580172 ToggleSwitch wasn't working after an unload/reload: caused by routedevent's unregistration not working.
* 145203 [Android] Fix overflow on LogicalToPhysicalPixels(double.MaxValue), allowing ScrollViewer.ChangeView(double.MaxValue,...) to work
* 150679 [iOS] Fix path issue with Media Player not being able to play local files.
* Adjust support for `StaticResource.ResourceKey`
* 151081 [Android] Fix Keyboard not always dismissed when unfocusing a TextBox
* [WASM] Support `not_wasm` prefix properly. (#784)
* 151282 [iOS] Fixed Slider not responding on second navigation, fixed RemoveHandler for RoutedEvents removing all instances of handler
* 151497 [iOS/Android] Fixed Slider not responding, by ^ RemoveHandler fix for RoutedEvents
* 151674 [iOS] Add ability to replay a finished video from media player
* 151524 [Android] Cleaned up Textbox for android to remove keyboard showing/dismissal inconsistencies
* Fix invalid code generation for `x:Name` entries on `Style` in resources
* [Wasm] Fix incorrect `TextBlock` measure with constrains
* 151676 [iOS] The keyboard is closing when tap on the webview or toolbar
* 151655 [TimePicker][iOS] First time you open time picker it initializes the existing value to current time
* 151656 [TimePicker][iOS] Time picker always shows +1 minute than selected value
* 151657 [DatePicker][iOS] Date picker flyout displays 1 day earlier than selected value
* 151430 [Android] Prevent touch event being dispatched to invisible view
* Fixed overflow errors in Grid.Row/Column and Grid.RowSpan may fail in the Grid layouter.
* 151547 Fix animation not applied correctly within transformed hierarchy
* Setting the `.SelectedValue` on a `Selector` now update the selection and the index
* [WASM] Fix ListView contents not remeasuring when ItemsSource changes.
* [WASM] Dismissable popup & flyout is closing when tapping on content.
* 145374 [Android] fixed android keyboard stays open on AppBarButton click
* 152504 [Android] Pointer captures weren't informing gestures of capture, fixes Slider capture issue
* 148896 [iOS] TextBlock CarriageReturns would continue past maxlines property
* 153594 [Android] EdgeEffect not showing up on listView that contain Headers and Footers
* #881 [iOS] [Android] Support explicitly-defined ListViewItems in ListView.
* #902 [Android] Resource generation now correctly escapes names starting with numbers and names containing a '-' character
* 154390 Storyboard `Completed` callback were not properly called when there's not children.
* [iOS] Fix bug where Popup can be hidden if created during initial app launch.
* #921 Ensure localization works even if the property isn't defined in XAML
* [WASM] Using x:Load was causing _Collection was modified_ exception.
* Fix support for localized attached properties.
* Fix a potential crash during code generated from XAML, content were not properly escaped.
* #977 Fix exception when setting MediaPlayerElement.Stretch in XAML.
* [Android] Fix MediaPlayerElement.Stretch not applied
* [Android] Fix for ListView elements measuring/layouting bug
* Fix Grid.ColumnDefinitions.Clear exception (#1006)
* [Wasm] Align Window.SizeChanged and ApplicationView.VisibleBoundsChanged ordering with UWP (#1015)
* Add VS2019 Solution Filters for known developer tasks
* #154969 [iOS] MediaPlayer ApplyStretch breaking mediaplayer- fixed
* 154815 [WASM] ItemClick event could be raised for wrong item
* 155256 Fixed xaml generated enum value not being globalized
* 155161 [Android] fixed keyboard flicker when backing from a page with CommandBar
* Fix the processing of the GotFocus event FocusManager (#973)
* 116098 [iOS] The time/day pickers are missing diving lines on devices running firmware 11 and up.
* [iOS] Fix invalid DataContext propagation when estimating ListView item size (#1051)
* RadioButton was not applying Checked state correctly with non-standard visual state grouping in style
* [Android] Fix several bugs preventing AutoSuggestBox from working on Android. (#1012)
* #1062 TextBlock measure caching can wrongly hit
* 153974 [Android] fixed button flyout placement
* Fix support for ScrollBar touch events (#871)
* [iOS] Area of view outside Clip rect now allows touch to pass through, this fixes NavigationView not allowing touches to children (#1018)
* `ComboBox` drop down is now placed following a logic which is closer to UWP and it longer flickers when it appears (especilly on WASM)
* Date and Time Picker Content fix and Refactored to use PickerFlyoutBase (to resemble UWP implementation)
* `LinearGradientBrush.EndPoint` now defaults to (1,1) to match UWP
* [Android] A ListView inside another ListView no longer causes an app freeze/crash
* `Click` on `ButtonBase` was not properly raised.

## Release 1.44.0

### Features
* Add support for `ICollectionView.CopyTo`
* Add support for `ViewBox`
* Add support for `AutoSuggestBox.ItemsSource`
* Add support for `Selector.SelectedValuePath` (e.g. useful for ComboBox)
* Add support for JS unhandled exception logging for CoreDispatcher (support for Mixed mode troubleshooting)
* [WASM] Improve element arrange and transform performance
* Restore original SymbolIcon.SymbolProperty as a C# property
* Add support for `MediaPlaybackList`
* Update Uno.SourceGenerationTasks to improve build performance
    - Move to the latest Uno.SourceGenerationTasks to improve project parsing performance, and allows for the removal of unused targets caused by nventive/Uno.SourceGeneration#2. Uno.Xaml and Uno.UI.BindingHelpers now only build the required targets.
    - Move to net461 for test projects so the the Uno.Xaml project can be referenced properly
    - Use the latest MSBuild.Sdk.Extras for actual parallel cross-targeted builds
    - Move the nuget package versions to the Directory.Build.targets file so it's easier to change all versions at once.
* Add support for NavigationView Top Navigation
* Adjust `SystemChromeMediumHighColor` to use the Light theme
* Add support for `FrameworkElement.GoToStateCore`
* Adjust `ListView` measure/arrange for dynamic content
* Add some missing default UWP styles
* The `FrameworkElement.IsLoaded` property is now public
* Improve XAML generation error messages for unknown symbols
* Added default console logging for all platforms
* Add support for `Application.OnWindowCreated`
* Added non-throwing stubs for `AutomationProperty`
* Add missing system resources
* Add support for x:Bind in StaticResources (#696)
* Add support for x:Name late binding support to adds proper support for CollectionViewSource in Resources (#696)
* `PointerRelease` events are now marked as handled by the `TextBox`
* `KeyDown` events that are changing the cursor position (left/right/top/bottom/home/end) are now marked as handled by the `TextBox`
* `RoutedEventArgs.IsGenerated` returns `false` as generating events with Uno is not yet supported
* `AutomationPeer.ListenerExists` returns `false` as we cannot generating events with Uno is not yet supported
* `KeyUp` event properly sends `KeyEventArgs` to the controls
* Add ItemsSource CollectionViewSource update support (#697)
* Add support for the `CollectionViewSource.ItemsPath` property
* Fixed support for dots in resource names (#700)
* Add support for `BindingExpression.UpdateSource()`
* Updated Android version to target Android 9.0
* The CI validates for API breaking changes
* Added samples application BenchmarkDotNet support.
* `MediaTransportControls` buttons now use Tapped event instead of Click
* Fixed Pointer capture issues on sliders on iOS

### Breaking changes
* Make `UIElement.IsPointerPressed` and `IsPointerOver` internal
* You will not be able to build projects targeting Android 8.0 locally anymore. Change your Android target to Android 9.0 or replace MonoAndroid90 by MonoAndroid80 in the TargetFrameworks of your projects files.
* 1.43.1 breaking changes rollback to 1.42.0:
    - `ObservableVector<T>` is now internal again
    - `TimePicker.Time` and `TimePicker.MinuteIncrement` are now back for `netstandard2.0`
    - `MediaPlaybackItem.Source` is back as a readonly property
    - `MediaPlaybackList.Items` is back to an `IObservableVector`

### Bug fixes
 * Transforms are now fully functionnal
 * [Wasm] Fixed ListView infinite loop when using custom containers
 * [Wasm] Use Uno.UI Assembly for namespace type lookup in `XamlReader`
 * [Wasm] Fixed `System.UriConverter` is being linked out
 * 145075 [Android] [Wasm] Android and Wasm don't match all specific UWP behaviors for the Image control.
 * [Wasm] Don't fail if the dispatcher queue is empty
 * 146648 [Android] fixed ListView grouped items corruption on scroll
 * [Wasm] Fix `ListView` recycling when the `XamlParent` is not available for `AutoSuggestBox`
 * 147405 Fix NRE on some MediaTransportControl controls
 * #139 Update Uno.SourceGenerationTasks to improve build performance
 * Update `Uno.UI.Toolkit` base UWP sdk to 17763
 * [Wasm] Fixes items measured after being removed from their parent appear in the visual tree, on top of every other items.
 * [Wasm] Fixes lements may not be removed form the global active DOM elements tracking map
 * [Wasm] Disable the root element scrolling (bounce) on touch devices
 * Fixed invalid iOS assets folder. `ImageAsset` nodes must not be `<Visible>false</Visible>` to be copied to the generated project.
 * Make CollectionViewSource.View a proper DependencyProperty (#697)
 * Fixed support for string support for `Path.Data` (#698)
 * 150018 Fix nullref in `Pivot` when using native style
 * 149312 [Android] Added `FeatureConfiguration.NativeListViewBase.RemoveItemAnimator` to remove the ItemAnimator that crashes when under stress
 * 150156 Fix `ComboBox` not working when using `Popover`.

## Release 1.43.1

### Features
* [Wasm] Improve general performance and memory pressure by removing Javascript interop evaluations.
* Add support for Windows 10 SDK 17763 (1809)
* Improve the Uno.UI solution memory consumption for Android targets
* Add support for GridLength conversion from double
* Raise exceptions on missing styles in debug configuration
* Add working ViewBox stub
* `Path.Data` property now invalidates measure and arrange
* Wasm `Image` logs Opened and Failed events
* Add UpToDateCheckInput to avoid VS invalid incremental rebuilds
* 35178 Added recipe for copying text to clipboard
* Added ToogleSwitch documentation in Uno/Doc/Controls.
* Added new properties for ToggleSwitch Default Native Styles.
  [iOS] For BindableUISwitch : TintColorBrush property was added to be able to tint the outline of the switch when it is turned off.
  [Android] For BindableSwitchCompat : - Text property was added in order to change the ToggleSwitch label.
                                       - TextColor property was added in order to change the ToggleSwitch label color.
                                       - ThumbTint property was added in order to change the Thumb color.
                                       - TrackTint property was added in order to change the Track color.
* Samples apps now contain a Unit Tests page
* Added missing resources for NavigationViewItem
* All Nuget and VSIX artifacts are now Authenticode signed
* Resource strings are now loaded from `upri` files for faster resolution
* Add `FeatureConfiguration.Interop.ForceJavascriptInterop` to enable JS Eval fallback in Wasm mode.
* Add support for 1809 NavigationView
* Add support for runtime conversion of global static resources unknown at compile time
* Fixed fallback support for Style property set via ThemeResource
* Add support for multiple resw folders with upri resource generation
* Add support for `ThicknessHelper`
* ResourceLoader adjustments …
  * CurrentUICulture and CurrentCulture are set when setting ResourceLoader .DefaultCulture
  * upri load now ignores resources not used by the current culture
* Add BrushConverter support for Color input
* Add SplitView support for PaneOpened and PaneOpening
* Add CoreApplication.GetCurrentView() Dispatcher and TitleBar stubs support
* Add support for IsItemItsOwnContainer iOS ListView
* Add missing Android Sample App symbols font
* Add SampleControl for Samples app for easier browsing and UI Testing of samples
* Import Border samples
* Improve UIElement inner Children enumeration performance and memory usage
* Add `FeatureConfiguration.FrameworkElement.AndroidUseManagedLoadedUnloaded` to control the native or managed propagation performance of Loaded/Unloaded events through the visual tree
* Raise Application.UnhandledException event on failed navigation
* Adjusts the `Microsoft.NETCore.UniversalWindowsPlatform` version in the UWP head template to avoid assembly loading issues when using the Uno library template in the sample solution.
* [Android] Add support for ListViewItem instances provided via the ItemsSource property
* Added support to disable accessibility feature of larger text on iOS and Android by adjusting the FeatureConfiguration.Font.IgnoreTextScaleFactor flag. Please note that Apple [recommends to keep text sizes dynamic](https://developer.apple.com/videos/play/wwdc2017/245) for a variety of reasons and to allow users to adjust their text size preferences.
* [Wasm] Code for `Path.Stretch` has been moved to `Shape` and works well now for all shapes.
* Add support for `DynamicObject` data binding, to enable support for `Elmish.Uno`.
* Add support for VS2019 VSIX installation
* Improved Xaml generation speed, and incremental build performance
* [Wasm] Fix `CoreDispatcher` `StackOverflowException` when running on low stack space environments (e.g. iOS)
* Add support for `ResourceLoader.GetForViewIndependentUse(string)` and named resource files
* [Wasm] Load events are now raised directly from managed code. You can restore the previous behavior (raised from native) by setting `FeatureConfiguration.FrameworkElement.WasmUseManagedLoadedUnloaded = false`.
* Updated memory profiling documentation
* Updated default app template iOS GC settings
* Add support for WebAssembly Web Projects
* Add support for WebAssembly debugging with Chrome
* Add support for XAML `x:FieldModifier`
* Add Uno.UI linker definition files
* Adjust FlyoutPresenter default template
* Add support for Flyout anchor
* Improved XAML designer support
* Improved DependencyObject performance under AOT (JS dynCalls for overrides/delegates inside of EH blocks)
* Add support for MatrixTransform, UIElement.TransformToVisual now returns a MatrixTransform
* 140564 [Android] Added workaround for inverted ListView fling issue on Android P

### Breaking changes
* Refactored ToggleSwitch Default Native XAML Styles. (cf. 'NativeDefaultToggleSwitch' styles in Generic.Native.xaml)
  [iOS] For BindableUISwitch : Background property was changed for OnTintColorBrush and Foreground property for ThumbTintColorBrush.
  [Android] BindableSwitch was renamed BindableSwitchCompat in order to avoid confusion with the Switch control.
* Remove invalid Windows.UI.Xaml.Input.VirtualKeyModifiers
* Time picker flyout default styles has been changed to include done and cancel buttons
* DataTemplateSelector implementations are now called using the 2 parameters overload first with a fallback to the 1 parameter overload on null returned value.
  Old behavior could be restored using `FeatureConfiguration.DataTemplateSelector.UseLegacyTemplateSelectorOverload = true`.
* Using "/n" directly in the XAML for a text/content property is not supported anymore in order to match the UWP behavior.
  You can use "&#x0a;" instead in the text/content properties or a carriage return where you need it in the localized resources.
* The `ResourcesGeneration` msbuild target has been renamed to `UnoResourcesGeneration`
  If your csproj is using this target explicily, change it to the new name.

### Bug fixes
 * MediaPlayerElement [iOS] Subtitles are not disable on initial launch anymore
 * MediaPlayerElement [Android]Player status is now properly updated on media end
 * MediaPlayerElement [Android]Fix issue when video metadata reports a width or height of 0
 * #388 Slider: NRE when vertical template is not defined
 * 138117 [Android] Removing a bookmarked/downloaded lesson can duplicate the assets of a different lesson.
 * [Wasm] Fix VirtualizingPanelAdapter measure and arrange
 * 137892 [Android] Fixed FontFamily, FontSize and FontWeight are not applied anymore on the TextBox's content.
 * Don't fail on empty grid ArrangeOverride
 * Don't generate the Bindable attribute if already present
 * Adjust .NET template projects versions to 4.6.1
 * Adjust Microsoft.CodeAnalysis versions to avoid restore conflicts
 * Fix element name matching existing types fails to compile (e.g. ContentPresenter)
 * 138735 [Android] Fixed broken DatePicker
 * Multi-selection Check Boxes in ListViewItems are appearing brielfly (https://github.com/nventive/Uno/issues/403)
 * 140721 [Android] FlipView not visible when navigating back to page
 * 138537 [iOS] App freezes after State selection causing infinite load on every subsequent launch
 * Fix invalid Border Content type for macOS
 * Don't fail iOS ListView if item Content is null
 * [Wasm] Implement naive refresh for items manipulation in the ListViewBase
 * 3326 [iOS][ItemsControl] ItemsControl in FlipView does not restore items properly
 * Fix NRE in Slider when no template is applied
 * Fix `Frame` does not unset `Page.Frame` when a page is removed
 * Add Wasm PlatformNotSupportedException for System.IO after CoreFX merge in mono
 * Border properties now invalidates measure and arrange on all platforms
 * 141907 [Android] [iOS] The toggle switch is half missing.
 * 142937 [Android] [iOS] Some Button ThemeBrushes are missing.
 * 143527 [Android] Fixed broken TimePicker Flyout on android devices.
 * 143596 [Wasm] Images stretching is incorrect
 * 143595 [Wasm] Wasm ListView Resizing is not working - Limitation: items can't change its size yet, but it's now getting measured/arranged correctly.
 * 143527 [Android] Fixed broken TimePicker Flyout on android devices.
 * 143598 [Wasm] Wasm Animation rotation center is incorrect
 * Fixes invalid parsing of custom types containing `{}` in their value (#455)
 * Add workaround for iOS stackoverflow during initialization.
 * Improve the file locking issues of Uno.UI.Tasks MSBuild task
 * Fix `VisibleBoundsPadding` memory leak
 * [ios] Time picker missing "OK" confirmation button
 * #87 / 124046 ComboBox incorrect behavior when using Items property
 * [Wasm] ComboBox wasn't working anymore since few versions
 * Fix memory leak with defining event handlers in XAML documents
 * Fix memory leak in `CommandBar`
 * Fix memory leak when using `x:Name` in XAML documents
 * 143170 [iOS] [WatermarkedDatePicker] When the Maxyear boundary is reached the first time, the calendar goes back two days instead of one
 * #491 DataTemplateSelector.SelectTemplate is not called on iOS and Android. The behavior is now closer to UWP.
 * 144268 / #493 : Resources outside of 'en' folder not working
 * Support for duplicate XAML `AutomationProperties.Name`
 * `ListViewBase.SelectedItems` is updated on selection change in Single selection mode
 * #528 ComboBoxes are empty when no datacontext
 * Ensure that Uno.UI can be used with VS15.8 and earlier (prevent the use of VS15.9 and later String APIs)
 * [Android] Listview Items stay visually in a pressed state,(can click multiple) when you click then scroll down, click another item, and scroll back up
 * 144101 fixed `ListView` group headers messed up on item update
 * #527 Fix for `Selector.SelectionChanged` is raised twice on updated selection
 * [iOS] Add fail-safe on `FrameworkElement.WillMoveToSuperview` log to `Application.Current.UnhandledException`
 * Flyout were not presented correctly on Wasm

## Release 1.42

### Features
* Add base infrastructure platform for macOS
* 136259 Add a behavior so that tap makes controls fade out
* 135985 [Android], [iOS] ListViewBase Support [MultiSelectStates](https://msdn.microsoft.com/en-us/library/windows/apps/mt299136.aspx?f=255&MSPPError=-2147217396) on ListViewItem. This allows the item container to visually adapt when multiple selection is enabled or disabled.
* #325 Add support for `NavigationView` control
* Add support for `SymbolIcon` control for WebAssembly
* Add support for `UIElement.Clip` for WebAssembly
* Add support for inner-Uno.UI strings localization
* Add stubs for RichTextBlock
* Add `BitmapIcon` support
* Add `BitmapIcon.ShowAsMonochrome` support
* Add support for `Windows.Foundation.UniversalApiContract` in `IsApiContractPresent`
* Add support for ContentProperty on UserControl
* Add `DelegateCommand<T>`
* #131258 Added support for _RoutedEvents_. See [routed-events.md documentation](../articles/routed-events.md).
* [WASM] #234 Support virtualization in ListView

### Breaking changes
* 132002 [Android] The collapsible button bar is now taken into account by visible bounds calculation. Apps which use VisibleBoundsPadding or have command bars will therefore see an adjustment to the height of their windows on Android.

### Bug fixes
 * 135258 [Android] Fixed ImageBrush flash/flickering occurs when transitioning to a new page for the first time.
 * 131768 [iOS] Fixed bug where stale ScrollIntoView() request could overwrite more recent request
 * 136092 [iOS] ScrollIntoView() throws exception for ungrouped lists
 * 136199 [Android] TextBlock.Text isn't visually updated if it changes while device is locked
 * Fix Android and iOS may fail to break on breakpoints in `.xaml.cs` if the debugging symbol type is Full in projects created from templates
 * 136210 [Android] Path is cut off by a pixel
 * 132004 [Android] Window bounds incorrect for screen with rounded corners
 * #312 [Wasm] Text display was chopped on Wasm.
 * 135839 `WebView` No longer raises NavigationFailed and NavigationCompleted events when navigation is cancelled on iOS.
 * 136188 [Android] Page elements are aligned differently upon back navigation
 * 136114 [iOS] Image inside Frame doesn't respond to orientation changes
 * Fix crash when a `VisualState` does not have a valid `Name`
 * Adjust compiled binding application ordering when loading controls
 * Ensure the SplitView templated parent is propagated properly for FindName
 * Fix infinite loop when parsing empty Attached Properties on macOS
 * 137137 [iOS] Fixed `DatePickerSelector` not propagating coerced initial value
 * 103116 [iOS] Navigating to a _second_ local html file with `WebView` doesn't work.
 * 134573 CommandBar doesn't take the proper space on iOS phones in landscape
 * Image with partial size constraint now display properly under Wasm.
 * 138297 [iOS][TextBlock] Measurement is always different since we use Math.Ceiling
 * 137204 [iOS] ListView - fix bug where item view is clipped
 * 137979 [Android] Incorrect offset when applying RotateTransform to stretched view
 * Now supports internal object in desource dictionaries
 * 134573 CommandBar doesn't take the proper space on iOS phones in landscape
 * #26 The explicit property <Style.Setters> does not intialize style setters properly
 * 104057 [Android] ListView shows overscroll effect even when it doesn't need to scroll
 * #376 iOS project compilation fails: Can't resolve the reference 'System.Void Windows.UI.Xaml.Documents.BlockCollection::Add(Windows.UI.Xaml.Documents.Block)
 * 138099, 138463 [Android] fixed `ListView` scrolls up when tapping an item at the bottom of screen
 * 140548 [iOS] fixed `CommandBar` not rendering until reloaded
 * [147530] Add a missing `global::` qualifier in the `BindableMetadataGenerator`
 * [WASM] Add workaround for mono linker issue in AOT mode in `ObservableVectorWrapper`

## Release 1.41

### Features

* [#154](https://github.com/nventive/Uno/issues/154) Implement the MediaPlayerElement control
* 135799 Implemented MediaPlayer.Dispose()

### Bug fixes

 * 129762 - Updated Android SimpleOrientationSensor calculations based on SensorType.Gravity or based on single angle orientation when the device does not have a Gyroscope.
 * 134189 [iOS] The Time Picker flyout placement is not always respected
 * 134132 [Android] Fix loading of ItemsPresenter
 * 134104 [iOS] Fixed an issue when back swiping from a page with a collapsed CommandBar
 * 134026 [iOS] Setting a different DP from TextBox.TextChanging can cause an infinite 'ping pong' of changing Text values
 * 134415 [iOS] MenuFlyout was not loaded correctly, causing templates containing a MenuFlyout to fail
 * 133247 [iOS] Image performance improvements
 * 135192 [iOS] Fixed ImageBrush flash/flickering occurs when transitioning to a new page.
 * 135112 [Android] Fix crash in UpdateItemsPanelRoot() in the ItemsControl class.
 * 132014, 134103 [Android] Set the leading edge considering header can push groups out off the screen
 * 131998 [Android] Window bounds set too late
 * 131768 [iOS] Improve ListView.ScrollIntoView() when ItemTemplateSelector is set
 * 135202, 131884 [Android] Content occasionally fails to show because binding throws an exception
 * 135646 [Android] Binding MediaPlayerElement.Source causes video to go blank
 * 136093, 136172 [iOS] ComboBox does not display its Popup
 * 134819, 134828 [iOS] Ensures the back gesture is enabled and disabled properly when the CommandBar is visible, collapsed, visible with a navigation command and collapsed with a navigation command.
 * 137081 Xaml generator doesn't support setting a style on the root control
 * 148228 [Android] Right theme (clock or spinner) is selected for specific time increments
 * 148229 [Android] Right time is picked and rounded to nearest time increment in clock mode
 * 148241 [Android] won't open if `MinuteIncrement` is not set
 * 148582 Time picker initial time when using time increment is using initial time seconds when rounding.. it should ignore seconds..
 * 148285 [iOS] TimePicker is clipped off screen when ios:FlyoutPlacement isnt set

## Release 1.40

This release is the first non-experimental release of the Uno Platform since the initial public version in May 2018. Lot of bug fixes and features have been added since then, and lots more are coming.

A lot of those changes where included to support these libraries : [MVVMLight](https://github.com/nventive/uno.mvvmlight), [ReactiveUI](https://github.com/nventive/Uno.ReactiveUI), [Prism](https://github.com/nventive/Uno.Prism), [Rx.NET](https://github.com/nventive/Uno.Rx.NET), [Windows Community Toolkit](https://github.com/nventive/Uno.WindowsCommunityToolkit), [Xamarin.Forms UWP](https://github.com/nventive/Uno.Xamarin.Forms).

Here are some highlights of this release:

- General improvement in the memory consumption of the `ListView` control
- Many Wasm rendering and support updates
    - Invalid images support
    - Text and images measuring fixes
    - Add support for AppManifest.displayName
- Support for the `Pivot` control
- Support for inline XAML event handlers in `DataTemplate`
- Support for implicit styles in the `XamlReader`
- Support for `ThreadPoolTimer`
- Add support for implicit `bool` to `Visibility` conversion
- Support for `AutoSuggestBox`
- SourceLink, Reference Assemblies and deterministic builds are enabled
- Support for `x:Name` reference in `x:Bind` markup
- Support for `WriteableBitmap` for all platforms
- Added support for `Cross-platform Library` template in vsix
- Added support for `StaticResource` as top level `ResourceDictionary` element
- Added support for `AutomationPeer`
- Android status bar height is now included in `Window.Bounds`
- Add support for `Underline` in `HyperLinkButton`
- Add support for TextBlock.TextDecorations
- TextBlock base class is now `FrameworkElement` on iOS, instead of `UILabel`
- Auto generated list of views implemented in Uno in the documentation
- Add support for string to `Type` conversion in XAML generator and binding engine
- Support for Attached Properties localization
- Added `ItemsControl.OnItemsChanged` support
- Added support for ListView GroupStyle.HeaderTemplateSelector for iOS/Android

Here's the full change log:

- Fixes for VisualTransition.Storyboard lazy bindings [#12](https://github.com/nventive/Uno/pull/12)
- ListView fixes [#22](https://github.com/nventive/Uno/pull/22)
    - Improve Path parser compatibility
    - Update assets generation documentation
    - Fix ItemsWrapGrid layout when ItemHeight/ItemWidth are not set
    - Adjust for invalid AnchorPoint support for iOS (#16)
    - Fix for ListView initialization order issue
- Default styles clearing fixes [#23](https://github.com/nventive/Uno/pull/23)
- Compatibility and stability fixes [#37](https://github.com/nventive/Uno/pull/37)
    - Wasm SplitView fixes
    - Enum fast converters
    - TextBox InputScope fixes
    - Improved ListViewBase stability
    - SimpleOrientationSensor fixes
    - PathMarkupParser: Add support for whitespace following FillRule command
    - Fix DependencyObjectStore.PopCurrentlySettingProperty
    - Raised navigation completed after setting CanGoBack/Forward
    - Fix layouting that sometimes misapplies margin
    - Selector: Coerce SelectedItem to ensure its value is always valid
    - Remove legacy panel default constructor restriction
    - Wasm image support improvements
    - Add support for forward slash in image source
    - Add support for CollectionViewSource set directly on ItemsControl.ItemSource
    - Fix Pane template binding for SplitView
    - Add support for Object as DependencyProperty owner
    - Add Wasm support for UIElement.Tapped
    - Fix iOS UnregisterDoubleTapped stack overflow
- Compatibility and stability fixes [#43](https://github.com/nventive/Uno/pull/43)
    - Adjust WASM thickness support for children arrange
    - Fix support for inline text content using ContentProperty
    - Fix memory leaks in ScrollViewer
    - Adjust for missing styles in UWP Styles FeatureConfiguration
    - Fix for Source Generation race condition on slow build servers
- Compatibility and stability fixes [#53](https://github.com/nventive/Uno/pull/53)
    - Adjust for WASM Support for local images [#1](https://github.com/nventive/Uno/issues/1)
    - Fixes x:Bind support for Wasm
    - Fix invalid deserialization of ApplicationDataContainer for iOS
    - Fix error for ApplicationView.Title for WASM
    - Remove glib conversion errors in WASM
- UWP API Alignments for Wasm [#70](https://github.com/nventive/Uno/pull/70)
    - Add support for Application.Start() to provide a proper SynchronizationContext for error management
    - Fix for ImplicitStyles support in XamlReader
    - Add support for the Pivot control using the default UWP Xaml style
    - Adjust body background color after the splash screen removal
    - Adjust the materialization of Control templates to not be lazy
- Add support for Xaml file defined event handlers [#71](https://github.com/nventive/Uno/pull/71)
- API Compatibility Updates [#75](https://github.com/nventive/Uno/pull/75)
    - Add support for implicit bool to Visibility conversion
    - Fix default Style constructor does not set the proper property precedence
    - Add more DependencyObjectStore logging
    - Align ItemsControl.Items behavior with UWP (#34)
    - Fix invalid uri parsing when set through BitmapImage.UriSource
- [WASM] Fix text measure when not connected to DOM [#76](https://github.com/nventive/Uno/pull/76)
- Pivot, AutoSuggestBox, TextBox, XamlReader updates [#77](https://github.com/nventive/Uno/pull/77)
    - Added missing TransformGroup ContentProperty
    - Fixed invalid namespace attribution of attached properties in XamlReader
    - Fixed BitmapImage.UriSource updates not being applied on Wasm
    - Add basic implementation of AutoSuggestBox
    - Fixed focus stealing issues with inactive PivotItem content
    - Add ThreadPoolTimer support
    - Fix for iOS popup not appearing
    - Fix for Wasm textbox not properly updating while not loaded
- [WASM] Add suport for TextBlock.Padding property [#88](https://github.com/nventive/Uno/pull/88)
- [WASM] Fixed measuring support with Polyfill for Node.isConnected [#89](https://github.com/nventive/Uno/pull/88), [#91](https://github.com/nventive/Uno/pull/91)
- Misc fixes [#93](https://github.com/nventive/Uno/pull/93)
    - Fixed iOS `SimpleOrientationSensor` default queue management
    - Fixed multiple memory leaks in `ListView`, `ScrollViewer`
    - Implemented `CacheLength` for Android `ListViewBase`
    - Fixed for `DependencyObject` properties inheritance race condition
    - Fix for empty Path reporting an infinite size
    - Fix Title  not appearing in CommandBar
- Add support for WebAssembly AppManifest.displayName [#94](https://github.com/nventive/Uno/pull/94)
- Enable SourceLink, Reference Assemblies, Deterministic build [#100](https://github.com/nventive/Uno/pull/100)
- Binding Engine Alignments [#113](https://github.com/nventive/Uno/pull/113)
    - Use Portable symbols for Xamarin debugging stability
    - Enable x:Name reference in x:Bind markup. This requires for a failed BindableMetadata lookup to fall through reflection lookup.
    - Assume ".Value" binding path on a primitive is equivalent to self, to enable nullable bindings.
    - Adjust unit tests logging
    - Enables auto "LogicalChild" treatment to allow for DependencyObjectCollection members to be databound
    - Enable parent reset for "LogicalChild" assignations
- Implement the CoreWindow.Dispatcher property [#117](https://github.com/nventive/Uno/pull/117)
- Misc Fixes [#120](https://github.com/nventive/Uno/pull/120)
    - Fix for CommandBar back button icon
    - Improve HyperLinks hit-testing for iOS
    - Fixed android PaintDrawable opacity
    - Adjust Unloaded event for ToggleButton
    - Adjust for brightness support
    - Adjust touch support for rotated elements
    - Adjust MinWidth/MinHeight support in Grid
    - Adjust PasswordBox custom font for during password reveal
    - ListView, ContentControl memory improvements
    - Style behavior adjustements
- Update for android animation reliability [#123](https://github.com/nventive/Uno/pull/123)
- Add support for WriteableBitmap [#125](https://github.com/nventive/Uno/pull/125)
- Updated vsix structure [#128](https://github.com/nventive/Uno/pull/128)
- Multiple enhancements for WCT 4.0 [#131](https://github.com/nventive/Uno/pull/131)
    - Adds support for `IconElement` fast conversion
    - Adds stubs for `ToggleSwitchTemplateSettings`, `PackageId`, `UISettings`
    - Adjust `XamlObjectBuilder` logging
    - Add implicit conversion for `KeyTime` and `Duration`
    - Add support for top level `StaticResource` resource dictionary elements
    - Implement FindFirstParent for net46/netstd2.0
    - Adds ElementNotAvailableException and ElementNotEnabledException
    - Fix invalid measure for empty wasm images
    - Add size/rect checks for measure/arrange wasm
    - Improve XamlReader error reporting
- Add support for Cross-platform library template in VSIX [#132](https://github.com/nventive/Uno/pull/132)
- Add support for AutomationPeer [#141](https://github.com/nventive/Uno/pull/141)
- Improved support for UWP resources [#149](https://github.com/nventive/Uno/pull/149)
    - Projects no longer need to define `XamlCodeGenerationFiles` (fixes #144)
    - Projects no longer need to define `ResourcesDirectory` (fixes #106)
    - Projects no longer need to initialize `ResourceHelper.ResourcesService` (fixes #142)
    - `ResourceLoader.GetString` is now supported (fixes #142)
- Updates rollup [#151](https://github.com/nventive/Uno/pull/151)
    - Fixed `VisualState` not updated when `TextBox` is focused
    - Improve `ListView` and `Selector` memory footprint
    - Adjust GenericStyles application sequence for Android
    - Add diagnostics methods for `BinderReferenceHolder`
    - Include android status bar height in `Window.Bounds`
    - Fixed `Grid` items size when `MinHeight` and `MinHeight` are used
    - Fixed android race condition during visual tree cleanup
    - Add support for underline in `HyperLinkButton`
    - Fixed `ScrollContentPresenter` margin issue
    - Adjust `MessageDialog` behavior for android
    - `ContentControl` Data Context is now properly unset
    - Add `EmailNameOrAddress` InputScope for `TextBox`
    - Fixed duplicated resw entry support
    - Fixed `ComboBox` popup touch issue
    - Add support for TextBlock.TextDecorations
    - TextBlock base class from UILabel to FrameworkElement
- Auto-generate list of views implemented in Uno [#152](https://github.com/nventive/Uno/pull/152)
- Add support for string to `Type` conversion in Xaml generator and Binding engine. [#159](https://github.com/nventive/Uno/pull/159)
- Add support for attached properties localization [#156](https://github.com/nventive/Uno/pull/156)
- Added `ItemsControl.OnItemsChanged` support [#175](https://github.com/nventive/Uno/pull/175)
- Added support for XAML inline collections declaration [#184](https://github.com/nventive/Uno/pull/184)
- Adjust the sequence of control template materialization [#192](https://github.com/nventive/Uno/pull/192)
- Support for ListView.ScrollIntoView with leading alignment
- Added support for ListView GroupStyle.HeaderTemplateSelector
- [IOS-ANDROID] Added support for time picker minute increment<|MERGE_RESOLUTION|>--- conflicted
+++ resolved
@@ -65,11 +65,8 @@
 * [Android/WASM] Fix MaxLength not respected or overwriting text
 * Settings collection-based properties on root node in XAML were leading to C# compilation errors
 * Properties on root node in XAML were not applied when there was no content (sub-elements)
-<<<<<<< HEAD
+* [Android] GroupedListviewHeaders were causing scrolling lag, missing flag
 * Flyout that are than anchor but fit in page were defaulting to full placement.
-=======
-* [Android] GroupedListviewHeaders were causing scrolling lag, missing flag
->>>>>>> a2cef652
 
 ## Release 1.45.0
 ### Features
