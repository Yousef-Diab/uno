# Release notes

### Features

<<<<<<< HEAD
- Support for `HingeAngleSensor` for Surface Duo
=======
- Support for `Geolocator` on macOS
- Support for `Clipboard` get/set Text content on macOS
>>>>>>> ef60319e
- Support for `ApplicationView.Title` on Android and macOS
- Support for `AnalyticsInfo` on macOS
- Support for `TryEnterFullScreenMode` and `ExitFullScreenMode` on WebAssembly
- Support for `MessageDialog` on macOS
- [Android] support of `KnownFolders.MusicLibrary` and `VideosLibrary`
- Add support for `StorageFile.DateCreated`
- Support for `ApplicationView.IsScreenCaptureEnabled` on Android
- Add support for `StorageFile.DeleteAsync()`
- Support for `PointerDown`, `PointerUp` `PointerEntered`, `PointerExited` and `PointerMoved` events on macOS
- Support for `Launcher` API on macOS, support for special URIs
- Support for `EmailManager.ShowComposeNewEmailAsync`
- Add support for `StorageFolder.CreateFileAsync(string path)`
- Add support for ApplicationViewTitleBar.BackgroundColor on WASM
- Add support for Automation SetDependencyPropertyValue in Uno.UITest
- Added support for using a `string` value in a `StaticResource` when using `CreateFromStringAttribute'
- [Android] Adds support for `FeatureConfiguration.ScrollViewer.AndroidScrollbarFadeDelay`
- Add support for `Grid.ColumnSpacing` and `Grid.RowSpacing`
- Add clarification in [documentation](../articles/uno-development/working-with-the-samples-apps.md) for adding automated UI tests
- Add support for `Popup.LightDismissOverlayMode`, as well as `DatePicker.LightDismissOverlayMode` and `Flyout.LightDismissOverlayMode`
- `TransformToVisual` now returns a real transform to convert coordinates between views (was only returning a translate transform to offset the origin of controls)
- Multiple pointers at same time on screen (a.k.a. Multi-touch) are now supported
- Add support for WinUI 2.3 [`NumberBox`](https://docs.microsoft.com/en-us/uwp/api/microsoft.ui.xaml.controls.numberbox?view=winui-2.3)
- Add support of the `UIElement.RightTapped` event (The context menu won't appear anymore on WASM, except for the `TextBox`)
- Add support of the `UIElement.Holding` event
- [MacOS] Support for `ScrollViewer`
- [MacOS] Support for `LinearGradientBrush`
- Add support for [TwoPaneView](https://docs.microsoft.com/en-us/uwp/api/microsoft.ui.xaml.controls.twopaneview?view=winui-2.3) control.
- Add support for `ApplicationView.GetSpanningRects`
- Add base support for API Extensibility through `Uno.Foundation.Extensibility.ApiExtensibility` and `ApiExtensionAttribute`
- Add support for Surface Duo through the `Uno.UI.DualScreen` package
- Add support for enums in x:Bind functions
- Add XamlReader support for Primitive static resources
- [Android] Add support for non-native `Popup` by default. Can be enabled through `FeatureConfiguration.Popup.UseNativePopup` set to false (See #2533 for more details)

### Breaking changes

### Bug fixes

- [#2465] Raising macOS Button Click event
- [#2506] `DesignMode.DesignMode2Enabled` no longer throws (is always `false` on non-UWP platforms)
- [#915] FontFamily values are now properly parsed on WebAssembly, updated docs with new info
- [#2213] Fixed `ApplicationData` on MacOS, added support for `LocalSettings`
- Made macOS Samples app skeleton runnable (temporarily removed ApplicationData check on startup, fixed reference), added xamarinmacos20 to crosstargeting_override sample
- [#2230] `DisplayInformation` leaks memory
- [WASM] Shapes now update when their Fill brush's Color changes
- [WASM] Fix bug where changing `IsEnabled` from false to true on `Control` inside another `Control` didn't work
- [Wasm] Add arbitrary delay in Safari macOS to avoid StackOverflow issues
- #2227 fixed Color & SolidColorBrush literal values generation
- [Android] Fix bug where setting Canvas.ZIndex would apply shadow effect in some cases
- #2287 Vertical `ListView` containing a horizontal `ScrollViewer`: horizontal scrolling is difficult, only works when the gesture is perfectly horizontal
- #2130 Grid - fix invalid measure when total star size is 0
- [iOS] Fix invalid image measure on constrained images with `Margin`
- [#2364] fixed missing Xaml IntelliSense on newly created project 
- `ViewBox` no longer alters its child's `RenderTransform`
- [#2033] Add Missing `LostFocus` Value to `UpdateSourceTrigger` Enum
- [Android] Fix Image margin calculation on fixed size
- [Android] Native views weren't clipped correctly
- [Android] Border thickness was incorrect when CornerRadius was set
- [iOS] #2361 ListView would measure children with infinite width
- [iOS] Fix crash when using ComboBox template with native Picker and changing ItemsSource to null after SelectedItem was set
- [#2398] Fully qualify the `MethodName` value for `CreateFromStringAttribute' if it's not fully qualified it the code
- [WASM] Fix bug where changing a property could remove the required clipping on a view
- #2294 Fix TextBox text binding is updated by simply unfocusing
- [Android] Fix unconstrained Image loading issue when contained in a ContentControl template
- Enable partial `NavigationView.ItemSource` scenario (https://github.com/unoplatform/uno/issues/2477)
- [Wasm] Fail gracefully if IDBFS is not enabled in emscripten
- [#2513] Fix `TransformGroup` not working
- [#1956] Fis iOS invalid final state when switching visual state before current state's animation is completed.
- Fix `Selector` support for IsSelected (#1606)
- [Android] 164249 fixed TextBox.Text flickering when using custom IInputFilter with MaxLength set
- [MacOS] Fix exceptions when modifying UIElementCollection, layouting view with null `Layer`
- Fix invalid conversion when using ThemeResource (e.g. Color resource to Brush property)
- Fix XamlBindingHelper.Convert double to GridLength
- [Android] Adjust `TextBlock.TextDecorations` is not updating properly
- Adjust `XamlBindingHelper` for `GridLength` and `TimeSpan`
- Add missing `ListView` resources

## Release 2.0

### Features

* [#2040] Support for ms-settings:// special URIs on Android and iOS, Launcher API alignments to match UWP behavior
* [#2029](https://github.com/unoplatform/uno/pull/2029) Support for MenuFlyoutItem.Click
* support /[file]/[name] format in ResourceLoader.GetForCurrentView().GetString()
* [#2039] Added support for Xaml type conversions using `CreateFromStringAttribute`.
* [#] Support for `Windows.Devices.Lights.Lamp` on iOS, Android.
* [#1970](https://github.com/unoplatform/uno/pull/1970) Added support for `AnalyticsInfo` properties on iOS, Android and WASM
* [#1207] Implemented some `PackageId` properties
* [#1919](https://github.com/unoplatform/uno/pull/1919) Support for `PathGeometry` on WASM.
* Support for `Geolocator` on WASM, improvements for support on Android, iOS
* [#1813](https://github.com/unoplatform/uno/pull/1813) - Added polyline support for WASM and samples for all shapes
* [#1743](https://github.com/unoplatform/uno/pull/1743) - Added a change to make the `MarkupExtensionReturnType` optional
* Added Dark and HighContrast theme resources, reacts to Dark/Light theme on iOS, Android and WASM automatically during the startup of the app if `RequestedTheme` is not set in `App.xaml`
* Support for `Gyrometer` on Android, iOS and WASM
   * `ReadingChanged`
   * `ReportInterval`
* Support for `Launcher.QueryUriSupportAsync` method on Android and iOS
* [#1493](https://github.com/unoplatform/uno/pull/1493) - Implemented the `Windows.Input.PointerUpdateKind` Enum.
*  [#1428](https://github.com/unoplatform/uno/issues/1428) - Add support for horizontal progressbars to `BindableProgressBar` on Android.
* Add support for `Windows.Devices.Sensors.Magnetometer` APIs on iOS, Android and WASM
   * `ReadingChanged`
   * `ReportInterval`
* Add support for `Windows.UI.StartScreen.JumpList` APIs on Android and iOS
   * Includes `Logo`, `DisplayName` and `Arguments`
   * The activation proceeds through the `OnLaunched` method same as on UWP
* Refactored `DrawableHelper` to the `Uno` project
* Add full implementation of `Windows.UI.Xaml.Input.InputScopeNameValue` on all platforms.
* Add support for `Windows.Devices.Sensors.Accelerometer` APIs on iOS, Android and WASM
   * `ReadingChanged`
   * `Shaken`
   * `ReportInterval`
* Align `ApplicationData.Current.LocalSettings.Add` behavior with UWP for `null` and repeated adds
* Add support for `Windows.ApplicationModel.Calls.PhoneCallManager`
* Add support for `Windows.Phone.Devices.Notification.VibrationDevice` API on iOS, Android and WASM
* Basic support for `Windows.Devices.Sensors.Barometer`
* Support setting `Style` inline (e.g. `<TextBlock><TextBlock.Style><Style TargetType="TextBlock"><Setter>...`)
* [Wasm] Add support for `DisplayInformation` properties `LogicalDpi`, `ResolutionScale`, `ScreenWidthInRawPixels`, `RawPixelsPerViewPixel` , and `ScreenHeightInRawPixels`¸
* Permit `DependencyProperty` to be set reentrantly. E.g. this permits `TextBox.TextChanged` to modify the `Text` property (previously this could only be achieved using `Dispatcher.RunAsync()`).
* Add support for filtered solutions development for Uno.UI contributions.
* 132984 [Android] Notch support on Android
* Add support for Android UI Tests in PRs for improved regression testing
* Add static support for **ThemeResources**: `Application.Current.RequestedTheme` is supported
  - `Dark` and `Light` are supported.
  - **Custom Themes** are supported. This let you specify `HighContrast` or any other custom themes.
    (this is a feature not supported in UWP)
    ``` csharp
    // Put that somewhere during app initialization...
    Uno.UI.ApplicationHelper.RequestedCustomTheme = "MyCustomTheme";
    ```
  - `FrameworkElement.RequestedTheme ` is ignored for now.
  - Should be set when the application is starting (before first request to a static resource).
* Prevent possible crash with `MediaPlayerElement` (tentative)
* Add support for `ContentDialog`, including `Closing` and `Closed` events
* Permit `DependencyProperty` to be set reentrantly. E.g. this permits `TextBox.TextChanging` to modify the `Text` property (previously this could only be achieved using `Dispatcher.RunAsync()`).
* Implement `TextBox.TextChanging` and `TextBox.BeforeTextChanging`. As on UWP, this allows the text to be intercepted and modified before the UI is updated. Previously on Android using the `TextChanged` event would lead to laggy response and dropped characters when typing rapidly; this is no longer the case with `TextChanging`.
* [WASM] `ComboBox`'s dropdown list (`CarouselPanel`) is now virtualized (#1012)
* Improve Screenshot comparer tool, CI test results now contain Screenshots compare data
* Updated Xamarin.GooglePlayServices.* packages to 60.1142.1 for Target MonoAndroid80
* Updated Xamarin.GooglePlayServices.* packages to 71.1600.0 for Target MonoAndroid90
* `<ContentPresenter>` will now - as a fallback when not set - automatically bind to
  `TemplatedParent`'s `Content` when this one is a `ContentControl`.
  You can deactivate this behavior like this:
  ```
  FeatureConfiguration.ContentPresenter.UseImplicitContentFromTemplatedParent = false;
  ```
* Add support for `Selector.IsSynchronizedWithCurrentItem`
* Add support for `CoreApplication.MainView` and `CoreApplication.Views`
* Add support for resolution of merged and theme resources from `ResourceDictionary` in code
* Add non-failing StatusBar BackgroundOpacity and BackgroundColor getters
* Relax DependencyProperty owner validation for non-FrameworkElement
* `ToolTip` & `ToolTipService` are now implemented.
* [#1352](https://github.com/unoplatform/uno/issues/1352) Add support for `ThemeResource`s with different types (e.g.: mixing `SolidColorBrush` and `LinearGradientBrush`)
* Add support for BitmapSource.PixelWidth and Height
* Preliminary support for `ColumnDefinition.ActualWidth` and `RowDefinition.ActualHeight`.
* Updated VisualTree of an app with Visibility for each items.
* Add support for `CompositionTarget.Rendering` event.
* Add support for `IObservableVector<T>` in `ItemsControl`
* [#1559] [#1167] Wasm: make the IsEnabled property inheritable.
* Full support of pointer events cf. [routed events documentation](../articles/features/routed-events.md)
* Add support of manipulation events cf. [routed events documentation](../articles/features/routed-events.md)
* Update CheckBox style to 10.0.17763
* Adds the support for `AutomationProperties.AutomationId`
* [#1328](https://github.com/unoplatform/uno/issues/1328) Basic ProgressRing implementation for WASM
* Add support for `Windows.UI.Xaml.Controls.Primitives.LayoutInformation.GetAvailableSize`
* Add support for Runtime Tests that require UI integration
* Enable iOS UI Tests
* Add support for `PersonPicture`
* Add support for `VisualState` `Setter` data binding, static resources and complex objects
* Clipping to bounds of control is now more similar to UWP
* The _feature flag_ `FeatureConfiguration.UseLegacyClipping` is now deprecated and not used anymore
* XAML Hot Reload support for iOS, Android and Windows
* Add support for GitPod Workspace and prebuilds
* #880 Added added implicit conversion for double to Thickness
* Add Android support for `CoreApplication.GetCurrentView().TitleBar.ExtendViewIntoTitleBar` to programatically draw under the status bar
* [WASM] `ScrollViewer.ChangeView` is now supported
* [Wasm] Add the ability to focus a TextBox by clicking its header
* Add support for `ToggleButton.IsThreeState` and `ToggleButton.Indeterminate`
* [Wasm] Add support for `TextBox.IsReadonly`
* [iOS] [WASM] `Path` now supports `LinearGradientBrush` as `Fill`
* A feature flag has been added to change the default preferred placement mode fo the drop down of the `ComboBox` (cf. ../articles/control/ComboBox.md)

### Breaking changes
* `TextBox` no longer raises TextChanged when its template is applied, in line with UWP.
* `TextBox.TextChanged` is now called asynchronously after the UI is updated, in line with UWP. For most uses `TextChanging` should be preferred.
* [Android] `TextBox.IsSpellCheckEnabled = false` is now enforced in a way that may cause issues in certain use cases (see https://stackoverflow.com/a/5188119/1902058). The old behavior can be restored by setting `ShouldForceDisableSpellCheck = false`, per `TextBox`.
* `TextBox.Text = null` will now throw an exception, as on UWP. Pushing `null` via a binding is still valid.
* Projects targeting Android 8 must now use Xamarin.GooglePlayServices.* 60.1142.1 (60.1142.0 has been unlisted)
* Projects targeting Android 9 must now use Xamarin.GooglePlayServices.* 71.1600.0
* [iOS] UIWebView is deprecated and replaced with WKWebView (ITMS-90809: Deprecated API Usage - Apple will stop accepting submissions of apps that use UIWebView APIs . See https://developer.apple.com/documentation/uikit/uiwebview for more information.)
* [iOS] If you set the `ManipulationMode` to something else than `System` or `All`, the [DelaysContentTouches](https://developer.apple.com/documentation/uikit/uiscrollview/1619398-delayscontenttouches) is going to be disabled on all parent `ScrollViewer`
* [#1237] Static resources defined in App.xaml were not processed and registered properly
    > This change might break the compilation for projects that define duplicate resources in other globally accessible resource dictionaries. Adjustments to remove duplicate resources may be necessary.
 * [WASM] The tranform returned by `UIElement.TransformToVisual` is now including scale, rotation or any custom transformation that was declard on a parent element (transform was only including translate components)

### Bug fixes
* [#2186](https://github.com/unoplatform/uno/pull/2186) Fix Canvas Measurement to behave like UWP
* [#2093](https://github.com/unoplatform/uno/pull/2093) Fix missing measurement option for polyline and polygon
* Font size, used for ComboBoxItems, are same as in ComboBox content (not smaller)
* [#2023](https://github.com/unoplatform/uno/pull/2023) Android WebView.NavigateToString doesn't throw exception even when string is very long.
* [#2020](https://github.com/unoplatform/uno/pull/2020) `ContentControl` no longer display the datacontext type when ContentTemplate and content are empty
* [#1987](https://github.com/unoplatform/uno/pull/1987) Missing XML comment warnings are disabled on generated code
* [#1939](https://github.com/unoplatform/uno/pull/1939) Handles nullables types in XAML file generator
* [#1741](https://github.com/unoplatform/uno/issues/1741) On Android, `ApplicationData.Current.[LocalFolder|RoamingFolder]` can now be used in the ctor of App.xaml.cs
    > This change introduces a new constructor in `Windows.UI.Xaml.NativeApplication` that requests a delegate. In the Visual Studio Templates for Uno Platform, the `Main.cs` for the Android, the constructor now provides `() => new App()` instead of `new App()`, you can do the same in your existing application. See [this file](https://github.com/unoplatform/uno/blob/master/src/SolutionTemplate/UnoSolutionTemplate/Droid/Main.cs) for an example.
* [#1767] Invalid `this` keyword generated for `Storyboard.SetTarget`
* [#1781] WASM Images are no longer draggable and selectable by default to match UWP
* [#1771](https://github.com/unoplatform/uno/pull/1771) Fix ".Uno" in project names resulted in build errors.
* [#1531](https://github.com/unoplatform/uno/pull/1531) Fix an issue with VirtualizePanelAdaptater by adding a cache where the ItemSources length change and created a OutOfRangeException
* [WASM] #1518 Fix Navigation Issue Where SystemNavigationManager.enable() is called twice and clear the stack history
* [#1278](https://github.com/unoplatform/uno/pull/1278) the XAML sourcegenerator now always uses the fully qualified type name to prevent type conflicts.
* [#1392](https://github.com/unoplatform/uno/pull/1392) Resolved exceptions while changing cursor color on Android P.
* [#1383](https://github.com/unoplatform/uno/pull/1383) resolve Android compilation errors related to Assets filenames: "Invalid file name: It must contain only"
* [#1380](https://github.com/unoplatform/uno/pull/1380) iOS head generated by Uno Solution Template now specifies MinimumOSVersion, in line with XF so first compile is successful.
* #1276 retrieving non-existent setting via indexer should not throw and  `ApplicationDataContainer` allowed clearing value by calling `Add(null)` which was not consistent with UWP.
* [iOS] Area of view outside Clip rect now allows touch to pass through, this fixes NavigationView not allowing touches to children (#1018)
* `ComboBox` drop down is now placed following a logic which is closer to UWP and it no longer flickers when it appears (especilly on WASM) cf. ../articles/control/ComboBox.md
* #854 `BasedOn` on a `<Style>` in `App.Xaml` were not resolving properly
* #706 `x:Name` in `App.Xaml`'s resources were crashing the compilation.
* #846 `x:Name` on non-`DependencyObject` resources were crashing the compilation
* [Android/iOS] Fixed generated x:uid setter not globalized for Uno.UI.Helpers.MarkupHelper.SetXUid and Uno.UI.FrameworkElementHelper.SetRenderPhase
* Fix invalid XAML x:Uid parsing with resource file name and prefix (#1130, #228)
* Fixed an issue where a Two-Way binding would sometimes not update values back to source correctly
* Adjust the behavior of `DisplayInformation.LogicalDpi` to match UWP's behavior
* [Android] Ensure TextBox spell-check is properly enabled/disabled on all devices.
* Fix ComboBox disappearing items when items are views (#1078)
* [iOS] TextBox with `AcceptsReturn=True` crashes ListView
* [Android/iOS] Fixed Arc command in paths
* Changing the `DataContext` of an element to a new value were pushing the properties default
  value on data bound properties before setting the new value.
* [Android] `.Click` on a `ButtonBase` were not raising events properly
* #1350 Vertical Slider was inverting value when tapped
* TemplateReuse not called when dataContext is set
* [WASM] #1167 Apply `IsEnabled` correctly to `TextBox` (inner `TextBoxView` is now correctly disabled)
* [Android/WASM] Fix MaxLength not respected or overwriting text
* Settings collection-based properties on root node in XAML were leading to C# compilation errors
* Properties on root node in XAML were not applied when there was no content (sub-elements)
* [Android] GroupedListviewHeaders were causing scrolling lag, missing flag
* Flyout that are than anchor but fit in page were defaulting to full placement.
* [iOS]Fixed DatePickerFlyout & TimePickerFlyout not being placed at the bottom
* [Android] Animated content is cut off/glitchy when RenderTransform translation is applied (#1333)
* [#1409](https://github.com/unoplatform/uno/pull/1413) Provide a better error-message on Page-Navigation-Errors
* Fix NRE when using custom `Pivot` templates.
* Fix iOS CompositionTarget handler race condition
* [Wasm] Fix TextBoxView SelectionStart/SelectionEnd value parsing
* [Wasm] Don't fail on FrameworkElement.Dispose()
* [Android] ScrollViewer were no more clipping the scrollable area.
* `ComboBox`'s ControlTemplate was requiring a binding to _TemplatedParent_ for the `x:Name="ContentPresenter"` control. Now aligned with UWP by making this binding in the control itself.
* [#1352](https://github.com/unoplatform/uno/issues/1352) `ThemeResource` bugfixes:
  - `StaticResource` not working inside `ResourceDictionary.ThemeDictionaries`
  - Using a `ThemeResource` on the wrong property type shouldn't raise compile-time error (to align with UWP)
* Fix layout bug in Image control.
* [#1387] `ComboBox`: Fix DataContext was propagated to `<ContentPresenter>` when there was no selected item, causing strange display behavior.
* #1354 fixed Recycler.State desync issue
* #1533 [Wasm] Fix measure caching for zero sized measure
* [iOS(iPad)] `ComboBox` : the combobox wasn't fully expanding vertically on first opening.
* `Popup` & `ComboBox` (and other controls using `Popup`) were not behaving properly when `IsLightDismissable` were set to `true`.
* [Wasm] Fix unloaded UIElements are made visible if measured and arranged
* [Android] Fix java NRE handing touch events on detached view
* [Pivot] Add support for non PivotItem items
* #1557 Fix local DataContext on ContentDialog is overwritten
* [WASM] Fix display for multiple popups (e.g. ComboBox inside of ContentDialog)
* [Android] Fix invalid ImageBrush stack overflow with delayed image reuse
* CommandBar fixes (AppBarToggleButton, AppBarButton)
* Fix Symbols rendering in sample app
* Fix multiple invocations of OnLoaded when hosting a control in ItemsControl
* [Android] Fix glitchy animations inside ListView with transformed ancestor.
* Adjust `AppBar` and `CommandBar` styles.
* Adjust the Stretch mode of `BitmapIcon` content
* Fix invalid Image size constraint
* [Android] MenuFlyout was misplaced if view was in a hierarchy with a RenderTransform
* Fix color refresh of `BitmapIcon` monochrome Foreground
* [IOS] DatePickerFlyout min and max year were resetting to FallbackNullValue
* [Android] Fix bug in `ListView` when using an `ObservableCollection` as its source and using `Header` and `Footer`.
* [#1924](https://github.com/unoplatform/uno/issues/1924) Fix Android `ListView.HeaderTemplate` (and `.FooterTemplate`) binding bug when changing `Header` and `Footer`.
* 164480 [Android] fixed a text wrapping issue caused by layout height desync
* [Wasm] Fix unable to reset `Image.Source` property
* [#2014](https://github.com/unoplatform/uno/issues/2014) Fix iOS Picker for ComboBox not selecting the correct item.
* [iOS] #977 Fix exception when setting MediaPlayerElement.Stretch in XAML.
* #1708 Fix initial Flyout placement and window resize placement
* [Android] #2007 ComboBox does not take Window.VisibleBounds to position its popup
* [Wasm] Fixes the measure of a TextBoxView #2034 #2095
* [Android] [Wasm] Recent clipping improvements were incompleted. Fixed a case where a control was allowed to draw itself to use more than available place in the _arrange_ phase.
* [iOS] Fix negative result value of TimePicker. Now value range is limited from 0 to 1 day
* #2129 WebAssembly Bootstrapper update to remove the implicit .NET 4.6.2 dependency, and support for long file paths on Windows.
* #2147 Fix NRE in android-specific TextBox.ImeOptions
* #2146 [iOS] ListView doesn't take extra space when items are added to collection
* [iOS] Animation might run twice

## Release 1.45.0
### Features
* Add support for `Windows.System.Display.DisplayRequest` API on iOS and Android
* Add support for the following `Windows.System.Power.PowerManager` APIs on iOS and Android:
    - BatteryStatus
    - EnergySaverStatus
    - PowerSupplyStatus
    - RemainingChargePercent
    - PowerSupplyStatusChanged
    - EnergySaverStatusChanged
    - RemainingChargePercentChanged
    - BatteryStatusChanged
* Updated `CheckBox` glyph to match UWP style on all platforms
* Add support for the following `DisplayInformation` properties on iOS and Android:
* Add support for `CurrentInputMethodLanguageTag` and `TrySetInputMethodLanguageTag` on Android, iOS and WASM
* Add support for `ChatMessageManager.ShowComposeSmsMessageAsync` (and `ChatMessage` `Body` and `Recipients` properties) on iOS and Android
* Add support for the following `DisplayInformation` properties on iOS and Android:
    - CurrentOrientation
    - LogicalDpi
    - NativeOrientation
    - RawDpiX
    - RawDpiY
    - ResolutionScale
    - StereoEnabled
    - RawPixelsPerViewPixel
    - DiagonalSizeInInches
    - ScreenHeightInRawPixels
    - ScreenWidthInRawPixels
    - AutoRotationPreferences
* Performance improvements
	- Use `Span<T>` for Grid layout
	- Optimize Wasm text measuring
	- Performance improvements in `TSInteropMarshaller.InvokeJS`
* [Wasm] Improve TextBlock measure performance
* [Wasm] Improve PivotItem template pooling
* 150233 [Android] fixed status-bar, keyboard, nav-bar layout on android
* Add support for Brush implicit conversion (Fixes #730)
* Add `XamlReader` support for top level `ResourceDictionary` (#640)
* Add support for IDictionary objects in XAM (#729)
* Add support for Binding typed property (#731)
* Add support for `RelativeSource.Self` bindings
* 149377 Improve performance of `TimePicker` and `DatePicker` on iOS.
* 145203 [iOS] Support ScrollViewer.ChangeView() inside TextBox
* 150793 [iOS] Add ListView.UseCollectionAnimations flag to allow disabling native insert/delete animations
* 150882 [iOS] Fix visual glitch when setting new RenderTransform on a view
* [Wasm] Add support of hardware/browser back button in `SystemNavigationManager.BackRequested`
* [Wasm] Added support for custom DOM events
* WebAssembly UI tests are now integrated in the CI
* Enable support for macOS head development
* [Wasm] Add NativeXXX styles (which are aliases to the XamlXXX styles)
* [Wasm] Enable persistence for all ApplicationData folders
* [Wasm] Add Samples App UI Screenshots diffing tool with previous builds
* Add `PasswordVault` on supported platform
* [Android] Updated support libraries to 28.0.0.1 for Android 9
* Add support for `x:Load`
* [Wasm] Restore support for `x:Load` and `x:DeferLoadStrategy`
* [Wasm] Scrolling bar visibility modes are now supported on most browsers
* Fix invalid cast exception when using `x:Load` or `x:DeferLoadStrategy`
* Add `Windows.Globalization.Calendar`
* [Wasm] Support of overlay mode of the pane
* Using _State Triggers_ in `VisualStateManager` now follows correct precedence as documented by Microsoft
* Add support for `FlyoutBase.AttachedFlyout` and `FlyoutBase.ShowAttachedFlyout()`
* `x:Bind` now supports binding to fields
* `Grid` positions (`Row`, `RowSpan`, `Column` & `ColumnSpan`) are now behaving like UWP when the result overflows grid rows/columns definition
* [Wasm] Improve TextBlock measure performance
* [Wasm] Improve Html SetAttribute performance
* MenuBar
    - Import of MenuBar code, not functional yet as MenuItemFlyout (Issue #801)
    - Basic support for macOS native system menus
* Ensure FrameworkElement.LayoutUpdated is invoked on all elements being arranged
* Fix Grid.ColumnDefinitions.Clear exception (#1006)
* 155086 [Android] Fixed `AppBarButton.Label` taking precedence over `AppBarButton.Content` when used as `PrimaryCommands`.
* ComboBox
	- Remove dependency to a "Background" template part which is unnecessary and not required on UWP
	- Make sure that the `PopupPanel` hides itself if collapsed (special cases as it's at the top of the `Window`)
	- [iOS] Add support of `INotifyCollectionChanged` in the `Picker`
	- [iOS] Remove the arbitrary `null` item added at the top of the `Picker`
	- [iOS] Fix infinite layouting cycle in the iOS picker (Removed workaround which is no longer necessary as the given method is invoked properly on each measure/arrange phases)
* [Wasm] Refactored the way the text is measured in Wasm. Wasn't working well when a parent with a RenderTransform.
* `Grid` now supports `ColumnDefinition.MinWidth` and `MaxWidth` and `RowDefinition.MinHeight` and `MaxHeight` (#1032)
* Implement the `PivotPanel` measure/arrange to allow text wrapping in pivot items
* [Wasm] Add `PathIcon` support
* Add support UI Testing support through for `Uno.UI.Helpers.Automation.GetDependencyPropertyValue`
* [WASM] ListView - support item margins correctly
* [iOS] Fix items dependency property propagation in ListView items
* [Wasm] Add UI Testing support through for `Uno.UI.Helpers.Automation.GetDependencyPropertyValue`\

### Breaking Changes
* The `WebAssemblyRuntime.InvokeJSUnmarshalled` method with three parameters has been removed.
* `NavigationBarHelper` has been removed.
* Localized Text, Content etc is now applied even if the Text (etc) property isn't set in Xaml. Nested implicit content (e.g. `<Button><Border>...`) will be overridden by localized values if available.
* [Android] Unless nested under `SecondaryCommands`, the `AppBarButton.Label` property will no longer be used for the title of menu item, instead use the `AppBarButton.Content` property. For `SecondaryCommands`, keep using `AppBarButton.Label`.
* The `WordEllipsis` was removed from the `TextWrapping` as it's not a valid value for UWP (And it was actually supported only on WASM) (The right way to get ellipsis is with the `TextTrimming.WordEllipsis`)
* [Android] `Popup.Anchor` is no longer available

### Bug fixes
* DatePicker FlyoutPlacement now set to Full by default
* Semi-transparent borders no longer overlap at the corners on Android
* The `HAS_UNO` define is now not defined in `uap10.0.x` target frameworks.
* The `XamlReader` fails when a property has no getter
* `Click` and `Tapped` events were not working property for `ButtonBase` on Android and iOS.
* 146790 [Android] AndroidUseManagedLoadedUnloaded causes partial item shuffling in ListView
* 150143 [Android] Toggling `TextBox.IsReadOnly` from true to false no longer breaks the cursor
* `WasmHttpHandler` was broken because of a change in the internal Mono implementation.
* 140946 [Android] Upon modifying a list, incorrect/duplicated items appear
* 150489 [Android] PointerCanceled not called on scrolling for views with a RenderTransform set
* 150469 [iOS] Virtualized ListView items don't always trigger their multi-select VisualStates
* 1580172 ToggleSwitch wasn't working after an unload/reload: caused by routedevent's unregistration not working.
* 145203 [Android] Fix overflow on LogicalToPhysicalPixels(double.MaxValue), allowing ScrollViewer.ChangeView(double.MaxValue,...) to work
* 150679 [iOS] Fix path issue with Media Player not being able to play local files.
* Adjust support for `StaticResource.ResourceKey`
* 151081 [Android] Fix Keyboard not always dismissed when unfocusing a TextBox
* [WASM] Support `not_wasm` prefix properly. (#784)
* 151282 [iOS] Fixed Slider not responding on second navigation, fixed RemoveHandler for RoutedEvents removing all instances of handler
* 151497 [iOS/Android] Fixed Slider not responding, by ^ RemoveHandler fix for RoutedEvents
* 151674 [iOS] Add ability to replay a finished video from media player
* 151524 [Android] Cleaned up Textbox for android to remove keyboard showing/dismissal inconsistencies
* Fix invalid code generation for `x:Name` entries on `Style` in resources
* [Wasm] Fix incorrect `TextBlock` measure with constrains
* 151676 [iOS] The keyboard is closing when tap on the webview or toolbar
* 151655 [TimePicker][iOS] First time you open time picker it initializes the existing value to current time
* 151656 [TimePicker][iOS] Time picker always shows +1 minute than selected value
* 151657 [DatePicker][iOS] Date picker flyout displays 1 day earlier than selected value
* 151430 [Android] Prevent touch event being dispatched to invisible view
* Fixed overflow errors in Grid.Row/Column and Grid.RowSpan may fail in the Grid layouter.
* 151547 Fix animation not applied correctly within transformed hierarchy
* Setting the `.SelectedValue` on a `Selector` now update the selection and the index
* [WASM] Fix ListView contents not remeasuring when ItemsSource changes.
* [WASM] Dismissable popup & flyout is closing when tapping on content.
* 145374 [Android] fixed android keyboard stays open on AppBarButton click
* 152504 [Android] Pointer captures weren't informing gestures of capture, fixes Slider capture issue
* 148896 [iOS] TextBlock CarriageReturns would continue past maxlines property
* 153594 [Android] EdgeEffect not showing up on listView that contain Headers and Footers
* #881 [iOS] [Android] Support explicitly-defined ListViewItems in ListView.
* #902 [Android] Resource generation now correctly escapes names starting with numbers and names containing a '-' character
* 154390 Storyboard `Completed` callback were not properly called when there's not children.
* [iOS] Fix bug where Popup can be hidden if created during initial app launch.
* #921 Ensure localization works even if the property isn't defined in XAML
* [WASM] Using x:Load was causing _Collection was modified_ exception.
* Fix support for localized attached properties.
* Fix a potential crash during code generated from XAML, content were not properly escaped.
* #977 Fix exception when setting MediaPlayerElement.Stretch in XAML.
* [Android] Fix MediaPlayerElement.Stretch not applied
* [Android] Fix for ListView elements measuring/layouting bug
* Fix Grid.ColumnDefinitions.Clear exception (#1006)
* [Wasm] Align Window.SizeChanged and ApplicationView.VisibleBoundsChanged ordering with UWP (#1015)
* Add VS2019 Solution Filters for known developer tasks
* #154969 [iOS] MediaPlayer ApplyStretch breaking mediaplayer- fixed
* 154815 [WASM] ItemClick event could be raised for wrong item
* 155256 Fixed xaml generated enum value not being globalized
* 155161 [Android] fixed keyboard flicker when backing from a page with CommandBar
* Fix the processing of the GotFocus event FocusManager (#973)
* 116098 [iOS] The time/day pickers are missing diving lines on devices running firmware 11 and up.
* [iOS] Fix invalid DataContext propagation when estimating ListView item size (#1051)
* RadioButton was not applying Checked state correctly with non-standard visual state grouping in style
* [Android] Fix several bugs preventing AutoSuggestBox from working on Android. (#1012)
* #1062 TextBlock measure caching can wrongly hit
* 153974 [Android] fixed button flyout placement
* Fix support for ScrollBar touch events (#871)
* [iOS] Area of view outside Clip rect now allows touch to pass through, this fixes NavigationView not allowing touches to children (#1018)
* `ComboBox` drop down is now placed following a logic which is closer to UWP and it longer flickers when it appears (especilly on WASM)
* Date and Time Picker Content fix and Refactored to use PickerFlyoutBase (to resemble UWP implementation)
* `LinearGradientBrush.EndPoint` now defaults to (1,1) to match UWP
* [Android] A ListView inside another ListView no longer causes an app freeze/crash
* `Click` on `ButtonBase` was not properly raised.


## Release 1.44.0

### Features
* Add support for `ICollectionView.CopyTo`
* Add support for `ViewBox`
* Add support for `AutoSuggestBox.ItemsSource`
* Add support for `Selector.SelectedValuePath` (e.g. useful for ComboBox)
* Add support for JS unhandled exception logging for CoreDispatcher (support for Mixed mode troubleshooting)
* [WASM] Improve element arrange and transform performance
* Restore original SymbolIcon.SymbolProperty as a C# property
* Add support for `MediaPlaybackList`
* Update Uno.SourceGenerationTasks to improve build performance
    - Move to the latest Uno.SourceGenerationTasks to improve project parsing performance, and allows for the removal of unused targets caused by unoplatform/uno.SourceGeneration#2. Uno.Xaml and Uno.UI.BindingHelpers now only build the required targets.
    - Move to net461 for test projects so the the Uno.Xaml project can be referenced properly
    - Use the latest MSBuild.Sdk.Extras for actual parallel cross-targeted builds
    - Move the nuget package versions to the Directory.Build.targets file so it's easier to change all versions at once.
* Add support for NavigationView Top Navigation
* Adjust `SystemChromeMediumHighColor` to use the Light theme
* Add support for `FrameworkElement.GoToStateCore`
* Adjust `ListView` measure/arrange for dynamic content
* Add some missing default UWP styles
* The `FrameworkElement.IsLoaded` property is now public
* Improve XAML generation error messages for unknown symbols
* Added default console logging for all platforms
* Add support for `Application.OnWindowCreated`
* Added non-throwing stubs for `AutomationProperty`
* Add missing system resources
* Add support for x:Bind in StaticResources (#696)
* Add support for x:Name late binding support to adds proper support for CollectionViewSource in Resources (#696)
* `PointerRelease` events are now marked as handled by the `TextBox`
* `KeyDown` events that are changing the cursor position (left/right/top/bottom/home/end) are now marked as handled by the `TextBox`
* `RoutedEventArgs.IsGenerated` returns `false` as generating events with Uno is not yet supported
* `AutomationPeer.ListenerExists` returns `false` as we cannot generating events with Uno is not yet supported
* `KeyUp` event properly sends `KeyEventArgs` to the controls
* Add ItemsSource CollectionViewSource update support (#697)
* Add support for the `CollectionViewSource.ItemsPath` property
* Fixed support for dots in resource names (#700)
* Add support for `BindingExpression.UpdateSource()`
* Updated Android version to target Android 9.0
* The CI validates for API breaking changes
* Added samples application BenchmarkDotNet support.
* `MediaTransportControls` buttons now use Tapped event instead of Click
* Fixed Pointer capture issues on sliders on iOS

### Breaking changes
* Make `UIElement.IsPointerPressed` and `IsPointerOver` internal
* You will not be able to build projects targeting Android 8.0 locally anymore. Change your Android target to Android 9.0 or replace MonoAndroid90 by MonoAndroid80 in the TargetFrameworks of your projects files.
* 1.43.1 breaking changes rollback to 1.42.0:
    - `ObservableVector<T>` is now internal again
    - `TimePicker.Time` and `TimePicker.MinuteIncrement` are now back for `netstandard2.0`
    - `MediaPlaybackItem.Source` is back as a readonly property
    - `MediaPlaybackList.Items` is back to an `IObservableVector`

### Bug fixes
 * Transforms are now fully functional
 * [Wasm] Fixed ListView infinite loop when using custom containers
 * [Wasm] Use Uno.UI Assembly for namespace type lookup in `XamlReader`
 * [Wasm] Fixed `System.UriConverter` is being linked out
 * 145075 [Android] [Wasm] Android and Wasm don't match all specific UWP behaviors for the Image control.
 * [Wasm] Don't fail if the dispatcher queue is empty
 * 146648 [Android] fixed ListView grouped items corruption on scroll
 * [Wasm] Fix `ListView` recycling when the `XamlParent` is not available for `AutoSuggestBox`
 * 147405 Fix NRE on some MediaTransportControl controls
 * #139 Update Uno.SourceGenerationTasks to improve build performance
 * Update `Uno.UI.Toolkit` base UWP sdk to 17763
 * [Wasm] Fixes items measured after being removed from their parent appear in the visual tree, on top of every other items.
 * [Wasm] Fixes lements may not be removed form the global active DOM elements tracking map
 * [Wasm] Disable the root element scrolling (bounce) on touch devices
 * Fixed invalid iOS assets folder. `ImageAsset` nodes must not be `<Visible>false</Visible>` to be copied to the generated project.
 * Make CollectionViewSource.View a proper DependencyProperty (#697)
 * Fixed support for string support for `Path.Data` (#698)
 * 150018 Fix nullref in `Pivot` when using native style
 * 149312 [Android] Added `FeatureConfiguration.NativeListViewBase.RemoveItemAnimator` to remove the ItemAnimator that crashes when under stress
 * 150156 Fix `ComboBox` not working when using `Popover`.
 * Restore missing ButtonBase.IsPointerOver property

## Release 1.43.1

### Features
* [Wasm] Improve general performance and memory pressure by removing Javascript interop evaluations.
* Add support for Windows 10 SDK 17763 (1809)
* Improve the Uno.UI solution memory consumption for Android targets
* Add support for GridLength conversion from double
* Raise exceptions on missing styles in debug configuration
* Add working ViewBox stub
* `Path.Data` property now invalidates measure and arrange
* Wasm `Image` logs Opened and Failed events
* Add UpToDateCheckInput to avoid VS invalid incremental rebuilds
* 35178 Added recipe for copying text to clipboard
* Added ToogleSwitch documentation in Uno/Doc/Controls.
* Added new properties for ToggleSwitch Default Native Styles.
  [iOS] For BindableUISwitch : TintColorBrush property was added to be able to tint the outline of the switch when it is turned off.
  [Android] For BindableSwitchCompat : - Text property was added in order to change the ToggleSwitch label.
                                       - TextColor property was added in order to change the ToggleSwitch label color.
                                       - ThumbTint property was added in order to change the Thumb color.
                                       - TrackTint property was added in order to change the Track color.
* Samples apps now contain a Unit Tests page
* Added missing resources for NavigationViewItem
* All Nuget and VSIX artifacts are now Authenticode signed
* Resource strings are now loaded from `upri` files for faster resolution
* Add `FeatureConfiguration.Interop.ForceJavascriptInterop` to enable JS Eval fallback in Wasm mode.
* Add support for 1809 NavigationView
* Add support for runtime conversion of global static resources unknown at compile time
* Fixed fallback support for Style property set via ThemeResource
* Add support for multiple resw folders with upri resource generation
* Add support for `ThicknessHelper`
* ResourceLoader adjustments …
  * CurrentUICulture and CurrentCulture are set when setting ResourceLoader .DefaultCulture
  * upri load now ignores resources not used by the current culture
* Add BrushConverter support for Color input
* Add SplitView support for PaneOpened and PaneOpening
* Add CoreApplication.GetCurrentView() Dispatcher and TitleBar stubs support
* Add support for IsItemItsOwnContainer iOS ListView
* Add missing Android Sample App symbols font
* Add SampleControl for Samples app for easier browsing and UI Testing of samples
* Import Border samples
* Improve UIElement inner Children enumeration performance and memory usage
* Add `FeatureConfiguration.FrameworkElement.AndroidUseManagedLoadedUnloaded` to control the native or managed propagation performance of Loaded/Unloaded events through the visual tree
* Raise Application.UnhandledException event on failed navigation
* Adjusts the `Microsoft.NETCore.UniversalWindowsPlatform` version in the UWP head template to avoid assembly loading issues when using the Uno library template in the sample solution.
* [Android] Add support for ListViewItem instances provided via the ItemsSource property
* Added support to disable accessibility feature of larger text on iOS and Android by adjusting the FeatureConfiguration.Font.IgnoreTextScaleFactor flag. Please note that Apple [recommends to keep text sizes dynamic](https://developer.apple.com/videos/play/wwdc2017/245) for a variety of reasons and to allow users to adjust their text size preferences.
* [Wasm] Code for `Path.Stretch` has been moved to `Shape` and works well now for all shapes.
* Add support for `DynamicObject` data binding, to enable support for `Elmish.Uno`.
* Add support for VS2019 VSIX installation
* Improved Xaml generation speed, and incremental build performance
* [Wasm] Fix `CoreDispatcher` `StackOverflowException` when running on low stack space environments (e.g. iOS)
* Add support for `ResourceLoader.GetForViewIndependentUse(string)` and named resource files
* [Wasm] Load events are now raised directly from managed code. You can restore the previous behavior (raised from native) by setting `FeatureConfiguration.FrameworkElement.WasmUseManagedLoadedUnloaded = false`.
* Updated memory profiling documentation
* Updated default app template iOS GC settings
* Add support for WebAssembly Web Projects
* Add support for WebAssembly debugging with Chrome
* Add support for XAML `x:FieldModifier`
* Add Uno.UI linker definition files
* Adjust FlyoutPresenter default template
* Add support for Flyout anchor
* Improved XAML designer support
* Improved DependencyObject performance under AOT (JS dynCalls for overrides/delegates inside of EH blocks)
* Add support for MatrixTransform, UIElement.TransformToVisual now returns a MatrixTransform
* 140564 [Android] Added workaround for inverted ListView fling issue on Android P

### Breaking changes
* Refactored ToggleSwitch Default Native XAML Styles. (cf. 'NativeDefaultToggleSwitch' styles in Generic.Native.xaml)
  [iOS] For BindableUISwitch : Background property was changed for OnTintColorBrush and Foreground property for ThumbTintColorBrush.
  [Android] BindableSwitch was renamed BindableSwitchCompat in order to avoid confusion with the Switch control.
* Remove invalid Windows.UI.Xaml.Input.VirtualKeyModifiers
* Time picker flyout default styles has been changed to include done and cancel buttons
* DataTemplateSelector implementations are now called using the 2 parameters overload first with a fallback to the 1 parameter overload on null returned value.
  Old behavior could be restored using `FeatureConfiguration.DataTemplateSelector.UseLegacyTemplateSelectorOverload = true`.
* Using "/n" directly in the XAML for a text/content property is not supported anymore in order to match the UWP behavior.
  You can use "&#x0a;" instead in the text/content properties or a carriage return where you need it in the localized resources.
* The `ResourcesGeneration` msbuild target has been renamed to `UnoResourcesGeneration`
  If your csproj is using this target explicily, change it to the new name.

### Bug fixes
 * MediaPlayerElement [iOS] Subtitles are not disable on initial launch anymore
 * MediaPlayerElement [Android]Player status is now properly updated on media end
 * MediaPlayerElement [Android]Fix issue when video metadata reports a width or height of 0
 * #388 Slider: NRE when vertical template is not defined
 * 138117 [Android] Removing a bookmarked/downloaded lesson can duplicate the assets of a different lesson.
 * [Wasm] Fix VirtualizingPanelAdapter measure and arrange
 * 137892 [Android] Fixed FontFamily, FontSize and FontWeight are not applied anymore on the TextBox's content.
 * Don't fail on empty grid ArrangeOverride
 * Don't generate the Bindable attribute if already present
 * Adjust .NET template projects versions to 4.6.1
 * Adjust Microsoft.CodeAnalysis versions to avoid restore conflicts
 * Fix element name matching existing types fails to compile (e.g. ContentPresenter)
 * 138735 [Android] Fixed broken DatePicker
 * Multi-selection Check Boxes in ListViewItems are appearing brielfly (https://github.com/unoplatform/uno/issues/403)
 * 140721 [Android] FlipView not visible when navigating back to page
 * 138537 [iOS] App freezes after State selection causing infinite load on every subsequent launch
 * Fix invalid Border Content type for macOS
 * Don't fail iOS ListView if item Content is null
 * [Wasm] Implement naive refresh for items manipulation in the ListViewBase
 * 3326 [iOS][ItemsControl] ItemsControl in FlipView does not restore items properly
 * Fix NRE in Slider when no template is applied
 * Fix `Frame` does not unset `Page.Frame` when a page is removed
 * Add Wasm PlatformNotSupportedException for System.IO after CoreFX merge in mono
 * Border properties now invalidates measure and arrange on all platforms
 * 141907 [Android] [iOS] The toggle switch is half missing.
 * 142937 [Android] [iOS] Some Button ThemeBrushes are missing.
 * 143527 [Android] Fixed broken TimePicker Flyout on android devices.
 * 143596 [Wasm] Images stretching is incorrect
 * 143595 [Wasm] Wasm ListView Resizing is not working - Limitation: items can't change its size yet, but it's now getting measured/arranged correctly.
 * 143527 [Android] Fixed broken TimePicker Flyout on android devices.
 * 143598 [Wasm] Wasm Animation rotation center is incorrect
 * Fixes invalid parsing of custom types containing `{}` in their value (#455)
 * Add workaround for iOS stackoverflow during initialization.
 * Improve the file locking issues of Uno.UI.Tasks MSBuild task
 * Fix `VisibleBoundsPadding` memory leak
 * [ios] Time picker missing "OK" confirmation button
 * #87 / 124046 ComboBox incorrect behavior when using Items property
 * [Wasm] ComboBox wasn't working anymore since few versions
 * Fix memory leak with defining event handlers in XAML documents
 * Fix memory leak in `CommandBar`
 * Fix memory leak when using `x:Name` in XAML documents
 * 143170 [iOS] [WatermarkedDatePicker] When the Maxyear boundary is reached the first time, the calendar goes back two days instead of one
 * #491 DataTemplateSelector.SelectTemplate is not called on iOS and Android. The behavior is now closer to UWP.
 * 144268 / #493 : Resources outside of 'en' folder not working
 * Support for duplicate XAML `AutomationProperties.Name`
 * `ListViewBase.SelectedItems` is updated on selection change in Single selection mode
 * #528 ComboBoxes are empty when no datacontext
 * Ensure that Uno.UI can be used with VS15.8 and earlier (prevent the use of VS15.9 and later String APIs)
 * [Android] Listview Items stay visually in a pressed state,(can click multiple) when you click then scroll down, click another item, and scroll back up
 * 144101 fixed `ListView` group headers messed up on item update
 * #527 Fix for `Selector.SelectionChanged` is raised twice on updated selection
 * [iOS] Add fail-safe on `FrameworkElement.WillMoveToSuperview` log to `Application.Current.UnhandledException`
 * Flyout were not presented correctly on Wasm

## Release 1.42

### Features
* Add base infrastructure platform for macOS
* 136259 Add a behavior so that tap makes controls fade out
* 135985 [Android], [iOS] ListViewBase Support [MultiSelectStates](https://msdn.microsoft.com/en-us/library/windows/apps/mt299136.aspx?f=255&MSPPError=-2147217396) on ListViewItem. This allows the item container to visually adapt when multiple selection is enabled or disabled.
* #325 Add support for `NavigationView` control
* Add support for `SymbolIcon` control for WebAssembly
* Add support for `UIElement.Clip` for WebAssembly
* Add support for inner-Uno.UI strings localization
* Add stubs for RichTextBlock
* Add `BitmapIcon` support
* Add `BitmapIcon.ShowAsMonochrome` support
* Add support for `Windows.Foundation.UniversalApiContract` in `IsApiContractPresent`
* Add support for ContentProperty on UserControl
* Add `DelegateCommand<T>`
* #131258 Added support for _RoutedEvents_. See [routed-events.md documentation](../articles/routed-events.md).
* [WASM] #234 Support virtualization in ListView

### Breaking changes
* 132002 [Android] The collapsible button bar is now taken into account by visible bounds calculation. Apps which use VisibleBoundsPadding or have command bars will therefore see an adjustment to the height of their windows on Android.

### Bug fixes
 * 135258 [Android] Fixed ImageBrush flash/flickering occurs when transitioning to a new page for the first time.
 * 131768 [iOS] Fixed bug where stale ScrollIntoView() request could overwrite more recent request
 * 136092 [iOS] ScrollIntoView() throws exception for ungrouped lists
 * 136199 [Android] TextBlock.Text isn't visually updated if it changes while device is locked
 * Fix Android and iOS may fail to break on breakpoints in `.xaml.cs` if the debugging symbol type is Full in projects created from templates
 * 136210 [Android] Path is cut off by a pixel
 * 132004 [Android] Window bounds incorrect for screen with rounded corners
 * #312 [Wasm] Text display was chopped on Wasm.
 * 135839 `WebView` No longer raises NavigationFailed and NavigationCompleted events when navigation is cancelled on iOS.
 * 136188 [Android] Page elements are aligned differently upon back navigation
 * 136114 [iOS] Image inside Frame doesn't respond to orientation changes
 * Fix crash when a `VisualState` does not have a valid `Name`
 * Adjust compiled binding application ordering when loading controls
 * Ensure the SplitView templated parent is propagated properly for FindName
 * Fix infinite loop when parsing empty Attached Properties on macOS
 * 137137 [iOS] Fixed `DatePickerSelector` not propagating coerced initial value
 * 103116 [iOS] Navigating to a _second_ local html file with `WebView` doesn't work.
 * 134573 CommandBar doesn't take the proper space on iOS phones in landscape
 * Image with partial size constraint now display properly under Wasm.
 * 138297 [iOS][TextBlock] Measurement is always different since we use Math.Ceiling
 * 137204 [iOS] ListView - fix bug where item view is clipped
 * 137979 [Android] Incorrect offset when applying RotateTransform to stretched view
 * Now supports internal object in desource dictionaries
 * 134573 CommandBar doesn't take the proper space on iOS phones in landscape
 * #26 The explicit property <Style.Setters> does not initialize style setters properly
 * 104057 [Android] ListView shows overscroll effect even when it doesn't need to scroll
 * #376 iOS project compilation fails: Can't resolve the reference 'System.Void Windows.UI.Xaml.Documents.BlockCollection::Add(Windows.UI.Xaml.Documents.Block)
 * 138099, 138463 [Android] fixed `ListView` scrolls up when tapping an item at the bottom of screen
 * 140548 [iOS] fixed `CommandBar` not rendering until reloaded
 * [147530] Add a missing `global::` qualifier in the `BindableMetadataGenerator`
 * [WASM] Add workaround for mono linker issue in AOT mode in `ObservableVectorWrapper`

## Release 1.41

### Features

* [#154](https://github.com/unoplatform/uno/issues/154) Implement the MediaPlayerElement control
* 135799 Implemented MediaPlayer.Dispose()

### Bug fixes

 * 129762 - Updated Android SimpleOrientationSensor calculations based on SensorType.Gravity or based on single angle orientation when the device does not have a Gyroscope.
 * 134189 [iOS] The Time Picker flyout placement is not always respected
 * 134132 [Android] Fix loading of ItemsPresenter
 * 134104 [iOS] Fixed an issue when back swiping from a page with a collapsed CommandBar
 * 134026 [iOS] Setting a different DP from TextBox.TextChanging can cause an infinite 'ping pong' of changing Text values
 * 134415 [iOS] MenuFlyout was not loaded correctly, causing templates containing a MenuFlyout to fail
 * 133247 [iOS] Image performance improvements
 * 135192 [iOS] Fixed ImageBrush flash/flickering occurs when transitioning to a new page.
 * 135112 [Android] Fix crash in UpdateItemsPanelRoot() in the ItemsControl class.
 * 132014, 134103 [Android] Set the leading edge considering header can push groups out off the screen
 * 131998 [Android] Window bounds set too late
 * 131768 [iOS] Improve ListView.ScrollIntoView() when ItemTemplateSelector is set
 * 135202, 131884 [Android] Content occasionally fails to show because binding throws an exception
 * 135646 [Android] Binding MediaPlayerElement.Source causes video to go blank
 * 136093, 136172 [iOS] ComboBox does not display its Popup
 * 134819, 134828 [iOS] Ensures the back gesture is enabled and disabled properly when the CommandBar is visible, collapsed, visible with a navigation command and collapsed with a navigation command.
 * 137081 Xaml generator doesn't support setting a style on the root control
 * 148228 [Android] Right theme (clock or spinner) is selected for specific time increments
 * 148229 [Android] Right time is picked and rounded to nearest time increment in clock mode
 * 148241 [Android] won't open if `MinuteIncrement` is not set
 * 148582 Time picker initial time when using time increment is using initial time seconds when rounding.. it should ignore seconds..
 * 148285 [iOS] TimePicker is clipped off screen when ios:FlyoutPlacement isn't set

## Release 1.40

This release is the first non-experimental release of the Uno Platform since the initial public version in May 2018. Lot of bug fixes and features have been added since then, and lots more are coming.

A lot of those changes where included to support these libraries : [MVVMLight](https://github.com/unoplatform/uno.mvvmlight), [ReactiveUI](https://github.com/unoplatform/uno.ReactiveUI), [Prism](https://github.com/unoplatform/uno.Prism), [Rx.NET](https://github.com/unoplatform/uno.Rx.NET), [Windows Community Toolkit](https://github.com/unoplatform/uno.WindowsCommunityToolkit), [Xamarin.Forms UWP](https://github.com/unoplatform/uno.Xamarin.Forms).

Here are some highlights of this release:

- General improvement in the memory consumption of the `ListView` control
- Many Wasm rendering and support updates
    - Invalid images support
    - Text and images measuring fixes
    - Add support for AppManifest.displayName
- Support for the `Pivot` control
- Support for inline XAML event handlers in `DataTemplate`
- Support for implicit styles in the `XamlReader`
- Support for `ThreadPoolTimer`
- Add support for implicit `bool` to `Visibility` conversion
- Support for `AutoSuggestBox`
- SourceLink, Reference Assemblies and deterministic builds are enabled
- Support for `x:Name` reference in `x:Bind` markup
- Support for `WriteableBitmap` for all platforms
- Added support for `Cross-platform Library` template in vsix
- Added support for `StaticResource` as top level `ResourceDictionary` element
- Added support for `AutomationPeer`
- Android status bar height is now included in `Window.Bounds`
- Add support for `Underline` in `HyperLinkButton`
- Add support for TextBlock.TextDecorations
- TextBlock base class is now `FrameworkElement` on iOS, instead of `UILabel`
- Auto generated list of views implemented in Uno in the documentation
- Add support for string to `Type` conversion in XAML generator and binding engine
- Support for Attached Properties localization
- Added `ItemsControl.OnItemsChanged` support
- Added support for ListView GroupStyle.HeaderTemplateSelector for iOS/Android

Here's the full change log:

- Fixes for VisualTransition.Storyboard lazy bindings [#12](https://github.com/unoplatform/uno/pull/12)
- ListView fixes [#22](https://github.com/unoplatform/uno/pull/22)
    - Improve Path parser compatibility
    - Update assets generation documentation
    - Fix ItemsWrapGrid layout when ItemHeight/ItemWidth are not set
    - Adjust for invalid AnchorPoint support for iOS (#16)
    - Fix for ListView initialization order issue
- Default styles clearing fixes [#23](https://github.com/unoplatform/uno/pull/23)
- Compatibility and stability fixes [#37](https://github.com/unoplatform/uno/pull/37)
    - Wasm SplitView fixes
    - Enum fast converters
    - TextBox InputScope fixes
    - Improved ListViewBase stability
    - SimpleOrientationSensor fixes
    - PathMarkupParser: Add support for whitespace following FillRule command
    - Fix DependencyObjectStore.PopCurrentlySettingProperty
    - Raised navigation completed after setting CanGoBack/Forward
    - Fix layouting that sometimes misapplies margin
    - Selector: Coerce SelectedItem to ensure its value is always valid
    - Remove legacy panel default constructor restriction
    - Wasm image support improvements
    - Add support for forward slash in image source
    - Add support for CollectionViewSource set directly on ItemsControl.ItemSource
    - Fix Pane template binding for SplitView
    - Add support for Object as DependencyProperty owner
    - Add Wasm support for UIElement.Tapped
    - Fix iOS UnregisterDoubleTapped stack overflow
- Compatibility and stability fixes [#43](https://github.com/unoplatform/uno/pull/43)
    - Adjust WASM thickness support for children arrange
    - Fix support for inline text content using ContentProperty
    - Fix memory leaks in ScrollViewer
    - Adjust for missing styles in UWP Styles FeatureConfiguration
    - Fix for Source Generation race condition on slow build servers
- Compatibility and stability fixes [#53](https://github.com/unoplatform/uno/pull/53)
    - Adjust for WASM Support for local images [#1](https://github.com/unoplatform/uno/issues/1)
    - Fixes x:Bind support for Wasm
    - Fix invalid deserialization of ApplicationDataContainer for iOS
    - Fix error for ApplicationView.Title for WASM
    - Remove glib conversion errors in WASM
- UWP API Alignments for Wasm [#70](https://github.com/unoplatform/uno/pull/70)
    - Add support for Application.Start() to provide a proper SynchronizationContext for error management
    - Fix for ImplicitStyles support in XamlReader
    - Add support for the Pivot control using the default UWP Xaml style
    - Adjust body background color after the splash screen removal
    - Adjust the materialization of Control templates to not be lazy
- Add support for Xaml file defined event handlers [#71](https://github.com/unoplatform/uno/pull/71)
- API Compatibility Updates [#75](https://github.com/unoplatform/uno/pull/75)
    - Add support for implicit bool to Visibility conversion
    - Fix default Style constructor does not set the proper property precedence
    - Add more DependencyObjectStore logging
    - Align ItemsControl.Items behavior with UWP (#34)
    - Fix invalid uri parsing when set through BitmapImage.UriSource
- [WASM] Fix text measure when not connected to DOM [#76](https://github.com/unoplatform/uno/pull/76)
- Pivot, AutoSuggestBox, TextBox, XamlReader updates [#77](https://github.com/unoplatform/uno/pull/77)
    - Added missing TransformGroup ContentProperty
    - Fixed invalid namespace attribution of attached properties in XamlReader
    - Fixed BitmapImage.UriSource updates not being applied on Wasm
    - Add basic implementation of AutoSuggestBox
    - Fixed focus stealing issues with inactive PivotItem content
    - Add ThreadPoolTimer support
    - Fix for iOS popup not appearing
    - Fix for Wasm textbox not properly updating while not loaded
- [WASM] Add support for TextBlock.Padding property [#88](https://github.com/unoplatform/uno/pull/88)
- [WASM] Fixed measuring support with Polyfill for Node.isConnected [#89](https://github.com/unoplatform/uno/pull/88), [#91](https://github.com/unoplatform/uno/pull/91)
- Misc fixes [#93](https://github.com/unoplatform/uno/pull/93)
    - Fixed iOS `SimpleOrientationSensor` default queue management
    - Fixed multiple memory leaks in `ListView`, `ScrollViewer`
    - Implemented `CacheLength` for Android `ListViewBase`
    - Fixed for `DependencyObject` properties inheritance race condition
    - Fix for empty Path reporting an infinite size
    - Fix Title  not appearing in CommandBar
- Add support for WebAssembly AppManifest.displayName [#94](https://github.com/unoplatform/uno/pull/94)
- Enable SourceLink, Reference Assemblies, Deterministic build [#100](https://github.com/unoplatform/uno/pull/100)
- Binding Engine Alignments [#113](https://github.com/unoplatform/uno/pull/113)
    - Use Portable symbols for Xamarin debugging stability
    - Enable x:Name reference in x:Bind markup. This requires for a failed BindableMetadata lookup to fall through reflection lookup.
    - Assume ".Value" binding path on a primitive is equivalent to self, to enable nullable bindings.
    - Adjust unit tests logging
    - Enables auto "LogicalChild" treatment to allow for DependencyObjectCollection members to be databound
    - Enable parent reset for "LogicalChild" assignations
- Implement the CoreWindow.Dispatcher property [#117](https://github.com/unoplatform/uno/pull/117)
- Misc Fixes [#120](https://github.com/unoplatform/uno/pull/120)
    - Fix for CommandBar back button icon
    - Improve HyperLinks hit-testing for iOS
    - Fixed android PaintDrawable opacity
    - Adjust Unloaded event for ToggleButton
    - Adjust for brightness support
    - Adjust touch support for rotated elements
    - Adjust MinWidth/MinHeight support in Grid
    - Adjust PasswordBox custom font for during password reveal
    - ListView, ContentControl memory improvements
    - Style behavior adjustments
- Update for android animation reliability [#123](https://github.com/unoplatform/uno/pull/123)
- Add support for WriteableBitmap [#125](https://github.com/unoplatform/uno/pull/125)
- Updated vsix structure [#128](https://github.com/unoplatform/uno/pull/128)
- Multiple enhancements for WCT 4.0 [#131](https://github.com/unoplatform/uno/pull/131)
    - Adds support for `IconElement` fast conversion
    - Adds stubs for `ToggleSwitchTemplateSettings`, `PackageId`, `UISettings`
    - Adjust `XamlObjectBuilder` logging
    - Add implicit conversion for `KeyTime` and `Duration`
    - Add support for top level `StaticResource` resource dictionary elements
    - Implement FindFirstParent for net46/netstd2.0
    - Adds ElementNotAvailableException and ElementNotEnabledException
    - Fix invalid measure for empty wasm images
    - Add size/rect checks for measure/arrange wasm
    - Improve XamlReader error reporting
- Add support for Cross-platform library template in VSIX [#132](https://github.com/unoplatform/uno/pull/132)
- Add support for AutomationPeer [#141](https://github.com/unoplatform/uno/pull/141)
- Improved support for UWP resources [#149](https://github.com/unoplatform/uno/pull/149)
    - Projects no longer need to define `XamlCodeGenerationFiles` (fixes #144)
    - Projects no longer need to define `ResourcesDirectory` (fixes #106)
    - Projects no longer need to initialize `ResourceHelper.ResourcesService` (fixes #142)
    - `ResourceLoader.GetString` is now supported (fixes #142)
- Updates rollup [#151](https://github.com/unoplatform/uno/pull/151)
    - Fixed `VisualState` not updated when `TextBox` is focused
    - Improve `ListView` and `Selector` memory footprint
    - Adjust GenericStyles application sequence for Android
    - Add diagnostics methods for `BinderReferenceHolder`
    - Include android status bar height in `Window.Bounds`
    - Fixed `Grid` items size when `MinHeight` and `MinHeight` are used
    - Fixed android race condition during visual tree cleanup
    - Add support for underline in `HyperLinkButton`
    - Fixed `ScrollContentPresenter` margin issue
    - Adjust `MessageDialog` behavior for android
    - `ContentControl` Data Context is now properly unset
    - Add `EmailNameOrAddress` InputScope for `TextBox`
    - Fixed duplicated resw entry support
    - Fixed `ComboBox` popup touch issue
    - Add support for TextBlock.TextDecorations
    - TextBlock base class from UILabel to FrameworkElement
- Auto-generate list of views implemented in Uno [#152](https://github.com/unoplatform/uno/pull/152)
- Add support for string to `Type` conversion in Xaml generator and Binding engine. [#159](https://github.com/unoplatform/uno/pull/159)
- Add support for attached properties localization [#156](https://github.com/unoplatform/uno/pull/156)
- Added `ItemsControl.OnItemsChanged` support [#175](https://github.com/unoplatform/uno/pull/175)
- Added support for XAML inline collections declaration [#184](https://github.com/unoplatform/uno/pull/184)
- Adjust the sequence of control template materialization [#192](https://github.com/unoplatform/uno/pull/192)
- Support for ListView.ScrollIntoView with leading alignment
- Added support for ListView GroupStyle.HeaderTemplateSelector
- [IOS-ANDROID] Added support for time picker minute increment<|MERGE_RESOLUTION|>--- conflicted
+++ resolved
@@ -2,12 +2,9 @@
 
 ### Features
 
-<<<<<<< HEAD
 - Support for `HingeAngleSensor` for Surface Duo
-=======
 - Support for `Geolocator` on macOS
 - Support for `Clipboard` get/set Text content on macOS
->>>>>>> ef60319e
 - Support for `ApplicationView.Title` on Android and macOS
 - Support for `AnalyticsInfo` on macOS
 - Support for `TryEnterFullScreenMode` and `ExitFullScreenMode` on WebAssembly
