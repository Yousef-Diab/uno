﻿# Release notes

## Next version

### Features

<<<<<<< HEAD
* [#2040] Support for ms-settings:// special URIs on Android and iOS, Launcher API alignments to match UWP behavior
=======
* [#] Support for `Windows.Devices.Lights.Lamp` on iOS, Android.
>>>>>>> caaee11e
* [#1970](https://github.com/unoplatform/uno/pull/1970) Added support for `AnalyticsInfo` properties on iOS, Android and WASM
* [#1207] Implemented some `PackageId` properties
* [#1919](https://github.com/unoplatform/uno/pull/1919) Support for `PathGeometry` on WASM.
* Support for `Geolocator` on WASM, improvements for support on Android, iOS
* [#1813](https://github.com/unoplatform/uno/pull/1813) - Added polyline support for WASM and samples for all shapes
* [#1743](https://github.com/unoplatform/uno/pull/1743) - Added a change to make the `MarkupExtensionReturnType` optional
* Added Dark and HighContrast theme resources, reacts to Dark/Light theme on iOS, Android and WASM automatically during the startup of the app if `RequestedTheme` is not set in `App.xaml`
* Support for `Gyrometer` on Android, iOS and WASM
   * `ReadingChanged`
   * `ReportInterval`
* Support for `Launcher.QueryUriSupportAsync` method on Android and iOS
* [#1493](https://github.com/unoplatform/uno/pull/1493) - Implemented the `Windows.Input.PointerUpdateKind` Enum.
*  [#1428](https://github.com/unoplatform/uno/issues/1428) - Add support for horizontal progressbars to `BindableProgressBar` on Android.
* Add support for `Windows.Devices.Sensors.Magnetometer` APIs on iOS, Android and WASM
   * `ReadingChanged`
   * `ReportInterval`
* Add support for `Windows.UI.StartScreen.JumpList` APIs on Android and iOS
   * Includes `Logo`, `DisplayName` and `Arguments`
   * The activation proceeds through the `OnLaunched` method same as on UWP
* Refactored `DrawableHelper` to the `Uno` project
* Add full implementation of `Windows.UI.Xaml.Input.InputScopeNameValue` on all platforms.
* Add support for `Windows.Devices.Sensors.Accelerometer` APIs on iOS, Android and WASM
   * `ReadingChanged`
   * `Shaken`
   * `ReportInterval`
* Align `ApplicationData.Current.LocalSettings.Add` behavior with UWP for `null` and repeated adds
* Add support for `Windows.ApplicationModel.Calls.PhoneCallManager`
* Add support for `Windows.Phone.Devices.Notification.VibrationDevice` API on iOS, Android and WASM
* Basic support for `Windows.Devices.Sensors.Barometer`
* Support setting `Style` inline (e.g. `<TextBlock><TextBlock.Style><Style TargetType="TextBlock"><Setter>...`)
* [Wasm] Add support for `DisplayInformation` properties `LogicalDpi`, `ResolutionScale`, `ScreenWidthInRawPixels`, `RawPixelsPerViewPixel` , and `ScreenHeightInRawPixels`¸
* Permit `DependencyProperty` to be set reentrantly. E.g. this permits `TextBox.TextChanged` to modify the `Text` property (previously this could only be achieved using `Dispatcher.RunAsync()`).
* Add support for filtered solutions development for Uno.UI contributions.
* 132984 [Android] Notch support on Android
* Add support for Android UI Tests in PRs for improved regression testing
* Add static support for **ThemeResources**: `Application.Current.RequestedTheme` is supported
  - `Dark` and `Light` are supported.
  - **Custom Themes** are supported. This let you specify `HighContrast` or any other custom themes.
    (this is a feature not supported in UWP)
    ``` csharp
    // Put that somewhere during app initialization...
    Uno.UI.ApplicationHelper.RequestedCustomTheme = "MyCustomTheme";
    ```
  - `FrameworkElement.RequestedTheme ` is ignored for now.
  - Should be set when the application is starting (before first request to a static resource).
* Prevent possible crash with `MediaPlayerElement` (tentative)
* Add support for `ContentDialog`, including `Closing` and `Closed` events
* Permit `DependencyProperty` to be set reentrantly. E.g. this permits `TextBox.TextChanging` to modify the `Text` property (previously this could only be achieved using `Dispatcher.RunAsync()`).
* Implement `TextBox.TextChanging` and `TextBox.BeforeTextChanging`. As on UWP, this allows the text to be intercepted and modified before the UI is updated. Previously on Android using the `TextChanged` event would lead to laggy response and dropped characters when typing rapidly; this is no longer the case with `TextChanging`.
* [WASM] `ComboBox`'s dropdown list (`CarouselPanel`) is now virtualized (#1012)
* Improve Screenshot comparer tool, CI test results now contain Screenshots compare data
* Updated Xamarin.GooglePlayServices.* packages to 60.1142.1 for Target MonoAndroid80
* Updated Xamarin.GooglePlayServices.* packages to 71.1600.0 for Target MonoAndroid90
* `<ContentPresenter>` will now - as a fallback when not set - automatically bind to
  `TemplatedParent`'s `Content` when this one is a `ContentControl`.
  You can deactivate this behavior like this:
  ```
  FeatureConfiguration.ContentPresenter.UseImplicitContentFromTemplatedParent = false;
  ```
* Add support for `Selector.IsSynchronizedWithCurrentItem`
* Add support for `CoreApplication.MainView` and `CoreApplication.Views`
* Add support for resolution of merged and theme resources from `ResourceDictionary` in code
* Add non-failing StatusBar BackgroundOpacity and BackgroundColor getters
* Relax DependencyProperty owner validation for non-FrameworkElement
* `ToolTip` & `ToolTipService` are now implemented.
* [#1352](https://github.com/unoplatform/uno/issues/1352) Add support for `ThemeResource`s with different types (e.g.: mixing `SolidColorBrush` and `LinearGradientBrush`)
* Add support for BitmapSource.PixelWidth and Height
* Preliminary support for `ColumnDefinition.ActualWidth` and `RowDefinition.ActualHeight`.
* Updated VisualTree of an app with Visibility for each items.
* Add support for `CompositionTarget.Rendering` event.
* Add support for `IObservableVector<T>` in `ItemsControl`
* [#1559] [#1167] Wasm: make the IsEnabled property inheritable.
* Full support of pointer events cf. [routed events documentation](../articles/features/routed-events.md)
* Update CheckBox style to 10.0.17763
* Adds the support for `AutomationProperties.AutomationId`
* [#1328](https://github.com/unoplatform/uno/issues/1328) Basic ProgressRing implementation for WASM
* Add support for `Windows.UI.Xaml.Controls.Primitives.LayoutInformation.GetAvailableSize`
* Add support for Runtime Tests that require UI integration
* Enable iOS UI Tests
* Add support for `PersonPicture`
* Add support for `VisualState` `Setter` data binding, static resources and complex objects
* Clipping to bounds of control is now more similar to UWP
* The _feature flag_ `FeatureConfiguration.UseLegacyClipping` is now deprecated and not used anymore

### Breaking changes
* `TextBox` no longer raises TextChanged when its template is applied, in line with UWP.
* `TextBox.TextChanged` is now called asynchronously after the UI is updated, in line with UWP. For most uses `TextChanging` should be preferred.
* [Android] `TextBox.IsSpellCheckEnabled = false` is now enforced in a way that may cause issues in certain use cases (see https://stackoverflow.com/a/5188119/1902058). The old behavior can be restored by setting `ShouldForceDisableSpellCheck = false`, per `TextBox`.
* `TextBox.Text = null` will now throw an exception, as on UWP. Pushing `null` via a binding is still valid.
* Projects targeting Android 8 must now use Xamarin.GooglePlayServices.* 60.1142.1 (60.1142.0 has been unlisted)
* Projects targeting Android 9 must now use Xamarin.GooglePlayServices.* 71.1600.0
* [iOS] UIWebView is deprecated and replaced with WKWebView (ITMS-90809: Deprecated API Usage - Apple will stop accepting submissions of apps that use UIWebView APIs . See https://developer.apple.com/documentation/uikit/uiwebview for more information.)
* [iOS] If you set the `ManipulationMode` to something else than `System` or `All`, the [DelaysContentTouches](https://developer.apple.com/documentation/uikit/uiscrollview/1619398-delayscontenttouches) is going to be disabled on all parent `ScrollViewer`
* [#1237] Static resources defined in App.xaml were not processed and registered properly
    > This change might break the compilation for projects that define duplicate resources in other globally accessible resource dictionaries. Adjustments to remove duplicate resources may be necessary.

### Bug fixes
* [#2023](https://github.com/unoplatform/uno/pull/2023) Android WebView.NavigateToString doesn't throw exception even when string is very long.
* [#2020](https://github.com/unoplatform/uno/pull/2020) `ContentControl` no longer display the datacontext type when ContentTemplate and content are empty
* [#1987](https://github.com/unoplatform/uno/pull/1987) Missing XML comment warnings are disabled on generated code
* [#1939](https://github.com/unoplatform/uno/pull/1939) Handles nullables types in XAML file generator
* [#1741](https://github.com/unoplatform/uno/issues/1741) On Android, `ApplicationData.Current.[LocalFolder|RoamingFolder]` can now be used in the ctor of App.xaml.cs
    > This change introduces a new constructor in `Windows.UI.Xaml.NativeApplication` that requests a delegate. In the Visual Studio Templates for Uno Platform, the `Main.cs` for the Android, the constructor now provides `() => new App()` instead of `new App()`, you can do the same in your existing application. See [this file](https://github.com/unoplatform/uno/blob/master/src/SolutionTemplate/UnoSolutionTemplate/Droid/Main.cs) for an example.
* [#1767] Invalid `this` keyword generated for `Storyboard.SetTarget`
* [#1781] WASM Images are no longer draggable and selectable by default to match UWP
* [#1771](https://github.com/unoplatform/uno/pull/1771) Fix ".Uno" in project names resulted in build errors.
* [#1531](https://github.com/unoplatform/uno/pull/1531) Fix an issue with VirtualizePanelAdaptater by adding a cache where the ItemSources length change and created a OutOfRangeException
* [WASM] #1518 Fix Navigation Issue Where SystemNavigationManager.enable() is called twice and clear the stack history
* [#1278](https://github.com/unoplatform/uno/pull/1278) the XAML sourcegenerator now always uses the fully qualified type name to prevent type conflicts.
* [#1392](https://github.com/unoplatform/uno/pull/1392) Resolved exceptions while changing cursor color on Android P.
* [#1383](https://github.com/unoplatform/uno/pull/1383) resolve Android compilation errors related to Assets filenames: "Invalid file name: It must contain only"
* [#1380](https://github.com/unoplatform/uno/pull/1380) iOS head generated by Uno Solution Template now specifies MinimumOSVersion, in line with XF so first compile is successful.
* #1276 retrieving non-existent setting via indexer should not throw and  `ApplicationDataContainer` allowed clearing value by calling `Add(null)` which was not consistent with UWP.
* [iOS] Area of view outside Clip rect now allows touch to pass through, this fixes NavigationView not allowing touches to children (#1018)
* `ComboBox` drop down is now placed following a logic which is closer to UWP and it longer flickers when it appears (especilly on WASM)
* #854 `BasedOn` on a `<Style>` in `App.Xaml` were not resolving properly
* #706 `x:Name` in `App.Xaml`'s resources were crashing the compilation.
* #846 `x:Name` on non-`DependencyObject` resources were crashing the compilation
* [Android/iOS] Fixed generated x:uid setter not globalized for Uno.UI.Helpers.MarkupHelper.SetXUid and Uno.UI.FrameworkElementHelper.SetRenderPhase
* Fix invalid XAML x:Uid parsing with resource file name and prefix (#1130, #228)
* Fixed an issue where a Two-Way binding would sometimes not update values back to source correctly
* Adjust the behavior of `DisplayInformation.LogicalDpi` to match UWP's behavior
* [Android] Ensure TextBox spell-check is properly enabled/disabled on all devices.
* Fix ComboBox disappearing items when items are views (#1078)
* [iOS] TextBox with `AcceptsReturn=True` crashes ListView
* [Android/iOS] Fixed Arc command in paths
* Changing the `DataContext` of an element to a new value were pushing the properties default
  value on data bound properties before setting the new value.
* [Android] `.Click` on a `ButtonBase` were not raising events properly
* #1350 Vertical Slider was inverting value when tapped
* TemplateReuse not called when dataContext is set
* [WASM] #1167 Apply `IsEnabled` correctly to `TextBox` (inner `TextBoxView` is now correctly disabled)
* [Android/WASM] Fix MaxLength not respected or overwriting text
* Settings collection-based properties on root node in XAML were leading to C# compilation errors
* Properties on root node in XAML were not applied when there was no content (sub-elements)
* [Android] GroupedListviewHeaders were causing scrolling lag, missing flag
* Flyout that are than anchor but fit in page were defaulting to full placement.
* [iOS]Fixed DatePickerFlyout & TimePickerFlyout not being placed at the bottom
* [Android] Animated content is cut off/glitchy when RenderTransform translation is applied (#1333)
* [#1409](https://github.com/unoplatform/uno/pull/1413) Provide a better error-message on Page-Navigation-Errors
* Fix NRE when using custom `Pivot` templates.
* Fix iOS CompositionTarget handler race condition
* [Wasm] Fix TextBoxView SelectionStart/SelectionEnd value parsing
* [Wasm] Don't fail on FrameworkElement.Dispose()
* [Android] ScrollViewer were no more clipping the scrollable area.
* `ComboBox`'s ControlTemplate was requiring a binding to _TemplatedParent_ for the `x:Name="ContentPresenter"` control. Now aligned with UWP by making this binding in the control itself.
* [#1352](https://github.com/unoplatform/uno/issues/1352) `ThemeResource` bugfixes:
  - `StaticResource` not working inside `ResourceDictionary.ThemeDictionaries`
  - Using a `ThemeResource` on the wrong property type shouldn't raise compile-time error (to align with UWP)
* Fix layout bug in Image control.
* [#1387] `ComboBox`: Fix DataContext was propagated to `<ContentPresenter>` when there was no selected item, causing strange display behavior.
* #1354 fixed Recycler.State desync issue
* #1533 [Wasm] Fix measure caching for zero sized measure
* [iOS(iPad)] `ComboBox` : the combobox wasn't fully expanding vertically on first opening.
* `Popup` & `ComboBox` (and other controls using `Popup`) were not behaving properly when `IsLightDismissable` were set to `true`.
* [Wasm] Fix unloaded UIElements are made visible if measured and arranged
* [Android] Fix java NRE handing touch events on detached view
* [Pivot] Add support for non PivotItem items
* #1557 Fix local DataContext on ContentDialog is overwritten
* [WASM] Fix display for multiple popups (e.g. ComboBox inside of ContentDialog)
* [Android] Fix invalid ImageBrush stack overflow with delayed image reuse
* CommandBar fixes (AppBarToggleButton, AppBarButton)
* Fix Symbols rendering in sample app
* Fix multiple invocations of OnLoaded when hosting a control in ItemsControl
* [Android] Fix glitchy animations inside ListView with transformed ancestor.
* Adjust `AppBar` and `CommandBar` styles.
* Adjust the Stretch mode of `BitmapIcon` content
* Fix invalid Image size constraint
* [Android] MenuFlyout was misplaced if view was in a hierarchy with a RenderTransform
* Fix color refresh of `BitmapIcon` monochrome Foreground
* [IOS] DatePickerFlyout min and max year were resetting to FallbackNullValue
* [Android] Fix bug in `ListView` when using an `ObservableCollection` as its source and using `Header` and `Footer`.
* [#1924](https://github.com/unoplatform/uno/issues/1924) Fix Android `ListView.HeaderTemplate` (and `.FooterTemplate`) binding bug when changing `Header` and `Footer`.
* 164480 [Android] fixed a text wrapping issue caused by layout height desync
* [Wasm] Fix unable to reset `Image.Source` property
* [#2014](https://github.com/unoplatform/uno/issues/2014) Fix iOS Picker for ComboBox not selecting the correct item.

## Release 1.45.0
### Features
* Add support for `Windows.System.Display.DisplayRequest` API on iOS and Android
* Add support for the following `Windows.System.Power.PowerManager` APIs on iOS and Android:
    - BatteryStatus
    - EnergySaverStatus
    - PowerSupplyStatus
    - RemainingChargePercent
    - PowerSupplyStatusChanged
    - EnergySaverStatusChanged
    - RemainingChargePercentChanged
    - BatteryStatusChanged
* Updated `CheckBox` glyph to match UWP style on all platforms
* Add support for the following `DisplayInformation` properties on iOS and Android:
* Add support for `CurrentInputMethodLanguageTag` and `TrySetInputMethodLanguageTag` on Android, iOS and WASM
* Add support for `ChatMessageManager.ShowComposeSmsMessageAsync` (and `ChatMessage` `Body` and `Recipients` properties) on iOS and Android
* Add support for the following `DisplayInformation` properties on iOS and Android:
    - CurrentOrientation
    - LogicalDpi
    - NativeOrientation
    - RawDpiX
    - RawDpiY
    - ResolutionScale
    - StereoEnabled
    - RawPixelsPerViewPixel
    - DiagonalSizeInInches
    - ScreenHeightInRawPixels
    - ScreenWidthInRawPixels
    - AutoRotationPreferences
* Performance improvements
	- Use `Span<T>` for Grid layout
	- Optimize Wasm text measuring
	- Performance improvements in `TSInteropMarshaller.InvokeJS`
* [Wasm] Improve TextBlock measure performance
* [Wasm] Improve PivotItem template pooling
* 150233 [Android] fixed status-bar, keyboard, nav-bar layout on android
* Add support for Brush implicit conversion (Fixes #730)
* Add `XamlReader` support for top level `ResourceDictionary` (#640)
* Add support for IDictionary objects in XAM (#729)
* Add support for Binding typed property (#731)
* Add support for `RelativeSource.Self` bindings
* 149377 Improve performance of `TimePicker` and `DatePicker` on iOS.
* 145203 [iOS] Support ScrollViewer.ChangeView() inside TextBox
* 150793 [iOS] Add ListView.UseCollectionAnimations flag to allow disabling native insert/delete animations
* 150882 [iOS] Fix visual glitch when setting new RenderTransform on a view
* [Wasm] Add support of hardware/browser back button in `SystemNavigationManager.BackRequested`
* [Wasm] Added support for custom DOM events
* WebAssembly UI tests are now integrated in the CI
* Enable support for macOS head development
* [Wasm] Add NativeXXX styles (which are aliases to the XamlXXX styles)
* [Wasm] Enable persistence for all ApplicationData folders
* [Wasm] Add Samples App UI Screenshots diffing tool with previous builds
* Add `PasswordVault` on supported platform
* [Android] Updated support libraries to 28.0.0.1 for Android 9
* Add support for `x:Load`
* [Wasm] Restore support for `x:Load` and `x:DeferLoadStrategy`
* [Wasm] Scrolling bar visibility modes are now supported on most browsers
* Fix invalid cast exception when using `x:Load` or `x:DeferLoadStrategy`
* Add `Windows.Globalization.Calendar`
* [Wasm] Support of overlay mode of the pane
* Using _State Triggers_ in `VisualStateManager` now follows correct precedence as documented by Microsoft
* Add support for `FlyoutBase.AttachedFlyout` and `FlyoutBase.ShowAttachedFlyout()`
* `x:Bind` now supports binding to fields
* `Grid` positions (`Row`, `RowSpan`, `Column` & `ColumnSpan`) are now behaving like UWP when the result overflows grid rows/columns definition
* [Wasm] Improve TextBlock measure performance
* [Wasm] Improve Html SetAttribute performance
* MenuBar
    - Import of MenuBar code, not functional yet as MenuItemFlyout (Issue #801)
    - Basic support for macOS native system menus
* Ensure FrameworkElement.LayoutUpdated is invoked on all elements being arranged
* Fix Grid.ColumnDefinitions.Clear exception (#1006)
* 155086 [Android] Fixed `AppBarButton.Label` taking precedence over `AppBarButton.Content` when used as `PrimaryCommands`.
* ComboBox
	- Remove dependency to a "Background" template part which is unnecessary and not required on UWP
	- Make sure that the `PopupPanel` hides itself if collapsed (special cases as it's at the top of the `Window`)
	- [iOS] Add support of `INotifyCollectionChanged` in the `Picker`
	- [iOS] Remove the arbitrary `null` item added at the top of the `Picker`
	- [iOS] Fix infinite layouting cycle in the iOS picker (Removed workaround which is no longer necessary as the given method is invoked properly on each measure/arrange phases)
* [Wasm] Refactored the way the text is measured in Wasm. Wasn't working well when a parent with a RenderTransform.
* `Grid` now supports `ColumnDefinition.MinWidth` and `MaxWidth` and `RowDefinition.MinHeight` and `MaxHeight` (#1032)
* Implement the `PivotPanel` measure/arrange to allow text wrapping in pivot items
* [Wasm] Add `PathIcon` support
* Add support UI Testing support through for `Uno.UI.Helpers.Automation.GetDependencyPropertyValue`
* [WASM] ListView - support item margins correctly
* [iOS] Fix items dependency property propagation in ListView items
* [Wasm] Add UI Testing support through for `Uno.UI.Helpers.Automation.GetDependencyPropertyValue`\

### Breaking Changes
* The `WebAssemblyRuntime.InvokeJSUnmarshalled` method with three parameters has been removed.
* `NavigationBarHelper` has been removed.
* Localized Text, Content etc is now applied even if the Text (etc) property isn't set in Xaml. Nested implicit content (e.g. `<Button><Border>...`) will be overridden by localized values if available.
* [Android] Unless nested under `SecondaryCommands`, the `AppBarButton.Label` property will no longer be used for the title of menu item, instead use the `AppBarButton.Content` property. For `SecondaryCommands`, keep using `AppBarButton.Label`.
* The `WordEllipsis` was removed from the `TextWrapping` as it's not a valid value for UWP (And it was actually supported only on WASM) (The right way to get ellipsis is with the `TextTrimming.WordEllipsis`)
* [Android] `Popup.Anchor` is no longer available

### Bug fixes
* DatePicker FlyoutPlacement now set to Full by default
* Semi-transparent borders no longer overlap at the corners on Android
* The `HAS_UNO` define is now not defined in `uap10.0.x` target frameworks.
* The `XamlReader` fails when a property has no getter
* `Click` and `Tapped` events were not working property for `ButtonBase` on Android and iOS.
* 146790 [Android] AndroidUseManagedLoadedUnloaded causes partial item shuffling in ListView
* 150143 [Android] Toggling `TextBox.IsReadOnly` from true to false no longer breaks the cursor
* `WasmHttpHandler` was broken because of a change in the internal Mono implementation.
* 140946 [Android] Upon modifying a list, incorrect/duplicated items appear
* 150489 [Android] PointerCanceled not called on scrolling for views with a RenderTransform set
* 150469 [iOS] Virtualized ListView items don't always trigger their multi-select VisualStates
* 1580172 ToggleSwitch wasn't working after an unload/reload: caused by routedevent's unregistration not working.
* 145203 [Android] Fix overflow on LogicalToPhysicalPixels(double.MaxValue), allowing ScrollViewer.ChangeView(double.MaxValue,...) to work
* 150679 [iOS] Fix path issue with Media Player not being able to play local files.
* Adjust support for `StaticResource.ResourceKey`
* 151081 [Android] Fix Keyboard not always dismissed when unfocusing a TextBox
* [WASM] Support `not_wasm` prefix properly. (#784)
* 151282 [iOS] Fixed Slider not responding on second navigation, fixed RemoveHandler for RoutedEvents removing all instances of handler
* 151497 [iOS/Android] Fixed Slider not responding, by ^ RemoveHandler fix for RoutedEvents
* 151674 [iOS] Add ability to replay a finished video from media player
* 151524 [Android] Cleaned up Textbox for android to remove keyboard showing/dismissal inconsistencies
* Fix invalid code generation for `x:Name` entries on `Style` in resources
* [Wasm] Fix incorrect `TextBlock` measure with constrains
* 151676 [iOS] The keyboard is closing when tap on the webview or toolbar
* 151655 [TimePicker][iOS] First time you open time picker it initializes the existing value to current time
* 151656 [TimePicker][iOS] Time picker always shows +1 minute than selected value
* 151657 [DatePicker][iOS] Date picker flyout displays 1 day earlier than selected value
* 151430 [Android] Prevent touch event being dispatched to invisible view
* Fixed overflow errors in Grid.Row/Column and Grid.RowSpan may fail in the Grid layouter.
* 151547 Fix animation not applied correctly within transformed hierarchy
* Setting the `.SelectedValue` on a `Selector` now update the selection and the index
* [WASM] Fix ListView contents not remeasuring when ItemsSource changes.
* [WASM] Dismissable popup & flyout is closing when tapping on content.
* 145374 [Android] fixed android keyboard stays open on AppBarButton click
* 152504 [Android] Pointer captures weren't informing gestures of capture, fixes Slider capture issue
* 148896 [iOS] TextBlock CarriageReturns would continue past maxlines property
* 153594 [Android] EdgeEffect not showing up on listView that contain Headers and Footers
* #881 [iOS] [Android] Support explicitly-defined ListViewItems in ListView.
* #902 [Android] Resource generation now correctly escapes names starting with numbers and names containing a '-' character
* 154390 Storyboard `Completed` callback were not properly called when there's not children.
* [iOS] Fix bug where Popup can be hidden if created during initial app launch.
* #921 Ensure localization works even if the property isn't defined in XAML
* [WASM] Using x:Load was causing _Collection was modified_ exception.
* Fix support for localized attached properties.
* Fix a potential crash during code generated from XAML, content were not properly escaped.
* #977 Fix exception when setting MediaPlayerElement.Stretch in XAML.
* [Android] Fix MediaPlayerElement.Stretch not applied
* [Android] Fix for ListView elements measuring/layouting bug
* Fix Grid.ColumnDefinitions.Clear exception (#1006)
* [Wasm] Align Window.SizeChanged and ApplicationView.VisibleBoundsChanged ordering with UWP (#1015)
* Add VS2019 Solution Filters for known developer tasks
* #154969 [iOS] MediaPlayer ApplyStretch breaking mediaplayer- fixed
* 154815 [WASM] ItemClick event could be raised for wrong item
* 155256 Fixed xaml generated enum value not being globalized
* 155161 [Android] fixed keyboard flicker when backing from a page with CommandBar
* Fix the processing of the GotFocus event FocusManager (#973)
* 116098 [iOS] The time/day pickers are missing diving lines on devices running firmware 11 and up.
* [iOS] Fix invalid DataContext propagation when estimating ListView item size (#1051)
* RadioButton was not applying Checked state correctly with non-standard visual state grouping in style
* [Android] Fix several bugs preventing AutoSuggestBox from working on Android. (#1012)
* #1062 TextBlock measure caching can wrongly hit
* 153974 [Android] fixed button flyout placement
* Fix support for ScrollBar touch events (#871)
* [iOS] Area of view outside Clip rect now allows touch to pass through, this fixes NavigationView not allowing touches to children (#1018)
* `ComboBox` drop down is now placed following a logic which is closer to UWP and it longer flickers when it appears (especilly on WASM)
* Date and Time Picker Content fix and Refactored to use PickerFlyoutBase (to resemble UWP implementation)
* `LinearGradientBrush.EndPoint` now defaults to (1,1) to match UWP
* [Android] A ListView inside another ListView no longer causes an app freeze/crash
* `Click` on `ButtonBase` was not properly raised.

## Release 1.44.0

### Features
* Add support for `ICollectionView.CopyTo`
* Add support for `ViewBox`
* Add support for `AutoSuggestBox.ItemsSource`
* Add support for `Selector.SelectedValuePath` (e.g. useful for ComboBox)
* Add support for JS unhandled exception logging for CoreDispatcher (support for Mixed mode troubleshooting)
* [WASM] Improve element arrange and transform performance
* Restore original SymbolIcon.SymbolProperty as a C# property
* Add support for `MediaPlaybackList`
* Update Uno.SourceGenerationTasks to improve build performance
    - Move to the latest Uno.SourceGenerationTasks to improve project parsing performance, and allows for the removal of unused targets caused by unoplatform/uno.SourceGeneration#2. Uno.Xaml and Uno.UI.BindingHelpers now only build the required targets.
    - Move to net461 for test projects so the the Uno.Xaml project can be referenced properly
    - Use the latest MSBuild.Sdk.Extras for actual parallel cross-targeted builds
    - Move the nuget package versions to the Directory.Build.targets file so it's easier to change all versions at once.
* Add support for NavigationView Top Navigation
* Adjust `SystemChromeMediumHighColor` to use the Light theme
* Add support for `FrameworkElement.GoToStateCore`
* Adjust `ListView` measure/arrange for dynamic content
* Add some missing default UWP styles
* The `FrameworkElement.IsLoaded` property is now public
* Improve XAML generation error messages for unknown symbols
* Added default console logging for all platforms
* Add support for `Application.OnWindowCreated`
* Added non-throwing stubs for `AutomationProperty`
* Add missing system resources
* Add support for x:Bind in StaticResources (#696)
* Add support for x:Name late binding support to adds proper support for CollectionViewSource in Resources (#696)
* `PointerRelease` events are now marked as handled by the `TextBox`
* `KeyDown` events that are changing the cursor position (left/right/top/bottom/home/end) are now marked as handled by the `TextBox`
* `RoutedEventArgs.IsGenerated` returns `false` as generating events with Uno is not yet supported
* `AutomationPeer.ListenerExists` returns `false` as we cannot generating events with Uno is not yet supported
* `KeyUp` event properly sends `KeyEventArgs` to the controls
* Add ItemsSource CollectionViewSource update support (#697)
* Add support for the `CollectionViewSource.ItemsPath` property
* Fixed support for dots in resource names (#700)
* Add support for `BindingExpression.UpdateSource()`
* Updated Android version to target Android 9.0
* The CI validates for API breaking changes
* Added samples application BenchmarkDotNet support.
* `MediaTransportControls` buttons now use Tapped event instead of Click
* Fixed Pointer capture issues on sliders on iOS

### Breaking changes
* Make `UIElement.IsPointerPressed` and `IsPointerOver` internal
* You will not be able to build projects targeting Android 8.0 locally anymore. Change your Android target to Android 9.0 or replace MonoAndroid90 by MonoAndroid80 in the TargetFrameworks of your projects files.
* 1.43.1 breaking changes rollback to 1.42.0:
    - `ObservableVector<T>` is now internal again
    - `TimePicker.Time` and `TimePicker.MinuteIncrement` are now back for `netstandard2.0`
    - `MediaPlaybackItem.Source` is back as a readonly property
    - `MediaPlaybackList.Items` is back to an `IObservableVector`

### Bug fixes
 * Transforms are now fully functional
 * [Wasm] Fixed ListView infinite loop when using custom containers
 * [Wasm] Use Uno.UI Assembly for namespace type lookup in `XamlReader`
 * [Wasm] Fixed `System.UriConverter` is being linked out
 * 145075 [Android] [Wasm] Android and Wasm don't match all specific UWP behaviors for the Image control.
 * [Wasm] Don't fail if the dispatcher queue is empty
 * 146648 [Android] fixed ListView grouped items corruption on scroll
 * [Wasm] Fix `ListView` recycling when the `XamlParent` is not available for `AutoSuggestBox`
 * 147405 Fix NRE on some MediaTransportControl controls
 * #139 Update Uno.SourceGenerationTasks to improve build performance
 * Update `Uno.UI.Toolkit` base UWP sdk to 17763
 * [Wasm] Fixes items measured after being removed from their parent appear in the visual tree, on top of every other items.
 * [Wasm] Fixes lements may not be removed form the global active DOM elements tracking map
 * [Wasm] Disable the root element scrolling (bounce) on touch devices
 * Fixed invalid iOS assets folder. `ImageAsset` nodes must not be `<Visible>false</Visible>` to be copied to the generated project.
 * Make CollectionViewSource.View a proper DependencyProperty (#697)
 * Fixed support for string support for `Path.Data` (#698)
 * 150018 Fix nullref in `Pivot` when using native style
 * 149312 [Android] Added `FeatureConfiguration.NativeListViewBase.RemoveItemAnimator` to remove the ItemAnimator that crashes when under stress
 * 150156 Fix `ComboBox` not working when using `Popover`.
 * Restore missing ButtonBase.IsPointerOver property

## Release 1.43.1

### Features
* [Wasm] Improve general performance and memory pressure by removing Javascript interop evaluations.
* Add support for Windows 10 SDK 17763 (1809)
* Improve the Uno.UI solution memory consumption for Android targets
* Add support for GridLength conversion from double
* Raise exceptions on missing styles in debug configuration
* Add working ViewBox stub
* `Path.Data` property now invalidates measure and arrange
* Wasm `Image` logs Opened and Failed events
* Add UpToDateCheckInput to avoid VS invalid incremental rebuilds
* 35178 Added recipe for copying text to clipboard
* Added ToogleSwitch documentation in Uno/Doc/Controls.
* Added new properties for ToggleSwitch Default Native Styles.
  [iOS] For BindableUISwitch : TintColorBrush property was added to be able to tint the outline of the switch when it is turned off.
  [Android] For BindableSwitchCompat : - Text property was added in order to change the ToggleSwitch label.
                                       - TextColor property was added in order to change the ToggleSwitch label color.
                                       - ThumbTint property was added in order to change the Thumb color.
                                       - TrackTint property was added in order to change the Track color.
* Samples apps now contain a Unit Tests page
* Added missing resources for NavigationViewItem
* All Nuget and VSIX artifacts are now Authenticode signed
* Resource strings are now loaded from `upri` files for faster resolution
* Add `FeatureConfiguration.Interop.ForceJavascriptInterop` to enable JS Eval fallback in Wasm mode.
* Add support for 1809 NavigationView
* Add support for runtime conversion of global static resources unknown at compile time
* Fixed fallback support for Style property set via ThemeResource
* Add support for multiple resw folders with upri resource generation
* Add support for `ThicknessHelper`
* ResourceLoader adjustments …
  * CurrentUICulture and CurrentCulture are set when setting ResourceLoader .DefaultCulture
  * upri load now ignores resources not used by the current culture
* Add BrushConverter support for Color input
* Add SplitView support for PaneOpened and PaneOpening
* Add CoreApplication.GetCurrentView() Dispatcher and TitleBar stubs support
* Add support for IsItemItsOwnContainer iOS ListView
* Add missing Android Sample App symbols font
* Add SampleControl for Samples app for easier browsing and UI Testing of samples
* Import Border samples
* Improve UIElement inner Children enumeration performance and memory usage
* Add `FeatureConfiguration.FrameworkElement.AndroidUseManagedLoadedUnloaded` to control the native or managed propagation performance of Loaded/Unloaded events through the visual tree
* Raise Application.UnhandledException event on failed navigation
* Adjusts the `Microsoft.NETCore.UniversalWindowsPlatform` version in the UWP head template to avoid assembly loading issues when using the Uno library template in the sample solution.
* [Android] Add support for ListViewItem instances provided via the ItemsSource property
* Added support to disable accessibility feature of larger text on iOS and Android by adjusting the FeatureConfiguration.Font.IgnoreTextScaleFactor flag. Please note that Apple [recommends to keep text sizes dynamic](https://developer.apple.com/videos/play/wwdc2017/245) for a variety of reasons and to allow users to adjust their text size preferences.
* [Wasm] Code for `Path.Stretch` has been moved to `Shape` and works well now for all shapes.
* Add support for `DynamicObject` data binding, to enable support for `Elmish.Uno`.
* Add support for VS2019 VSIX installation
* Improved Xaml generation speed, and incremental build performance
* [Wasm] Fix `CoreDispatcher` `StackOverflowException` when running on low stack space environments (e.g. iOS)
* Add support for `ResourceLoader.GetForViewIndependentUse(string)` and named resource files
* [Wasm] Load events are now raised directly from managed code. You can restore the previous behavior (raised from native) by setting `FeatureConfiguration.FrameworkElement.WasmUseManagedLoadedUnloaded = false`.
* Updated memory profiling documentation
* Updated default app template iOS GC settings
* Add support for WebAssembly Web Projects
* Add support for WebAssembly debugging with Chrome
* Add support for XAML `x:FieldModifier`
* Add Uno.UI linker definition files
* Adjust FlyoutPresenter default template
* Add support for Flyout anchor
* Improved XAML designer support
* Improved DependencyObject performance under AOT (JS dynCalls for overrides/delegates inside of EH blocks)
* Add support for MatrixTransform, UIElement.TransformToVisual now returns a MatrixTransform
* 140564 [Android] Added workaround for inverted ListView fling issue on Android P

### Breaking changes
* Refactored ToggleSwitch Default Native XAML Styles. (cf. 'NativeDefaultToggleSwitch' styles in Generic.Native.xaml)
  [iOS] For BindableUISwitch : Background property was changed for OnTintColorBrush and Foreground property for ThumbTintColorBrush.
  [Android] BindableSwitch was renamed BindableSwitchCompat in order to avoid confusion with the Switch control.
* Remove invalid Windows.UI.Xaml.Input.VirtualKeyModifiers
* Time picker flyout default styles has been changed to include done and cancel buttons
* DataTemplateSelector implementations are now called using the 2 parameters overload first with a fallback to the 1 parameter overload on null returned value.
  Old behavior could be restored using `FeatureConfiguration.DataTemplateSelector.UseLegacyTemplateSelectorOverload = true`.
* Using "/n" directly in the XAML for a text/content property is not supported anymore in order to match the UWP behavior.
  You can use "&#x0a;" instead in the text/content properties or a carriage return where you need it in the localized resources.
* The `ResourcesGeneration` msbuild target has been renamed to `UnoResourcesGeneration`
  If your csproj is using this target explicily, change it to the new name.

### Bug fixes
 * MediaPlayerElement [iOS] Subtitles are not disable on initial launch anymore
 * MediaPlayerElement [Android]Player status is now properly updated on media end
 * MediaPlayerElement [Android]Fix issue when video metadata reports a width or height of 0
 * #388 Slider: NRE when vertical template is not defined
 * 138117 [Android] Removing a bookmarked/downloaded lesson can duplicate the assets of a different lesson.
 * [Wasm] Fix VirtualizingPanelAdapter measure and arrange
 * 137892 [Android] Fixed FontFamily, FontSize and FontWeight are not applied anymore on the TextBox's content.
 * Don't fail on empty grid ArrangeOverride
 * Don't generate the Bindable attribute if already present
 * Adjust .NET template projects versions to 4.6.1
 * Adjust Microsoft.CodeAnalysis versions to avoid restore conflicts
 * Fix element name matching existing types fails to compile (e.g. ContentPresenter)
 * 138735 [Android] Fixed broken DatePicker
 * Multi-selection Check Boxes in ListViewItems are appearing brielfly (https://github.com/unoplatform/uno/issues/403)
 * 140721 [Android] FlipView not visible when navigating back to page
 * 138537 [iOS] App freezes after State selection causing infinite load on every subsequent launch
 * Fix invalid Border Content type for macOS
 * Don't fail iOS ListView if item Content is null
 * [Wasm] Implement naive refresh for items manipulation in the ListViewBase
 * 3326 [iOS][ItemsControl] ItemsControl in FlipView does not restore items properly
 * Fix NRE in Slider when no template is applied
 * Fix `Frame` does not unset `Page.Frame` when a page is removed
 * Add Wasm PlatformNotSupportedException for System.IO after CoreFX merge in mono
 * Border properties now invalidates measure and arrange on all platforms
 * 141907 [Android] [iOS] The toggle switch is half missing.
 * 142937 [Android] [iOS] Some Button ThemeBrushes are missing.
 * 143527 [Android] Fixed broken TimePicker Flyout on android devices.
 * 143596 [Wasm] Images stretching is incorrect
 * 143595 [Wasm] Wasm ListView Resizing is not working - Limitation: items can't change its size yet, but it's now getting measured/arranged correctly.
 * 143527 [Android] Fixed broken TimePicker Flyout on android devices.
 * 143598 [Wasm] Wasm Animation rotation center is incorrect
 * Fixes invalid parsing of custom types containing `{}` in their value (#455)
 * Add workaround for iOS stackoverflow during initialization.
 * Improve the file locking issues of Uno.UI.Tasks MSBuild task
 * Fix `VisibleBoundsPadding` memory leak
 * [ios] Time picker missing "OK" confirmation button
 * #87 / 124046 ComboBox incorrect behavior when using Items property
 * [Wasm] ComboBox wasn't working anymore since few versions
 * Fix memory leak with defining event handlers in XAML documents
 * Fix memory leak in `CommandBar`
 * Fix memory leak when using `x:Name` in XAML documents
 * 143170 [iOS] [WatermarkedDatePicker] When the Maxyear boundary is reached the first time, the calendar goes back two days instead of one
 * #491 DataTemplateSelector.SelectTemplate is not called on iOS and Android. The behavior is now closer to UWP.
 * 144268 / #493 : Resources outside of 'en' folder not working
 * Support for duplicate XAML `AutomationProperties.Name`
 * `ListViewBase.SelectedItems` is updated on selection change in Single selection mode
 * #528 ComboBoxes are empty when no datacontext
 * Ensure that Uno.UI can be used with VS15.8 and earlier (prevent the use of VS15.9 and later String APIs)
 * [Android] Listview Items stay visually in a pressed state,(can click multiple) when you click then scroll down, click another item, and scroll back up
 * 144101 fixed `ListView` group headers messed up on item update
 * #527 Fix for `Selector.SelectionChanged` is raised twice on updated selection
 * [iOS] Add fail-safe on `FrameworkElement.WillMoveToSuperview` log to `Application.Current.UnhandledException`
 * Flyout were not presented correctly on Wasm

## Release 1.42

### Features
* Add base infrastructure platform for macOS
* 136259 Add a behavior so that tap makes controls fade out
* 135985 [Android], [iOS] ListViewBase Support [MultiSelectStates](https://msdn.microsoft.com/en-us/library/windows/apps/mt299136.aspx?f=255&MSPPError=-2147217396) on ListViewItem. This allows the item container to visually adapt when multiple selection is enabled or disabled.
* #325 Add support for `NavigationView` control
* Add support for `SymbolIcon` control for WebAssembly
* Add support for `UIElement.Clip` for WebAssembly
* Add support for inner-Uno.UI strings localization
* Add stubs for RichTextBlock
* Add `BitmapIcon` support
* Add `BitmapIcon.ShowAsMonochrome` support
* Add support for `Windows.Foundation.UniversalApiContract` in `IsApiContractPresent`
* Add support for ContentProperty on UserControl
* Add `DelegateCommand<T>`
* #131258 Added support for _RoutedEvents_. See [routed-events.md documentation](../articles/routed-events.md).
* [WASM] #234 Support virtualization in ListView

### Breaking changes
* 132002 [Android] The collapsible button bar is now taken into account by visible bounds calculation. Apps which use VisibleBoundsPadding or have command bars will therefore see an adjustment to the height of their windows on Android.

### Bug fixes
 * 135258 [Android] Fixed ImageBrush flash/flickering occurs when transitioning to a new page for the first time.
 * 131768 [iOS] Fixed bug where stale ScrollIntoView() request could overwrite more recent request
 * 136092 [iOS] ScrollIntoView() throws exception for ungrouped lists
 * 136199 [Android] TextBlock.Text isn't visually updated if it changes while device is locked
 * Fix Android and iOS may fail to break on breakpoints in `.xaml.cs` if the debugging symbol type is Full in projects created from templates
 * 136210 [Android] Path is cut off by a pixel
 * 132004 [Android] Window bounds incorrect for screen with rounded corners
 * #312 [Wasm] Text display was chopped on Wasm.
 * 135839 `WebView` No longer raises NavigationFailed and NavigationCompleted events when navigation is cancelled on iOS.
 * 136188 [Android] Page elements are aligned differently upon back navigation
 * 136114 [iOS] Image inside Frame doesn't respond to orientation changes
 * Fix crash when a `VisualState` does not have a valid `Name`
 * Adjust compiled binding application ordering when loading controls
 * Ensure the SplitView templated parent is propagated properly for FindName
 * Fix infinite loop when parsing empty Attached Properties on macOS
 * 137137 [iOS] Fixed `DatePickerSelector` not propagating coerced initial value
 * 103116 [iOS] Navigating to a _second_ local html file with `WebView` doesn't work.
 * 134573 CommandBar doesn't take the proper space on iOS phones in landscape
 * Image with partial size constraint now display properly under Wasm.
 * 138297 [iOS][TextBlock] Measurement is always different since we use Math.Ceiling
 * 137204 [iOS] ListView - fix bug where item view is clipped
 * 137979 [Android] Incorrect offset when applying RotateTransform to stretched view
 * Now supports internal object in desource dictionaries
 * 134573 CommandBar doesn't take the proper space on iOS phones in landscape
 * #26 The explicit property <Style.Setters> does not initialize style setters properly
 * 104057 [Android] ListView shows overscroll effect even when it doesn't need to scroll
 * #376 iOS project compilation fails: Can't resolve the reference 'System.Void Windows.UI.Xaml.Documents.BlockCollection::Add(Windows.UI.Xaml.Documents.Block)
 * 138099, 138463 [Android] fixed `ListView` scrolls up when tapping an item at the bottom of screen
 * 140548 [iOS] fixed `CommandBar` not rendering until reloaded
 * [147530] Add a missing `global::` qualifier in the `BindableMetadataGenerator`
 * [WASM] Add workaround for mono linker issue in AOT mode in `ObservableVectorWrapper`

## Release 1.41

### Features

* [#154](https://github.com/unoplatform/uno/issues/154) Implement the MediaPlayerElement control
* 135799 Implemented MediaPlayer.Dispose()

### Bug fixes

 * 129762 - Updated Android SimpleOrientationSensor calculations based on SensorType.Gravity or based on single angle orientation when the device does not have a Gyroscope.
 * 134189 [iOS] The Time Picker flyout placement is not always respected
 * 134132 [Android] Fix loading of ItemsPresenter
 * 134104 [iOS] Fixed an issue when back swiping from a page with a collapsed CommandBar
 * 134026 [iOS] Setting a different DP from TextBox.TextChanging can cause an infinite 'ping pong' of changing Text values
 * 134415 [iOS] MenuFlyout was not loaded correctly, causing templates containing a MenuFlyout to fail
 * 133247 [iOS] Image performance improvements
 * 135192 [iOS] Fixed ImageBrush flash/flickering occurs when transitioning to a new page.
 * 135112 [Android] Fix crash in UpdateItemsPanelRoot() in the ItemsControl class.
 * 132014, 134103 [Android] Set the leading edge considering header can push groups out off the screen
 * 131998 [Android] Window bounds set too late
 * 131768 [iOS] Improve ListView.ScrollIntoView() when ItemTemplateSelector is set
 * 135202, 131884 [Android] Content occasionally fails to show because binding throws an exception
 * 135646 [Android] Binding MediaPlayerElement.Source causes video to go blank
 * 136093, 136172 [iOS] ComboBox does not display its Popup
 * 134819, 134828 [iOS] Ensures the back gesture is enabled and disabled properly when the CommandBar is visible, collapsed, visible with a navigation command and collapsed with a navigation command.
 * 137081 Xaml generator doesn't support setting a style on the root control
 * 148228 [Android] Right theme (clock or spinner) is selected for specific time increments
 * 148229 [Android] Right time is picked and rounded to nearest time increment in clock mode
 * 148241 [Android] won't open if `MinuteIncrement` is not set
 * 148582 Time picker initial time when using time increment is using initial time seconds when rounding.. it should ignore seconds..
 * 148285 [iOS] TimePicker is clipped off screen when ios:FlyoutPlacement isn't set

## Release 1.40

This release is the first non-experimental release of the Uno Platform since the initial public version in May 2018. Lot of bug fixes and features have been added since then, and lots more are coming.

A lot of those changes where included to support these libraries : [MVVMLight](https://github.com/unoplatform/uno.mvvmlight), [ReactiveUI](https://github.com/unoplatform/uno.ReactiveUI), [Prism](https://github.com/unoplatform/uno.Prism), [Rx.NET](https://github.com/unoplatform/uno.Rx.NET), [Windows Community Toolkit](https://github.com/unoplatform/uno.WindowsCommunityToolkit), [Xamarin.Forms UWP](https://github.com/unoplatform/uno.Xamarin.Forms).

Here are some highlights of this release:

- General improvement in the memory consumption of the `ListView` control
- Many Wasm rendering and support updates
    - Invalid images support
    - Text and images measuring fixes
    - Add support for AppManifest.displayName
- Support for the `Pivot` control
- Support for inline XAML event handlers in `DataTemplate`
- Support for implicit styles in the `XamlReader`
- Support for `ThreadPoolTimer`
- Add support for implicit `bool` to `Visibility` conversion
- Support for `AutoSuggestBox`
- SourceLink, Reference Assemblies and deterministic builds are enabled
- Support for `x:Name` reference in `x:Bind` markup
- Support for `WriteableBitmap` for all platforms
- Added support for `Cross-platform Library` template in vsix
- Added support for `StaticResource` as top level `ResourceDictionary` element
- Added support for `AutomationPeer`
- Android status bar height is now included in `Window.Bounds`
- Add support for `Underline` in `HyperLinkButton`
- Add support for TextBlock.TextDecorations
- TextBlock base class is now `FrameworkElement` on iOS, instead of `UILabel`
- Auto generated list of views implemented in Uno in the documentation
- Add support for string to `Type` conversion in XAML generator and binding engine
- Support for Attached Properties localization
- Added `ItemsControl.OnItemsChanged` support
- Added support for ListView GroupStyle.HeaderTemplateSelector for iOS/Android

Here's the full change log:

- Fixes for VisualTransition.Storyboard lazy bindings [#12](https://github.com/unoplatform/uno/pull/12)
- ListView fixes [#22](https://github.com/unoplatform/uno/pull/22)
    - Improve Path parser compatibility
    - Update assets generation documentation
    - Fix ItemsWrapGrid layout when ItemHeight/ItemWidth are not set
    - Adjust for invalid AnchorPoint support for iOS (#16)
    - Fix for ListView initialization order issue
- Default styles clearing fixes [#23](https://github.com/unoplatform/uno/pull/23)
- Compatibility and stability fixes [#37](https://github.com/unoplatform/uno/pull/37)
    - Wasm SplitView fixes
    - Enum fast converters
    - TextBox InputScope fixes
    - Improved ListViewBase stability
    - SimpleOrientationSensor fixes
    - PathMarkupParser: Add support for whitespace following FillRule command
    - Fix DependencyObjectStore.PopCurrentlySettingProperty
    - Raised navigation completed after setting CanGoBack/Forward
    - Fix layouting that sometimes misapplies margin
    - Selector: Coerce SelectedItem to ensure its value is always valid
    - Remove legacy panel default constructor restriction
    - Wasm image support improvements
    - Add support for forward slash in image source
    - Add support for CollectionViewSource set directly on ItemsControl.ItemSource
    - Fix Pane template binding for SplitView
    - Add support for Object as DependencyProperty owner
    - Add Wasm support for UIElement.Tapped
    - Fix iOS UnregisterDoubleTapped stack overflow
- Compatibility and stability fixes [#43](https://github.com/unoplatform/uno/pull/43)
    - Adjust WASM thickness support for children arrange
    - Fix support for inline text content using ContentProperty
    - Fix memory leaks in ScrollViewer
    - Adjust for missing styles in UWP Styles FeatureConfiguration
    - Fix for Source Generation race condition on slow build servers
- Compatibility and stability fixes [#53](https://github.com/unoplatform/uno/pull/53)
    - Adjust for WASM Support for local images [#1](https://github.com/unoplatform/uno/issues/1)
    - Fixes x:Bind support for Wasm
    - Fix invalid deserialization of ApplicationDataContainer for iOS
    - Fix error for ApplicationView.Title for WASM
    - Remove glib conversion errors in WASM
- UWP API Alignments for Wasm [#70](https://github.com/unoplatform/uno/pull/70)
    - Add support for Application.Start() to provide a proper SynchronizationContext for error management
    - Fix for ImplicitStyles support in XamlReader
    - Add support for the Pivot control using the default UWP Xaml style
    - Adjust body background color after the splash screen removal
    - Adjust the materialization of Control templates to not be lazy
- Add support for Xaml file defined event handlers [#71](https://github.com/unoplatform/uno/pull/71)
- API Compatibility Updates [#75](https://github.com/unoplatform/uno/pull/75)
    - Add support for implicit bool to Visibility conversion
    - Fix default Style constructor does not set the proper property precedence
    - Add more DependencyObjectStore logging
    - Align ItemsControl.Items behavior with UWP (#34)
    - Fix invalid uri parsing when set through BitmapImage.UriSource
- [WASM] Fix text measure when not connected to DOM [#76](https://github.com/unoplatform/uno/pull/76)
- Pivot, AutoSuggestBox, TextBox, XamlReader updates [#77](https://github.com/unoplatform/uno/pull/77)
    - Added missing TransformGroup ContentProperty
    - Fixed invalid namespace attribution of attached properties in XamlReader
    - Fixed BitmapImage.UriSource updates not being applied on Wasm
    - Add basic implementation of AutoSuggestBox
    - Fixed focus stealing issues with inactive PivotItem content
    - Add ThreadPoolTimer support
    - Fix for iOS popup not appearing
    - Fix for Wasm textbox not properly updating while not loaded
- [WASM] Add support for TextBlock.Padding property [#88](https://github.com/unoplatform/uno/pull/88)
- [WASM] Fixed measuring support with Polyfill for Node.isConnected [#89](https://github.com/unoplatform/uno/pull/88), [#91](https://github.com/unoplatform/uno/pull/91)
- Misc fixes [#93](https://github.com/unoplatform/uno/pull/93)
    - Fixed iOS `SimpleOrientationSensor` default queue management
    - Fixed multiple memory leaks in `ListView`, `ScrollViewer`
    - Implemented `CacheLength` for Android `ListViewBase`
    - Fixed for `DependencyObject` properties inheritance race condition
    - Fix for empty Path reporting an infinite size
    - Fix Title  not appearing in CommandBar
- Add support for WebAssembly AppManifest.displayName [#94](https://github.com/unoplatform/uno/pull/94)
- Enable SourceLink, Reference Assemblies, Deterministic build [#100](https://github.com/unoplatform/uno/pull/100)
- Binding Engine Alignments [#113](https://github.com/unoplatform/uno/pull/113)
    - Use Portable symbols for Xamarin debugging stability
    - Enable x:Name reference in x:Bind markup. This requires for a failed BindableMetadata lookup to fall through reflection lookup.
    - Assume ".Value" binding path on a primitive is equivalent to self, to enable nullable bindings.
    - Adjust unit tests logging
    - Enables auto "LogicalChild" treatment to allow for DependencyObjectCollection members to be databound
    - Enable parent reset for "LogicalChild" assignations
- Implement the CoreWindow.Dispatcher property [#117](https://github.com/unoplatform/uno/pull/117)
- Misc Fixes [#120](https://github.com/unoplatform/uno/pull/120)
    - Fix for CommandBar back button icon
    - Improve HyperLinks hit-testing for iOS
    - Fixed android PaintDrawable opacity
    - Adjust Unloaded event for ToggleButton
    - Adjust for brightness support
    - Adjust touch support for rotated elements
    - Adjust MinWidth/MinHeight support in Grid
    - Adjust PasswordBox custom font for during password reveal
    - ListView, ContentControl memory improvements
    - Style behavior adjustments
- Update for android animation reliability [#123](https://github.com/unoplatform/uno/pull/123)
- Add support for WriteableBitmap [#125](https://github.com/unoplatform/uno/pull/125)
- Updated vsix structure [#128](https://github.com/unoplatform/uno/pull/128)
- Multiple enhancements for WCT 4.0 [#131](https://github.com/unoplatform/uno/pull/131)
    - Adds support for `IconElement` fast conversion
    - Adds stubs for `ToggleSwitchTemplateSettings`, `PackageId`, `UISettings`
    - Adjust `XamlObjectBuilder` logging
    - Add implicit conversion for `KeyTime` and `Duration`
    - Add support for top level `StaticResource` resource dictionary elements
    - Implement FindFirstParent for net46/netstd2.0
    - Adds ElementNotAvailableException and ElementNotEnabledException
    - Fix invalid measure for empty wasm images
    - Add size/rect checks for measure/arrange wasm
    - Improve XamlReader error reporting
- Add support for Cross-platform library template in VSIX [#132](https://github.com/unoplatform/uno/pull/132)
- Add support for AutomationPeer [#141](https://github.com/unoplatform/uno/pull/141)
- Improved support for UWP resources [#149](https://github.com/unoplatform/uno/pull/149)
    - Projects no longer need to define `XamlCodeGenerationFiles` (fixes #144)
    - Projects no longer need to define `ResourcesDirectory` (fixes #106)
    - Projects no longer need to initialize `ResourceHelper.ResourcesService` (fixes #142)
    - `ResourceLoader.GetString` is now supported (fixes #142)
- Updates rollup [#151](https://github.com/unoplatform/uno/pull/151)
    - Fixed `VisualState` not updated when `TextBox` is focused
    - Improve `ListView` and `Selector` memory footprint
    - Adjust GenericStyles application sequence for Android
    - Add diagnostics methods for `BinderReferenceHolder`
    - Include android status bar height in `Window.Bounds`
    - Fixed `Grid` items size when `MinHeight` and `MinHeight` are used
    - Fixed android race condition during visual tree cleanup
    - Add support for underline in `HyperLinkButton`
    - Fixed `ScrollContentPresenter` margin issue
    - Adjust `MessageDialog` behavior for android
    - `ContentControl` Data Context is now properly unset
    - Add `EmailNameOrAddress` InputScope for `TextBox`
    - Fixed duplicated resw entry support
    - Fixed `ComboBox` popup touch issue
    - Add support for TextBlock.TextDecorations
    - TextBlock base class from UILabel to FrameworkElement
- Auto-generate list of views implemented in Uno [#152](https://github.com/unoplatform/uno/pull/152)
- Add support for string to `Type` conversion in Xaml generator and Binding engine. [#159](https://github.com/unoplatform/uno/pull/159)
- Add support for attached properties localization [#156](https://github.com/unoplatform/uno/pull/156)
- Added `ItemsControl.OnItemsChanged` support [#175](https://github.com/unoplatform/uno/pull/175)
- Added support for XAML inline collections declaration [#184](https://github.com/unoplatform/uno/pull/184)
- Adjust the sequence of control template materialization [#192](https://github.com/unoplatform/uno/pull/192)
- Support for ListView.ScrollIntoView with leading alignment
- Added support for ListView GroupStyle.HeaderTemplateSelector
- [IOS-ANDROID] Added support for time picker minute increment<|MERGE_RESOLUTION|>--- conflicted
+++ resolved
@@ -4,11 +4,8 @@
 
 ### Features
 
-<<<<<<< HEAD
 * [#2040] Support for ms-settings:// special URIs on Android and iOS, Launcher API alignments to match UWP behavior
-=======
 * [#] Support for `Windows.Devices.Lights.Lamp` on iOS, Android.
->>>>>>> caaee11e
 * [#1970](https://github.com/unoplatform/uno/pull/1970) Added support for `AnalyticsInfo` properties on iOS, Android and WASM
 * [#1207] Implemented some `PackageId` properties
 * [#1919](https://github.com/unoplatform/uno/pull/1919) Support for `PathGeometry` on WASM.
