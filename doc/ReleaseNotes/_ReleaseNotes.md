﻿# Release notes

### Features
-

### Breaking changes
-

### Bug fixes
- [#2230] `DisplayInformation` leaks memory
<<<<<<< HEAD
- [WASM] Shapes now update when their Fill brush's Color changes
- [WASM] Fix bug where changing `IsEnabled` from false to true on `Control` inside another `Control` didn't work
=======
- [Wasm] Shapes now update when their Fill brush's Color changes
- [Wasm] Add arbitrary delay in Safari macOS to avoid StackOverflow issues
>>>>>>> 849ecf82

## Release 2.0

### Features

* [#2040] Support for ms-settings:// special URIs on Android and iOS, Launcher API alignments to match UWP behavior
* [#2029](https://github.com/unoplatform/uno/pull/2029) Support for MenuFlyoutItem.Click
* support /[file]/[name] format in ResourceLoader.GetForCurrentView().GetString()
* [#2039] Added support for Xaml type conversions using CreateFromStringAttribute.
* [#] Support for `Windows.Devices.Lights.Lamp` on iOS, Android.
* [#1970](https://github.com/unoplatform/uno/pull/1970) Added support for `AnalyticsInfo` properties on iOS, Android and WASM
* [#1207] Implemented some `PackageId` properties
* [#1919](https://github.com/unoplatform/uno/pull/1919) Support for `PathGeometry` on WASM.
* Support for `Geolocator` on WASM, improvements for support on Android, iOS
* [#1813](https://github.com/unoplatform/uno/pull/1813) - Added polyline support for WASM and samples for all shapes
* [#1743](https://github.com/unoplatform/uno/pull/1743) - Added a change to make the `MarkupExtensionReturnType` optional
* Added Dark and HighContrast theme resources, reacts to Dark/Light theme on iOS, Android and WASM automatically during the startup of the app if `RequestedTheme` is not set in `App.xaml`
* Support for `Gyrometer` on Android, iOS and WASM
   * `ReadingChanged`
   * `ReportInterval`
* Support for `Launcher.QueryUriSupportAsync` method on Android and iOS
* [#1493](https://github.com/unoplatform/uno/pull/1493) - Implemented the `Windows.Input.PointerUpdateKind` Enum.
*  [#1428](https://github.com/unoplatform/uno/issues/1428) - Add support for horizontal progressbars to `BindableProgressBar` on Android.
* Add support for `Windows.Devices.Sensors.Magnetometer` APIs on iOS, Android and WASM
   * `ReadingChanged`
   * `ReportInterval`
* Add support for `Windows.UI.StartScreen.JumpList` APIs on Android and iOS
   * Includes `Logo`, `DisplayName` and `Arguments`
   * The activation proceeds through the `OnLaunched` method same as on UWP
* Refactored `DrawableHelper` to the `Uno` project
* Add full implementation of `Windows.UI.Xaml.Input.InputScopeNameValue` on all platforms.
* Add support for `Windows.Devices.Sensors.Accelerometer` APIs on iOS, Android and WASM
   * `ReadingChanged`
   * `Shaken`
   * `ReportInterval`
* Align `ApplicationData.Current.LocalSettings.Add` behavior with UWP for `null` and repeated adds
* Add support for `Windows.ApplicationModel.Calls.PhoneCallManager`
* Add support for `Windows.Phone.Devices.Notification.VibrationDevice` API on iOS, Android and WASM
* Basic support for `Windows.Devices.Sensors.Barometer`
* Support setting `Style` inline (e.g. `<TextBlock><TextBlock.Style><Style TargetType="TextBlock"><Setter>...`)
* [Wasm] Add support for `DisplayInformation` properties `LogicalDpi`, `ResolutionScale`, `ScreenWidthInRawPixels`, `RawPixelsPerViewPixel` , and `ScreenHeightInRawPixels`¸
* Permit `DependencyProperty` to be set reentrantly. E.g. this permits `TextBox.TextChanged` to modify the `Text` property (previously this could only be achieved using `Dispatcher.RunAsync()`).
* Add support for filtered solutions development for Uno.UI contributions.
* 132984 [Android] Notch support on Android
* Add support for Android UI Tests in PRs for improved regression testing
* Add static support for **ThemeResources**: `Application.Current.RequestedTheme` is supported
  - `Dark` and `Light` are supported.
  - **Custom Themes** are supported. This let you specify `HighContrast` or any other custom themes.
    (this is a feature not supported in UWP)
    ``` csharp
    // Put that somewhere during app initialization...
    Uno.UI.ApplicationHelper.RequestedCustomTheme = "MyCustomTheme";
    ```
  - `FrameworkElement.RequestedTheme ` is ignored for now.
  - Should be set when the application is starting (before first request to a static resource).
* Prevent possible crash with `MediaPlayerElement` (tentative)
* Add support for `ContentDialog`, including `Closing` and `Closed` events
* Permit `DependencyProperty` to be set reentrantly. E.g. this permits `TextBox.TextChanging` to modify the `Text` property (previously this could only be achieved using `Dispatcher.RunAsync()`).
* Implement `TextBox.TextChanging` and `TextBox.BeforeTextChanging`. As on UWP, this allows the text to be intercepted and modified before the UI is updated. Previously on Android using the `TextChanged` event would lead to laggy response and dropped characters when typing rapidly; this is no longer the case with `TextChanging`.
* [WASM] `ComboBox`'s dropdown list (`CarouselPanel`) is now virtualized (#1012)
* Improve Screenshot comparer tool, CI test results now contain Screenshots compare data
* Updated Xamarin.GooglePlayServices.* packages to 60.1142.1 for Target MonoAndroid80
* Updated Xamarin.GooglePlayServices.* packages to 71.1600.0 for Target MonoAndroid90
* `<ContentPresenter>` will now - as a fallback when not set - automatically bind to
  `TemplatedParent`'s `Content` when this one is a `ContentControl`.
  You can deactivate this behavior like this:
  ```
  FeatureConfiguration.ContentPresenter.UseImplicitContentFromTemplatedParent = false;
  ```
* Add support for `Selector.IsSynchronizedWithCurrentItem`
* Add support for `CoreApplication.MainView` and `CoreApplication.Views`
* Add support for resolution of merged and theme resources from `ResourceDictionary` in code
* Add non-failing StatusBar BackgroundOpacity and BackgroundColor getters
* Relax DependencyProperty owner validation for non-FrameworkElement
* `ToolTip` & `ToolTipService` are now implemented.
* [#1352](https://github.com/unoplatform/uno/issues/1352) Add support for `ThemeResource`s with different types (e.g.: mixing `SolidColorBrush` and `LinearGradientBrush`)
* Add support for BitmapSource.PixelWidth and Height
* Preliminary support for `ColumnDefinition.ActualWidth` and `RowDefinition.ActualHeight`.
* Updated VisualTree of an app with Visibility for each items.
* Add support for `CompositionTarget.Rendering` event.
* Add support for `IObservableVector<T>` in `ItemsControl`
* [#1559] [#1167] Wasm: make the IsEnabled property inheritable.
* Full support of pointer events cf. [routed events documentation](../articles/features/routed-events.md)
* Add support of manipulation events cf. [routed events documentation](../articles/features/routed-events.md)
* Update CheckBox style to 10.0.17763
* Adds the support for `AutomationProperties.AutomationId`
* [#1328](https://github.com/unoplatform/uno/issues/1328) Basic ProgressRing implementation for WASM
* Add support for `Windows.UI.Xaml.Controls.Primitives.LayoutInformation.GetAvailableSize`
* Add support for Runtime Tests that require UI integration
* Enable iOS UI Tests
* Add support for `PersonPicture`
* Add support for `VisualState` `Setter` data binding, static resources and complex objects
* Clipping to bounds of control is now more similar to UWP
* The _feature flag_ `FeatureConfiguration.UseLegacyClipping` is now deprecated and not used anymore
* XAML Hot Reload support for iOS, Android and Windows
* Add support for GitPod Workspace and prebuilds
* #880 Added added implicit conversion for double to Thickness
* Add Android support for `CoreApplication.GetCurrentView().TitleBar.ExtendViewIntoTitleBar` to programatically draw under the status bar
* [WASM] `ScrollViewer.ChangeView` is now supported
* [Wasm] Add the ability to focus a TextBox by clicking its header
* Add support for `ToggleButton.IsThreeState` and `ToggleButton.Indeterminate`
* [Wasm] Add support for `TextBox.IsReadonly`
* [iOS] [WASM] `Path` now supports `LinearGradientBrush` as `Fill`

### Breaking changes
* `TextBox` no longer raises TextChanged when its template is applied, in line with UWP.
* `TextBox.TextChanged` is now called asynchronously after the UI is updated, in line with UWP. For most uses `TextChanging` should be preferred.
* [Android] `TextBox.IsSpellCheckEnabled = false` is now enforced in a way that may cause issues in certain use cases (see https://stackoverflow.com/a/5188119/1902058). The old behavior can be restored by setting `ShouldForceDisableSpellCheck = false`, per `TextBox`.
* `TextBox.Text = null` will now throw an exception, as on UWP. Pushing `null` via a binding is still valid.
* Projects targeting Android 8 must now use Xamarin.GooglePlayServices.* 60.1142.1 (60.1142.0 has been unlisted)
* Projects targeting Android 9 must now use Xamarin.GooglePlayServices.* 71.1600.0
* [iOS] UIWebView is deprecated and replaced with WKWebView (ITMS-90809: Deprecated API Usage - Apple will stop accepting submissions of apps that use UIWebView APIs . See https://developer.apple.com/documentation/uikit/uiwebview for more information.)
* [iOS] If you set the `ManipulationMode` to something else than `System` or `All`, the [DelaysContentTouches](https://developer.apple.com/documentation/uikit/uiscrollview/1619398-delayscontenttouches) is going to be disabled on all parent `ScrollViewer`
* [#1237] Static resources defined in App.xaml were not processed and registered properly
    > This change might break the compilation for projects that define duplicate resources in other globally accessible resource dictionaries. Adjustments to remove duplicate resources may be necessary.
 * [WASM] The tranform returned by `UIElement.TransformToVisual` is now including scale, rotation or any custom transformation that was declard on a parent element (transform was only including translate components)

### Bug fixes
* [#2186](https://github.com/unoplatform/uno/pull/2186) Fix Canvas Measurement to behave like UWP
* [#2093](https://github.com/unoplatform/uno/pull/2093) Fix missing measurement option for polyline and polygon
* Font size, used for ComboBoxItems, are same as in ComboBox content (not smaller)
* [#2023](https://github.com/unoplatform/uno/pull/2023) Android WebView.NavigateToString doesn't throw exception even when string is very long.
* [#2020](https://github.com/unoplatform/uno/pull/2020) `ContentControl` no longer display the datacontext type when ContentTemplate and content are empty
* [#1987](https://github.com/unoplatform/uno/pull/1987) Missing XML comment warnings are disabled on generated code
* [#1939](https://github.com/unoplatform/uno/pull/1939) Handles nullables types in XAML file generator
* [#1741](https://github.com/unoplatform/uno/issues/1741) On Android, `ApplicationData.Current.[LocalFolder|RoamingFolder]` can now be used in the ctor of App.xaml.cs
    > This change introduces a new constructor in `Windows.UI.Xaml.NativeApplication` that requests a delegate. In the Visual Studio Templates for Uno Platform, the `Main.cs` for the Android, the constructor now provides `() => new App()` instead of `new App()`, you can do the same in your existing application. See [this file](https://github.com/unoplatform/uno/blob/master/src/SolutionTemplate/UnoSolutionTemplate/Droid/Main.cs) for an example.
* [#1767] Invalid `this` keyword generated for `Storyboard.SetTarget`
* [#1781] WASM Images are no longer draggable and selectable by default to match UWP
* [#1771](https://github.com/unoplatform/uno/pull/1771) Fix ".Uno" in project names resulted in build errors.
* [#1531](https://github.com/unoplatform/uno/pull/1531) Fix an issue with VirtualizePanelAdaptater by adding a cache where the ItemSources length change and created a OutOfRangeException
* [WASM] #1518 Fix Navigation Issue Where SystemNavigationManager.enable() is called twice and clear the stack history
* [#1278](https://github.com/unoplatform/uno/pull/1278) the XAML sourcegenerator now always uses the fully qualified type name to prevent type conflicts.
* [#1392](https://github.com/unoplatform/uno/pull/1392) Resolved exceptions while changing cursor color on Android P.
* [#1383](https://github.com/unoplatform/uno/pull/1383) resolve Android compilation errors related to Assets filenames: "Invalid file name: It must contain only"
* [#1380](https://github.com/unoplatform/uno/pull/1380) iOS head generated by Uno Solution Template now specifies MinimumOSVersion, in line with XF so first compile is successful.
* #1276 retrieving non-existent setting via indexer should not throw and  `ApplicationDataContainer` allowed clearing value by calling `Add(null)` which was not consistent with UWP.
* [iOS] Area of view outside Clip rect now allows touch to pass through, this fixes NavigationView not allowing touches to children (#1018)
* `ComboBox` drop down is now placed following a logic which is closer to UWP and it longer flickers when it appears (especilly on WASM)
* #854 `BasedOn` on a `<Style>` in `App.Xaml` were not resolving properly
* #706 `x:Name` in `App.Xaml`'s resources were crashing the compilation.
* #846 `x:Name` on non-`DependencyObject` resources were crashing the compilation
* [Android/iOS] Fixed generated x:uid setter not globalized for Uno.UI.Helpers.MarkupHelper.SetXUid and Uno.UI.FrameworkElementHelper.SetRenderPhase
* Fix invalid XAML x:Uid parsing with resource file name and prefix (#1130, #228)
* Fixed an issue where a Two-Way binding would sometimes not update values back to source correctly
* Adjust the behavior of `DisplayInformation.LogicalDpi` to match UWP's behavior
* [Android] Ensure TextBox spell-check is properly enabled/disabled on all devices.
* Fix ComboBox disappearing items when items are views (#1078)
* [iOS] TextBox with `AcceptsReturn=True` crashes ListView
* [Android/iOS] Fixed Arc command in paths
* Changing the `DataContext` of an element to a new value were pushing the properties default
  value on data bound properties before setting the new value.
* [Android] `.Click` on a `ButtonBase` were not raising events properly
* #1350 Vertical Slider was inverting value when tapped
* TemplateReuse not called when dataContext is set
* [WASM] #1167 Apply `IsEnabled` correctly to `TextBox` (inner `TextBoxView` is now correctly disabled)
* [Android/WASM] Fix MaxLength not respected or overwriting text
* Settings collection-based properties on root node in XAML were leading to C# compilation errors
* Properties on root node in XAML were not applied when there was no content (sub-elements)
* [Android] GroupedListviewHeaders were causing scrolling lag, missing flag
* Flyout that are than anchor but fit in page were defaulting to full placement.
* [iOS]Fixed DatePickerFlyout & TimePickerFlyout not being placed at the bottom
* [Android] Animated content is cut off/glitchy when RenderTransform translation is applied (#1333)
* [#1409](https://github.com/unoplatform/uno/pull/1413) Provide a better error-message on Page-Navigation-Errors
* Fix NRE when using custom `Pivot` templates.
* Fix iOS CompositionTarget handler race condition
* [Wasm] Fix TextBoxView SelectionStart/SelectionEnd value parsing
* [Wasm] Don't fail on FrameworkElement.Dispose()
* [Android] ScrollViewer were no more clipping the scrollable area.
* `ComboBox`'s ControlTemplate was requiring a binding to _TemplatedParent_ for the `x:Name="ContentPresenter"` control. Now aligned with UWP by making this binding in the control itself.
* [#1352](https://github.com/unoplatform/uno/issues/1352) `ThemeResource` bugfixes:
  - `StaticResource` not working inside `ResourceDictionary.ThemeDictionaries`
  - Using a `ThemeResource` on the wrong property type shouldn't raise compile-time error (to align with UWP)
* Fix layout bug in Image control.
* [#1387] `ComboBox`: Fix DataContext was propagated to `<ContentPresenter>` when there was no selected item, causing strange display behavior.
* #1354 fixed Recycler.State desync issue
* #1533 [Wasm] Fix measure caching for zero sized measure
* [iOS(iPad)] `ComboBox` : the combobox wasn't fully expanding vertically on first opening.
* `Popup` & `ComboBox` (and other controls using `Popup`) were not behaving properly when `IsLightDismissable` were set to `true`.
* [Wasm] Fix unloaded UIElements are made visible if measured and arranged
* [Android] Fix java NRE handing touch events on detached view
* [Pivot] Add support for non PivotItem items
* #1557 Fix local DataContext on ContentDialog is overwritten
* [WASM] Fix display for multiple popups (e.g. ComboBox inside of ContentDialog)
* [Android] Fix invalid ImageBrush stack overflow with delayed image reuse
* CommandBar fixes (AppBarToggleButton, AppBarButton)
* Fix Symbols rendering in sample app
* Fix multiple invocations of OnLoaded when hosting a control in ItemsControl
* [Android] Fix glitchy animations inside ListView with transformed ancestor.
* Adjust `AppBar` and `CommandBar` styles.
* Adjust the Stretch mode of `BitmapIcon` content
* Fix invalid Image size constraint
* [Android] MenuFlyout was misplaced if view was in a hierarchy with a RenderTransform
* Fix color refresh of `BitmapIcon` monochrome Foreground
* [IOS] DatePickerFlyout min and max year were resetting to FallbackNullValue
* [Android] Fix bug in `ListView` when using an `ObservableCollection` as its source and using `Header` and `Footer`.
* [#1924](https://github.com/unoplatform/uno/issues/1924) Fix Android `ListView.HeaderTemplate` (and `.FooterTemplate`) binding bug when changing `Header` and `Footer`.
* 164480 [Android] fixed a text wrapping issue caused by layout height desync
* [Wasm] Fix unable to reset `Image.Source` property
* [#2014](https://github.com/unoplatform/uno/issues/2014) Fix iOS Picker for ComboBox not selecting the correct item.
* [iOS] #977 Fix exception when setting MediaPlayerElement.Stretch in XAML.
* #1708 Fix initial Flyout placement and window resize placement
* [Android] #2007 ComboBox does not take Window.VisibleBounds to position its popup
* [Wasm] Fixes the measure of a TextBoxView #2034 #2095
* [Android] [Wasm] Recent clipping improvements were incompleted. Fixed a case where a control was allowed to draw itself to use more than available place in the _arrange_ phase.
* [iOS] Fix negative result value of TimePicker. Now value range is limited from 0 to 1 day
* #2129 WebAssembly Bootstrapper update to remove the implicit .NET 4.6.2 dependency, and support for long file paths on Windows.
* #2147 Fix NRE in android-specific TextBox.ImeOptions
* #2146 [iOS] ListView doesn't take extra space when items are added to collection

## Release 1.45.0
### Features
* Add support for `Windows.System.Display.DisplayRequest` API on iOS and Android
* Add support for the following `Windows.System.Power.PowerManager` APIs on iOS and Android:
    - BatteryStatus
    - EnergySaverStatus
    - PowerSupplyStatus
    - RemainingChargePercent
    - PowerSupplyStatusChanged
    - EnergySaverStatusChanged
    - RemainingChargePercentChanged
    - BatteryStatusChanged
* Updated `CheckBox` glyph to match UWP style on all platforms
* Add support for the following `DisplayInformation` properties on iOS and Android:
* Add support for `CurrentInputMethodLanguageTag` and `TrySetInputMethodLanguageTag` on Android, iOS and WASM
* Add support for `ChatMessageManager.ShowComposeSmsMessageAsync` (and `ChatMessage` `Body` and `Recipients` properties) on iOS and Android
* Add support for the following `DisplayInformation` properties on iOS and Android:
    - CurrentOrientation
    - LogicalDpi
    - NativeOrientation
    - RawDpiX
    - RawDpiY
    - ResolutionScale
    - StereoEnabled
    - RawPixelsPerViewPixel
    - DiagonalSizeInInches
    - ScreenHeightInRawPixels
    - ScreenWidthInRawPixels
    - AutoRotationPreferences
* Performance improvements
	- Use `Span<T>` for Grid layout
	- Optimize Wasm text measuring
	- Performance improvements in `TSInteropMarshaller.InvokeJS`
* [Wasm] Improve TextBlock measure performance
* [Wasm] Improve PivotItem template pooling
* 150233 [Android] fixed status-bar, keyboard, nav-bar layout on android
* Add support for Brush implicit conversion (Fixes #730)
* Add `XamlReader` support for top level `ResourceDictionary` (#640)
* Add support for IDictionary objects in XAM (#729)
* Add support for Binding typed property (#731)
* Add support for `RelativeSource.Self` bindings
* 149377 Improve performance of `TimePicker` and `DatePicker` on iOS.
* 145203 [iOS] Support ScrollViewer.ChangeView() inside TextBox
* 150793 [iOS] Add ListView.UseCollectionAnimations flag to allow disabling native insert/delete animations
* 150882 [iOS] Fix visual glitch when setting new RenderTransform on a view
* [Wasm] Add support of hardware/browser back button in `SystemNavigationManager.BackRequested`
* [Wasm] Added support for custom DOM events
* WebAssembly UI tests are now integrated in the CI
* Enable support for macOS head development
* [Wasm] Add NativeXXX styles (which are aliases to the XamlXXX styles)
* [Wasm] Enable persistence for all ApplicationData folders
* [Wasm] Add Samples App UI Screenshots diffing tool with previous builds
* Add `PasswordVault` on supported platform
* [Android] Updated support libraries to 28.0.0.1 for Android 9
* Add support for `x:Load`
* [Wasm] Restore support for `x:Load` and `x:DeferLoadStrategy`
* [Wasm] Scrolling bar visibility modes are now supported on most browsers
* Fix invalid cast exception when using `x:Load` or `x:DeferLoadStrategy`
* Add `Windows.Globalization.Calendar`
* [Wasm] Support of overlay mode of the pane
* Using _State Triggers_ in `VisualStateManager` now follows correct precedence as documented by Microsoft
* Add support for `FlyoutBase.AttachedFlyout` and `FlyoutBase.ShowAttachedFlyout()`
* `x:Bind` now supports binding to fields
* `Grid` positions (`Row`, `RowSpan`, `Column` & `ColumnSpan`) are now behaving like UWP when the result overflows grid rows/columns definition
* [Wasm] Improve TextBlock measure performance
* [Wasm] Improve Html SetAttribute performance
* MenuBar
    - Import of MenuBar code, not functional yet as MenuItemFlyout (Issue #801)
    - Basic support for macOS native system menus
* Ensure FrameworkElement.LayoutUpdated is invoked on all elements being arranged
* Fix Grid.ColumnDefinitions.Clear exception (#1006)
* 155086 [Android] Fixed `AppBarButton.Label` taking precedence over `AppBarButton.Content` when used as `PrimaryCommands`.
* ComboBox
	- Remove dependency to a "Background" template part which is unnecessary and not required on UWP
	- Make sure that the `PopupPanel` hides itself if collapsed (special cases as it's at the top of the `Window`)
	- [iOS] Add support of `INotifyCollectionChanged` in the `Picker`
	- [iOS] Remove the arbitrary `null` item added at the top of the `Picker`
	- [iOS] Fix infinite layouting cycle in the iOS picker (Removed workaround which is no longer necessary as the given method is invoked properly on each measure/arrange phases)
* [Wasm] Refactored the way the text is measured in Wasm. Wasn't working well when a parent with a RenderTransform.
* `Grid` now supports `ColumnDefinition.MinWidth` and `MaxWidth` and `RowDefinition.MinHeight` and `MaxHeight` (#1032)
* Implement the `PivotPanel` measure/arrange to allow text wrapping in pivot items
* [Wasm] Add `PathIcon` support
* Add support UI Testing support through for `Uno.UI.Helpers.Automation.GetDependencyPropertyValue`
* [WASM] ListView - support item margins correctly
* [iOS] Fix items dependency property propagation in ListView items
* [Wasm] Add UI Testing support through for `Uno.UI.Helpers.Automation.GetDependencyPropertyValue`\

### Breaking Changes
* The `WebAssemblyRuntime.InvokeJSUnmarshalled` method with three parameters has been removed.
* `NavigationBarHelper` has been removed.
* Localized Text, Content etc is now applied even if the Text (etc) property isn't set in Xaml. Nested implicit content (e.g. `<Button><Border>...`) will be overridden by localized values if available.
* [Android] Unless nested under `SecondaryCommands`, the `AppBarButton.Label` property will no longer be used for the title of menu item, instead use the `AppBarButton.Content` property. For `SecondaryCommands`, keep using `AppBarButton.Label`.
* The `WordEllipsis` was removed from the `TextWrapping` as it's not a valid value for UWP (And it was actually supported only on WASM) (The right way to get ellipsis is with the `TextTrimming.WordEllipsis`)
* [Android] `Popup.Anchor` is no longer available

### Bug fixes
* DatePicker FlyoutPlacement now set to Full by default
* Semi-transparent borders no longer overlap at the corners on Android
* The `HAS_UNO` define is now not defined in `uap10.0.x` target frameworks.
* The `XamlReader` fails when a property has no getter
* `Click` and `Tapped` events were not working property for `ButtonBase` on Android and iOS.
* 146790 [Android] AndroidUseManagedLoadedUnloaded causes partial item shuffling in ListView
* 150143 [Android] Toggling `TextBox.IsReadOnly` from true to false no longer breaks the cursor
* `WasmHttpHandler` was broken because of a change in the internal Mono implementation.
* 140946 [Android] Upon modifying a list, incorrect/duplicated items appear
* 150489 [Android] PointerCanceled not called on scrolling for views with a RenderTransform set
* 150469 [iOS] Virtualized ListView items don't always trigger their multi-select VisualStates
* 1580172 ToggleSwitch wasn't working after an unload/reload: caused by routedevent's unregistration not working.
* 145203 [Android] Fix overflow on LogicalToPhysicalPixels(double.MaxValue), allowing ScrollViewer.ChangeView(double.MaxValue,...) to work
* 150679 [iOS] Fix path issue with Media Player not being able to play local files.
* Adjust support for `StaticResource.ResourceKey`
* 151081 [Android] Fix Keyboard not always dismissed when unfocusing a TextBox
* [WASM] Support `not_wasm` prefix properly. (#784)
* 151282 [iOS] Fixed Slider not responding on second navigation, fixed RemoveHandler for RoutedEvents removing all instances of handler
* 151497 [iOS/Android] Fixed Slider not responding, by ^ RemoveHandler fix for RoutedEvents
* 151674 [iOS] Add ability to replay a finished video from media player
* 151524 [Android] Cleaned up Textbox for android to remove keyboard showing/dismissal inconsistencies
* Fix invalid code generation for `x:Name` entries on `Style` in resources
* [Wasm] Fix incorrect `TextBlock` measure with constrains
* 151676 [iOS] The keyboard is closing when tap on the webview or toolbar
* 151655 [TimePicker][iOS] First time you open time picker it initializes the existing value to current time
* 151656 [TimePicker][iOS] Time picker always shows +1 minute than selected value
* 151657 [DatePicker][iOS] Date picker flyout displays 1 day earlier than selected value
* 151430 [Android] Prevent touch event being dispatched to invisible view
* Fixed overflow errors in Grid.Row/Column and Grid.RowSpan may fail in the Grid layouter.
* 151547 Fix animation not applied correctly within transformed hierarchy
* Setting the `.SelectedValue` on a `Selector` now update the selection and the index
* [WASM] Fix ListView contents not remeasuring when ItemsSource changes.
* [WASM] Dismissable popup & flyout is closing when tapping on content.
* 145374 [Android] fixed android keyboard stays open on AppBarButton click
* 152504 [Android] Pointer captures weren't informing gestures of capture, fixes Slider capture issue
* 148896 [iOS] TextBlock CarriageReturns would continue past maxlines property
* 153594 [Android] EdgeEffect not showing up on listView that contain Headers and Footers
* #881 [iOS] [Android] Support explicitly-defined ListViewItems in ListView.
* #902 [Android] Resource generation now correctly escapes names starting with numbers and names containing a '-' character
* 154390 Storyboard `Completed` callback were not properly called when there's not children.
* [iOS] Fix bug where Popup can be hidden if created during initial app launch.
* #921 Ensure localization works even if the property isn't defined in XAML
* [WASM] Using x:Load was causing _Collection was modified_ exception.
* Fix support for localized attached properties.
* Fix a potential crash during code generated from XAML, content were not properly escaped.
* #977 Fix exception when setting MediaPlayerElement.Stretch in XAML.
* [Android] Fix MediaPlayerElement.Stretch not applied
* [Android] Fix for ListView elements measuring/layouting bug
* Fix Grid.ColumnDefinitions.Clear exception (#1006)
* [Wasm] Align Window.SizeChanged and ApplicationView.VisibleBoundsChanged ordering with UWP (#1015)
* Add VS2019 Solution Filters for known developer tasks
* #154969 [iOS] MediaPlayer ApplyStretch breaking mediaplayer- fixed
* 154815 [WASM] ItemClick event could be raised for wrong item
* 155256 Fixed xaml generated enum value not being globalized
* 155161 [Android] fixed keyboard flicker when backing from a page with CommandBar
* Fix the processing of the GotFocus event FocusManager (#973)
* 116098 [iOS] The time/day pickers are missing diving lines on devices running firmware 11 and up.
* [iOS] Fix invalid DataContext propagation when estimating ListView item size (#1051)
* RadioButton was not applying Checked state correctly with non-standard visual state grouping in style
* [Android] Fix several bugs preventing AutoSuggestBox from working on Android. (#1012)
* #1062 TextBlock measure caching can wrongly hit
* 153974 [Android] fixed button flyout placement
* Fix support for ScrollBar touch events (#871)
* [iOS] Area of view outside Clip rect now allows touch to pass through, this fixes NavigationView not allowing touches to children (#1018)
* `ComboBox` drop down is now placed following a logic which is closer to UWP and it longer flickers when it appears (especilly on WASM)
* Date and Time Picker Content fix and Refactored to use PickerFlyoutBase (to resemble UWP implementation)
* `LinearGradientBrush.EndPoint` now defaults to (1,1) to match UWP
* [Android] A ListView inside another ListView no longer causes an app freeze/crash
* `Click` on `ButtonBase` was not properly raised.


## Release 1.44.0

### Features
* Add support for `ICollectionView.CopyTo`
* Add support for `ViewBox`
* Add support for `AutoSuggestBox.ItemsSource`
* Add support for `Selector.SelectedValuePath` (e.g. useful for ComboBox)
* Add support for JS unhandled exception logging for CoreDispatcher (support for Mixed mode troubleshooting)
* [WASM] Improve element arrange and transform performance
* Restore original SymbolIcon.SymbolProperty as a C# property
* Add support for `MediaPlaybackList`
* Update Uno.SourceGenerationTasks to improve build performance
    - Move to the latest Uno.SourceGenerationTasks to improve project parsing performance, and allows for the removal of unused targets caused by unoplatform/uno.SourceGeneration#2. Uno.Xaml and Uno.UI.BindingHelpers now only build the required targets.
    - Move to net461 for test projects so the the Uno.Xaml project can be referenced properly
    - Use the latest MSBuild.Sdk.Extras for actual parallel cross-targeted builds
    - Move the nuget package versions to the Directory.Build.targets file so it's easier to change all versions at once.
* Add support for NavigationView Top Navigation
* Adjust `SystemChromeMediumHighColor` to use the Light theme
* Add support for `FrameworkElement.GoToStateCore`
* Adjust `ListView` measure/arrange for dynamic content
* Add some missing default UWP styles
* The `FrameworkElement.IsLoaded` property is now public
* Improve XAML generation error messages for unknown symbols
* Added default console logging for all platforms
* Add support for `Application.OnWindowCreated`
* Added non-throwing stubs for `AutomationProperty`
* Add missing system resources
* Add support for x:Bind in StaticResources (#696)
* Add support for x:Name late binding support to adds proper support for CollectionViewSource in Resources (#696)
* `PointerRelease` events are now marked as handled by the `TextBox`
* `KeyDown` events that are changing the cursor position (left/right/top/bottom/home/end) are now marked as handled by the `TextBox`
* `RoutedEventArgs.IsGenerated` returns `false` as generating events with Uno is not yet supported
* `AutomationPeer.ListenerExists` returns `false` as we cannot generating events with Uno is not yet supported
* `KeyUp` event properly sends `KeyEventArgs` to the controls
* Add ItemsSource CollectionViewSource update support (#697)
* Add support for the `CollectionViewSource.ItemsPath` property
* Fixed support for dots in resource names (#700)
* Add support for `BindingExpression.UpdateSource()`
* Updated Android version to target Android 9.0
* The CI validates for API breaking changes
* Added samples application BenchmarkDotNet support.
* `MediaTransportControls` buttons now use Tapped event instead of Click
* Fixed Pointer capture issues on sliders on iOS

### Breaking changes
* Make `UIElement.IsPointerPressed` and `IsPointerOver` internal
* You will not be able to build projects targeting Android 8.0 locally anymore. Change your Android target to Android 9.0 or replace MonoAndroid90 by MonoAndroid80 in the TargetFrameworks of your projects files.
* 1.43.1 breaking changes rollback to 1.42.0:
    - `ObservableVector<T>` is now internal again
    - `TimePicker.Time` and `TimePicker.MinuteIncrement` are now back for `netstandard2.0`
    - `MediaPlaybackItem.Source` is back as a readonly property
    - `MediaPlaybackList.Items` is back to an `IObservableVector`

### Bug fixes
 * Transforms are now fully functional
 * [Wasm] Fixed ListView infinite loop when using custom containers
 * [Wasm] Use Uno.UI Assembly for namespace type lookup in `XamlReader`
 * [Wasm] Fixed `System.UriConverter` is being linked out
 * 145075 [Android] [Wasm] Android and Wasm don't match all specific UWP behaviors for the Image control.
 * [Wasm] Don't fail if the dispatcher queue is empty
 * 146648 [Android] fixed ListView grouped items corruption on scroll
 * [Wasm] Fix `ListView` recycling when the `XamlParent` is not available for `AutoSuggestBox`
 * 147405 Fix NRE on some MediaTransportControl controls
 * #139 Update Uno.SourceGenerationTasks to improve build performance
 * Update `Uno.UI.Toolkit` base UWP sdk to 17763
 * [Wasm] Fixes items measured after being removed from their parent appear in the visual tree, on top of every other items.
 * [Wasm] Fixes lements may not be removed form the global active DOM elements tracking map
 * [Wasm] Disable the root element scrolling (bounce) on touch devices
 * Fixed invalid iOS assets folder. `ImageAsset` nodes must not be `<Visible>false</Visible>` to be copied to the generated project.
 * Make CollectionViewSource.View a proper DependencyProperty (#697)
 * Fixed support for string support for `Path.Data` (#698)
 * 150018 Fix nullref in `Pivot` when using native style
 * 149312 [Android] Added `FeatureConfiguration.NativeListViewBase.RemoveItemAnimator` to remove the ItemAnimator that crashes when under stress
 * 150156 Fix `ComboBox` not working when using `Popover`.
 * Restore missing ButtonBase.IsPointerOver property

## Release 1.43.1

### Features
* [Wasm] Improve general performance and memory pressure by removing Javascript interop evaluations.
* Add support for Windows 10 SDK 17763 (1809)
* Improve the Uno.UI solution memory consumption for Android targets
* Add support for GridLength conversion from double
* Raise exceptions on missing styles in debug configuration
* Add working ViewBox stub
* `Path.Data` property now invalidates measure and arrange
* Wasm `Image` logs Opened and Failed events
* Add UpToDateCheckInput to avoid VS invalid incremental rebuilds
* 35178 Added recipe for copying text to clipboard
* Added ToogleSwitch documentation in Uno/Doc/Controls.
* Added new properties for ToggleSwitch Default Native Styles.
  [iOS] For BindableUISwitch : TintColorBrush property was added to be able to tint the outline of the switch when it is turned off.
  [Android] For BindableSwitchCompat : - Text property was added in order to change the ToggleSwitch label.
                                       - TextColor property was added in order to change the ToggleSwitch label color.
                                       - ThumbTint property was added in order to change the Thumb color.
                                       - TrackTint property was added in order to change the Track color.
* Samples apps now contain a Unit Tests page
* Added missing resources for NavigationViewItem
* All Nuget and VSIX artifacts are now Authenticode signed
* Resource strings are now loaded from `upri` files for faster resolution
* Add `FeatureConfiguration.Interop.ForceJavascriptInterop` to enable JS Eval fallback in Wasm mode.
* Add support for 1809 NavigationView
* Add support for runtime conversion of global static resources unknown at compile time
* Fixed fallback support for Style property set via ThemeResource
* Add support for multiple resw folders with upri resource generation
* Add support for `ThicknessHelper`
* ResourceLoader adjustments …
  * CurrentUICulture and CurrentCulture are set when setting ResourceLoader .DefaultCulture
  * upri load now ignores resources not used by the current culture
* Add BrushConverter support for Color input
* Add SplitView support for PaneOpened and PaneOpening
* Add CoreApplication.GetCurrentView() Dispatcher and TitleBar stubs support
* Add support for IsItemItsOwnContainer iOS ListView
* Add missing Android Sample App symbols font
* Add SampleControl for Samples app for easier browsing and UI Testing of samples
* Import Border samples
* Improve UIElement inner Children enumeration performance and memory usage
* Add `FeatureConfiguration.FrameworkElement.AndroidUseManagedLoadedUnloaded` to control the native or managed propagation performance of Loaded/Unloaded events through the visual tree
* Raise Application.UnhandledException event on failed navigation
* Adjusts the `Microsoft.NETCore.UniversalWindowsPlatform` version in the UWP head template to avoid assembly loading issues when using the Uno library template in the sample solution.
* [Android] Add support for ListViewItem instances provided via the ItemsSource property
* Added support to disable accessibility feature of larger text on iOS and Android by adjusting the FeatureConfiguration.Font.IgnoreTextScaleFactor flag. Please note that Apple [recommends to keep text sizes dynamic](https://developer.apple.com/videos/play/wwdc2017/245) for a variety of reasons and to allow users to adjust their text size preferences.
* [Wasm] Code for `Path.Stretch` has been moved to `Shape` and works well now for all shapes.
* Add support for `DynamicObject` data binding, to enable support for `Elmish.Uno`.
* Add support for VS2019 VSIX installation
* Improved Xaml generation speed, and incremental build performance
* [Wasm] Fix `CoreDispatcher` `StackOverflowException` when running on low stack space environments (e.g. iOS)
* Add support for `ResourceLoader.GetForViewIndependentUse(string)` and named resource files
* [Wasm] Load events are now raised directly from managed code. You can restore the previous behavior (raised from native) by setting `FeatureConfiguration.FrameworkElement.WasmUseManagedLoadedUnloaded = false`.
* Updated memory profiling documentation
* Updated default app template iOS GC settings
* Add support for WebAssembly Web Projects
* Add support for WebAssembly debugging with Chrome
* Add support for XAML `x:FieldModifier`
* Add Uno.UI linker definition files
* Adjust FlyoutPresenter default template
* Add support for Flyout anchor
* Improved XAML designer support
* Improved DependencyObject performance under AOT (JS dynCalls for overrides/delegates inside of EH blocks)
* Add support for MatrixTransform, UIElement.TransformToVisual now returns a MatrixTransform
* 140564 [Android] Added workaround for inverted ListView fling issue on Android P

### Breaking changes
* Refactored ToggleSwitch Default Native XAML Styles. (cf. 'NativeDefaultToggleSwitch' styles in Generic.Native.xaml)
  [iOS] For BindableUISwitch : Background property was changed for OnTintColorBrush and Foreground property for ThumbTintColorBrush.
  [Android] BindableSwitch was renamed BindableSwitchCompat in order to avoid confusion with the Switch control.
* Remove invalid Windows.UI.Xaml.Input.VirtualKeyModifiers
* Time picker flyout default styles has been changed to include done and cancel buttons
* DataTemplateSelector implementations are now called using the 2 parameters overload first with a fallback to the 1 parameter overload on null returned value.
  Old behavior could be restored using `FeatureConfiguration.DataTemplateSelector.UseLegacyTemplateSelectorOverload = true`.
* Using "/n" directly in the XAML for a text/content property is not supported anymore in order to match the UWP behavior.
  You can use "&#x0a;" instead in the text/content properties or a carriage return where you need it in the localized resources.
* The `ResourcesGeneration` msbuild target has been renamed to `UnoResourcesGeneration`
  If your csproj is using this target explicily, change it to the new name.

### Bug fixes
 * MediaPlayerElement [iOS] Subtitles are not disable on initial launch anymore
 * MediaPlayerElement [Android]Player status is now properly updated on media end
 * MediaPlayerElement [Android]Fix issue when video metadata reports a width or height of 0
 * #388 Slider: NRE when vertical template is not defined
 * 138117 [Android] Removing a bookmarked/downloaded lesson can duplicate the assets of a different lesson.
 * [Wasm] Fix VirtualizingPanelAdapter measure and arrange
 * 137892 [Android] Fixed FontFamily, FontSize and FontWeight are not applied anymore on the TextBox's content.
 * Don't fail on empty grid ArrangeOverride
 * Don't generate the Bindable attribute if already present
 * Adjust .NET template projects versions to 4.6.1
 * Adjust Microsoft.CodeAnalysis versions to avoid restore conflicts
 * Fix element name matching existing types fails to compile (e.g. ContentPresenter)
 * 138735 [Android] Fixed broken DatePicker
 * Multi-selection Check Boxes in ListViewItems are appearing brielfly (https://github.com/unoplatform/uno/issues/403)
 * 140721 [Android] FlipView not visible when navigating back to page
 * 138537 [iOS] App freezes after State selection causing infinite load on every subsequent launch
 * Fix invalid Border Content type for macOS
 * Don't fail iOS ListView if item Content is null
 * [Wasm] Implement naive refresh for items manipulation in the ListViewBase
 * 3326 [iOS][ItemsControl] ItemsControl in FlipView does not restore items properly
 * Fix NRE in Slider when no template is applied
 * Fix `Frame` does not unset `Page.Frame` when a page is removed
 * Add Wasm PlatformNotSupportedException for System.IO after CoreFX merge in mono
 * Border properties now invalidates measure and arrange on all platforms
 * 141907 [Android] [iOS] The toggle switch is half missing.
 * 142937 [Android] [iOS] Some Button ThemeBrushes are missing.
 * 143527 [Android] Fixed broken TimePicker Flyout on android devices.
 * 143596 [Wasm] Images stretching is incorrect
 * 143595 [Wasm] Wasm ListView Resizing is not working - Limitation: items can't change its size yet, but it's now getting measured/arranged correctly.
 * 143527 [Android] Fixed broken TimePicker Flyout on android devices.
 * 143598 [Wasm] Wasm Animation rotation center is incorrect
 * Fixes invalid parsing of custom types containing `{}` in their value (#455)
 * Add workaround for iOS stackoverflow during initialization.
 * Improve the file locking issues of Uno.UI.Tasks MSBuild task
 * Fix `VisibleBoundsPadding` memory leak
 * [ios] Time picker missing "OK" confirmation button
 * #87 / 124046 ComboBox incorrect behavior when using Items property
 * [Wasm] ComboBox wasn't working anymore since few versions
 * Fix memory leak with defining event handlers in XAML documents
 * Fix memory leak in `CommandBar`
 * Fix memory leak when using `x:Name` in XAML documents
 * 143170 [iOS] [WatermarkedDatePicker] When the Maxyear boundary is reached the first time, the calendar goes back two days instead of one
 * #491 DataTemplateSelector.SelectTemplate is not called on iOS and Android. The behavior is now closer to UWP.
 * 144268 / #493 : Resources outside of 'en' folder not working
 * Support for duplicate XAML `AutomationProperties.Name`
 * `ListViewBase.SelectedItems` is updated on selection change in Single selection mode
 * #528 ComboBoxes are empty when no datacontext
 * Ensure that Uno.UI can be used with VS15.8 and earlier (prevent the use of VS15.9 and later String APIs)
 * [Android] Listview Items stay visually in a pressed state,(can click multiple) when you click then scroll down, click another item, and scroll back up
 * 144101 fixed `ListView` group headers messed up on item update
 * #527 Fix for `Selector.SelectionChanged` is raised twice on updated selection
 * [iOS] Add fail-safe on `FrameworkElement.WillMoveToSuperview` log to `Application.Current.UnhandledException`
 * Flyout were not presented correctly on Wasm

## Release 1.42

### Features
* Add base infrastructure platform for macOS
* 136259 Add a behavior so that tap makes controls fade out
* 135985 [Android], [iOS] ListViewBase Support [MultiSelectStates](https://msdn.microsoft.com/en-us/library/windows/apps/mt299136.aspx?f=255&MSPPError=-2147217396) on ListViewItem. This allows the item container to visually adapt when multiple selection is enabled or disabled.
* #325 Add support for `NavigationView` control
* Add support for `SymbolIcon` control for WebAssembly
* Add support for `UIElement.Clip` for WebAssembly
* Add support for inner-Uno.UI strings localization
* Add stubs for RichTextBlock
* Add `BitmapIcon` support
* Add `BitmapIcon.ShowAsMonochrome` support
* Add support for `Windows.Foundation.UniversalApiContract` in `IsApiContractPresent`
* Add support for ContentProperty on UserControl
* Add `DelegateCommand<T>`
* #131258 Added support for _RoutedEvents_. See [routed-events.md documentation](../articles/routed-events.md).
* [WASM] #234 Support virtualization in ListView

### Breaking changes
* 132002 [Android] The collapsible button bar is now taken into account by visible bounds calculation. Apps which use VisibleBoundsPadding or have command bars will therefore see an adjustment to the height of their windows on Android.

### Bug fixes
 * 135258 [Android] Fixed ImageBrush flash/flickering occurs when transitioning to a new page for the first time.
 * 131768 [iOS] Fixed bug where stale ScrollIntoView() request could overwrite more recent request
 * 136092 [iOS] ScrollIntoView() throws exception for ungrouped lists
 * 136199 [Android] TextBlock.Text isn't visually updated if it changes while device is locked
 * Fix Android and iOS may fail to break on breakpoints in `.xaml.cs` if the debugging symbol type is Full in projects created from templates
 * 136210 [Android] Path is cut off by a pixel
 * 132004 [Android] Window bounds incorrect for screen with rounded corners
 * #312 [Wasm] Text display was chopped on Wasm.
 * 135839 `WebView` No longer raises NavigationFailed and NavigationCompleted events when navigation is cancelled on iOS.
 * 136188 [Android] Page elements are aligned differently upon back navigation
 * 136114 [iOS] Image inside Frame doesn't respond to orientation changes
 * Fix crash when a `VisualState` does not have a valid `Name`
 * Adjust compiled binding application ordering when loading controls
 * Ensure the SplitView templated parent is propagated properly for FindName
 * Fix infinite loop when parsing empty Attached Properties on macOS
 * 137137 [iOS] Fixed `DatePickerSelector` not propagating coerced initial value
 * 103116 [iOS] Navigating to a _second_ local html file with `WebView` doesn't work.
 * 134573 CommandBar doesn't take the proper space on iOS phones in landscape
 * Image with partial size constraint now display properly under Wasm.
 * 138297 [iOS][TextBlock] Measurement is always different since we use Math.Ceiling
 * 137204 [iOS] ListView - fix bug where item view is clipped
 * 137979 [Android] Incorrect offset when applying RotateTransform to stretched view
 * Now supports internal object in desource dictionaries
 * 134573 CommandBar doesn't take the proper space on iOS phones in landscape
 * #26 The explicit property <Style.Setters> does not initialize style setters properly
 * 104057 [Android] ListView shows overscroll effect even when it doesn't need to scroll
 * #376 iOS project compilation fails: Can't resolve the reference 'System.Void Windows.UI.Xaml.Documents.BlockCollection::Add(Windows.UI.Xaml.Documents.Block)
 * 138099, 138463 [Android] fixed `ListView` scrolls up when tapping an item at the bottom of screen
 * 140548 [iOS] fixed `CommandBar` not rendering until reloaded
 * [147530] Add a missing `global::` qualifier in the `BindableMetadataGenerator`
 * [WASM] Add workaround for mono linker issue in AOT mode in `ObservableVectorWrapper`

## Release 1.41

### Features

* [#154](https://github.com/unoplatform/uno/issues/154) Implement the MediaPlayerElement control
* 135799 Implemented MediaPlayer.Dispose()

### Bug fixes

 * 129762 - Updated Android SimpleOrientationSensor calculations based on SensorType.Gravity or based on single angle orientation when the device does not have a Gyroscope.
 * 134189 [iOS] The Time Picker flyout placement is not always respected
 * 134132 [Android] Fix loading of ItemsPresenter
 * 134104 [iOS] Fixed an issue when back swiping from a page with a collapsed CommandBar
 * 134026 [iOS] Setting a different DP from TextBox.TextChanging can cause an infinite 'ping pong' of changing Text values
 * 134415 [iOS] MenuFlyout was not loaded correctly, causing templates containing a MenuFlyout to fail
 * 133247 [iOS] Image performance improvements
 * 135192 [iOS] Fixed ImageBrush flash/flickering occurs when transitioning to a new page.
 * 135112 [Android] Fix crash in UpdateItemsPanelRoot() in the ItemsControl class.
 * 132014, 134103 [Android] Set the leading edge considering header can push groups out off the screen
 * 131998 [Android] Window bounds set too late
 * 131768 [iOS] Improve ListView.ScrollIntoView() when ItemTemplateSelector is set
 * 135202, 131884 [Android] Content occasionally fails to show because binding throws an exception
 * 135646 [Android] Binding MediaPlayerElement.Source causes video to go blank
 * 136093, 136172 [iOS] ComboBox does not display its Popup
 * 134819, 134828 [iOS] Ensures the back gesture is enabled and disabled properly when the CommandBar is visible, collapsed, visible with a navigation command and collapsed with a navigation command.
 * 137081 Xaml generator doesn't support setting a style on the root control
 * 148228 [Android] Right theme (clock or spinner) is selected for specific time increments
 * 148229 [Android] Right time is picked and rounded to nearest time increment in clock mode
 * 148241 [Android] won't open if `MinuteIncrement` is not set
 * 148582 Time picker initial time when using time increment is using initial time seconds when rounding.. it should ignore seconds..
 * 148285 [iOS] TimePicker is clipped off screen when ios:FlyoutPlacement isn't set

## Release 1.40

This release is the first non-experimental release of the Uno Platform since the initial public version in May 2018. Lot of bug fixes and features have been added since then, and lots more are coming.

A lot of those changes where included to support these libraries : [MVVMLight](https://github.com/unoplatform/uno.mvvmlight), [ReactiveUI](https://github.com/unoplatform/uno.ReactiveUI), [Prism](https://github.com/unoplatform/uno.Prism), [Rx.NET](https://github.com/unoplatform/uno.Rx.NET), [Windows Community Toolkit](https://github.com/unoplatform/uno.WindowsCommunityToolkit), [Xamarin.Forms UWP](https://github.com/unoplatform/uno.Xamarin.Forms).

Here are some highlights of this release:

- General improvement in the memory consumption of the `ListView` control
- Many Wasm rendering and support updates
    - Invalid images support
    - Text and images measuring fixes
    - Add support for AppManifest.displayName
- Support for the `Pivot` control
- Support for inline XAML event handlers in `DataTemplate`
- Support for implicit styles in the `XamlReader`
- Support for `ThreadPoolTimer`
- Add support for implicit `bool` to `Visibility` conversion
- Support for `AutoSuggestBox`
- SourceLink, Reference Assemblies and deterministic builds are enabled
- Support for `x:Name` reference in `x:Bind` markup
- Support for `WriteableBitmap` for all platforms
- Added support for `Cross-platform Library` template in vsix
- Added support for `StaticResource` as top level `ResourceDictionary` element
- Added support for `AutomationPeer`
- Android status bar height is now included in `Window.Bounds`
- Add support for `Underline` in `HyperLinkButton`
- Add support for TextBlock.TextDecorations
- TextBlock base class is now `FrameworkElement` on iOS, instead of `UILabel`
- Auto generated list of views implemented in Uno in the documentation
- Add support for string to `Type` conversion in XAML generator and binding engine
- Support for Attached Properties localization
- Added `ItemsControl.OnItemsChanged` support
- Added support for ListView GroupStyle.HeaderTemplateSelector for iOS/Android

Here's the full change log:

- Fixes for VisualTransition.Storyboard lazy bindings [#12](https://github.com/unoplatform/uno/pull/12)
- ListView fixes [#22](https://github.com/unoplatform/uno/pull/22)
    - Improve Path parser compatibility
    - Update assets generation documentation
    - Fix ItemsWrapGrid layout when ItemHeight/ItemWidth are not set
    - Adjust for invalid AnchorPoint support for iOS (#16)
    - Fix for ListView initialization order issue
- Default styles clearing fixes [#23](https://github.com/unoplatform/uno/pull/23)
- Compatibility and stability fixes [#37](https://github.com/unoplatform/uno/pull/37)
    - Wasm SplitView fixes
    - Enum fast converters
    - TextBox InputScope fixes
    - Improved ListViewBase stability
    - SimpleOrientationSensor fixes
    - PathMarkupParser: Add support for whitespace following FillRule command
    - Fix DependencyObjectStore.PopCurrentlySettingProperty
    - Raised navigation completed after setting CanGoBack/Forward
    - Fix layouting that sometimes misapplies margin
    - Selector: Coerce SelectedItem to ensure its value is always valid
    - Remove legacy panel default constructor restriction
    - Wasm image support improvements
    - Add support for forward slash in image source
    - Add support for CollectionViewSource set directly on ItemsControl.ItemSource
    - Fix Pane template binding for SplitView
    - Add support for Object as DependencyProperty owner
    - Add Wasm support for UIElement.Tapped
    - Fix iOS UnregisterDoubleTapped stack overflow
- Compatibility and stability fixes [#43](https://github.com/unoplatform/uno/pull/43)
    - Adjust WASM thickness support for children arrange
    - Fix support for inline text content using ContentProperty
    - Fix memory leaks in ScrollViewer
    - Adjust for missing styles in UWP Styles FeatureConfiguration
    - Fix for Source Generation race condition on slow build servers
- Compatibility and stability fixes [#53](https://github.com/unoplatform/uno/pull/53)
    - Adjust for WASM Support for local images [#1](https://github.com/unoplatform/uno/issues/1)
    - Fixes x:Bind support for Wasm
    - Fix invalid deserialization of ApplicationDataContainer for iOS
    - Fix error for ApplicationView.Title for WASM
    - Remove glib conversion errors in WASM
- UWP API Alignments for Wasm [#70](https://github.com/unoplatform/uno/pull/70)
    - Add support for Application.Start() to provide a proper SynchronizationContext for error management
    - Fix for ImplicitStyles support in XamlReader
    - Add support for the Pivot control using the default UWP Xaml style
    - Adjust body background color after the splash screen removal
    - Adjust the materialization of Control templates to not be lazy
- Add support for Xaml file defined event handlers [#71](https://github.com/unoplatform/uno/pull/71)
- API Compatibility Updates [#75](https://github.com/unoplatform/uno/pull/75)
    - Add support for implicit bool to Visibility conversion
    - Fix default Style constructor does not set the proper property precedence
    - Add more DependencyObjectStore logging
    - Align ItemsControl.Items behavior with UWP (#34)
    - Fix invalid uri parsing when set through BitmapImage.UriSource
- [WASM] Fix text measure when not connected to DOM [#76](https://github.com/unoplatform/uno/pull/76)
- Pivot, AutoSuggestBox, TextBox, XamlReader updates [#77](https://github.com/unoplatform/uno/pull/77)
    - Added missing TransformGroup ContentProperty
    - Fixed invalid namespace attribution of attached properties in XamlReader
    - Fixed BitmapImage.UriSource updates not being applied on Wasm
    - Add basic implementation of AutoSuggestBox
    - Fixed focus stealing issues with inactive PivotItem content
    - Add ThreadPoolTimer support
    - Fix for iOS popup not appearing
    - Fix for Wasm textbox not properly updating while not loaded
- [WASM] Add support for TextBlock.Padding property [#88](https://github.com/unoplatform/uno/pull/88)
- [WASM] Fixed measuring support with Polyfill for Node.isConnected [#89](https://github.com/unoplatform/uno/pull/88), [#91](https://github.com/unoplatform/uno/pull/91)
- Misc fixes [#93](https://github.com/unoplatform/uno/pull/93)
    - Fixed iOS `SimpleOrientationSensor` default queue management
    - Fixed multiple memory leaks in `ListView`, `ScrollViewer`
    - Implemented `CacheLength` for Android `ListViewBase`
    - Fixed for `DependencyObject` properties inheritance race condition
    - Fix for empty Path reporting an infinite size
    - Fix Title  not appearing in CommandBar
- Add support for WebAssembly AppManifest.displayName [#94](https://github.com/unoplatform/uno/pull/94)
- Enable SourceLink, Reference Assemblies, Deterministic build [#100](https://github.com/unoplatform/uno/pull/100)
- Binding Engine Alignments [#113](https://github.com/unoplatform/uno/pull/113)
    - Use Portable symbols for Xamarin debugging stability
    - Enable x:Name reference in x:Bind markup. This requires for a failed BindableMetadata lookup to fall through reflection lookup.
    - Assume ".Value" binding path on a primitive is equivalent to self, to enable nullable bindings.
    - Adjust unit tests logging
    - Enables auto "LogicalChild" treatment to allow for DependencyObjectCollection members to be databound
    - Enable parent reset for "LogicalChild" assignations
- Implement the CoreWindow.Dispatcher property [#117](https://github.com/unoplatform/uno/pull/117)
- Misc Fixes [#120](https://github.com/unoplatform/uno/pull/120)
    - Fix for CommandBar back button icon
    - Improve HyperLinks hit-testing for iOS
    - Fixed android PaintDrawable opacity
    - Adjust Unloaded event for ToggleButton
    - Adjust for brightness support
    - Adjust touch support for rotated elements
    - Adjust MinWidth/MinHeight support in Grid
    - Adjust PasswordBox custom font for during password reveal
    - ListView, ContentControl memory improvements
    - Style behavior adjustments
- Update for android animation reliability [#123](https://github.com/unoplatform/uno/pull/123)
- Add support for WriteableBitmap [#125](https://github.com/unoplatform/uno/pull/125)
- Updated vsix structure [#128](https://github.com/unoplatform/uno/pull/128)
- Multiple enhancements for WCT 4.0 [#131](https://github.com/unoplatform/uno/pull/131)
    - Adds support for `IconElement` fast conversion
    - Adds stubs for `ToggleSwitchTemplateSettings`, `PackageId`, `UISettings`
    - Adjust `XamlObjectBuilder` logging
    - Add implicit conversion for `KeyTime` and `Duration`
    - Add support for top level `StaticResource` resource dictionary elements
    - Implement FindFirstParent for net46/netstd2.0
    - Adds ElementNotAvailableException and ElementNotEnabledException
    - Fix invalid measure for empty wasm images
    - Add size/rect checks for measure/arrange wasm
    - Improve XamlReader error reporting
- Add support for Cross-platform library template in VSIX [#132](https://github.com/unoplatform/uno/pull/132)
- Add support for AutomationPeer [#141](https://github.com/unoplatform/uno/pull/141)
- Improved support for UWP resources [#149](https://github.com/unoplatform/uno/pull/149)
    - Projects no longer need to define `XamlCodeGenerationFiles` (fixes #144)
    - Projects no longer need to define `ResourcesDirectory` (fixes #106)
    - Projects no longer need to initialize `ResourceHelper.ResourcesService` (fixes #142)
    - `ResourceLoader.GetString` is now supported (fixes #142)
- Updates rollup [#151](https://github.com/unoplatform/uno/pull/151)
    - Fixed `VisualState` not updated when `TextBox` is focused
    - Improve `ListView` and `Selector` memory footprint
    - Adjust GenericStyles application sequence for Android
    - Add diagnostics methods for `BinderReferenceHolder`
    - Include android status bar height in `Window.Bounds`
    - Fixed `Grid` items size when `MinHeight` and `MinHeight` are used
    - Fixed android race condition during visual tree cleanup
    - Add support for underline in `HyperLinkButton`
    - Fixed `ScrollContentPresenter` margin issue
    - Adjust `MessageDialog` behavior for android
    - `ContentControl` Data Context is now properly unset
    - Add `EmailNameOrAddress` InputScope for `TextBox`
    - Fixed duplicated resw entry support
    - Fixed `ComboBox` popup touch issue
    - Add support for TextBlock.TextDecorations
    - TextBlock base class from UILabel to FrameworkElement
- Auto-generate list of views implemented in Uno [#152](https://github.com/unoplatform/uno/pull/152)
- Add support for string to `Type` conversion in Xaml generator and Binding engine. [#159](https://github.com/unoplatform/uno/pull/159)
- Add support for attached properties localization [#156](https://github.com/unoplatform/uno/pull/156)
- Added `ItemsControl.OnItemsChanged` support [#175](https://github.com/unoplatform/uno/pull/175)
- Added support for XAML inline collections declaration [#184](https://github.com/unoplatform/uno/pull/184)
- Adjust the sequence of control template materialization [#192](https://github.com/unoplatform/uno/pull/192)
- Support for ListView.ScrollIntoView with leading alignment
- Added support for ListView GroupStyle.HeaderTemplateSelector
- [IOS-ANDROID] Added support for time picker minute increment<|MERGE_RESOLUTION|>--- conflicted
+++ resolved
@@ -8,13 +8,9 @@
 
 ### Bug fixes
 - [#2230] `DisplayInformation` leaks memory
-<<<<<<< HEAD
 - [WASM] Shapes now update when their Fill brush's Color changes
 - [WASM] Fix bug where changing `IsEnabled` from false to true on `Control` inside another `Control` didn't work
-=======
-- [Wasm] Shapes now update when their Fill brush's Color changes
 - [Wasm] Add arbitrary delay in Safari macOS to avoid StackOverflow issues
->>>>>>> 849ecf82
 
 ## Release 2.0
 
