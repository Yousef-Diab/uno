# Release notes

### Features

<<<<<<< HEAD
- Support for `Geolocator` on macOS
=======
- Support for `Clipboard` get/set Text content on macOS
>>>>>>> 722f25d0
- Support for `ApplicationView.Title` on Android and macOS
- Support for `AnalyticsInfo` on macOS
- Support for `TryEnterFullScreenMode` and `ExitFullScreenMode` on WebAssembly
- Support for `MessageDialog` on macOS
- [Android] support of `KnownFolders.MusicLibrary` and `VideosLibrary`
- Add support for `StorageFile.DateCreated`
- Support for `ApplicationView.IsScreenCaptureEnabled` on Android
- Add support for `StorageFile.DeleteAsync()`
- Support for `PointerDown`, `PointerUp` `PointerEntered`, `PointerExited` and `PointerMoved` events on macOS
- Support for `Launcher` API on macOS, support for special URIs
- Support for `EmailManager.ShowComposeNewEmailAsync`
- Add support for `StorageFolder.CreateFileAsync(string path)`
- Add support for ApplicationViewTitleBar.BackgroundColor on WASM
- Add support for Automation SetDependencyPropertyValue in Uno.UITest
- Added support for using a `string` value in a `StaticResource` when using `CreateFromStringAttribute'
- [Android] Adds support for `FeatureConfiguration.ScrollViewer.AndroidScrollbarFadeDelay`
- Add support for `Grid.ColumnSpacing` and `Grid.RowSpacing`
- Add clarification in [documentation](../articles/uno-development/working-with-the-samples-apps.md) for adding automated UI tests
- Add support for `Popup.LightDismissOverlayMode`, as well as `DatePicker.LightDismissOverlayMode` and `Flyout.LightDismissOverlayMode`
- `TransformToVisual` now returns a real transform to convert coordinates between views (was only returning a translate transform to offset the origin of controls)
- Multiple pointers at same time on screen (a.k.a. Multi-touch) are now supported
- Add support for WinUI 2.3 [`NumberBox`](https://docs.microsoft.com/en-us/uwp/api/microsoft.ui.xaml.controls.numberbox?view=winui-2.3)
- Add support of the `UIElement.RightTapped` event (The context menu won't appear anymore on WASM, except for the `TextBox`)
- Add support of the `UIElement.Holding` event
- [MacOS] Support for `ScrollViewer`
- [MacOS] Support for `LinearGradientBrush`
- Add support for [TwoPaneView](https://docs.microsoft.com/en-us/uwp/api/microsoft.ui.xaml.controls.twopaneview?view=winui-2.3) control.
- Add support for `ApplicationView.GetSpanningRects`
- Add base support for API Extensibility through `Uno.Foundation.Extensibility.ApiExtensibility` and `ApiExtensionAttribute`
- Add support for Surface Duo through the `Uno.UI.DualScreen` package
- Add support for enums in x:Bind functions
- Add XamlReader support for Primitive static resources
- [Android] Add support for non-native `Popup` by default. Can be enabled through `FeatureConfiguration.Popup.UseNativePopup` set to false (See #2533 for more details)

### Breaking changes

### Bug fixes

- [#2465] Raising macOS Button Click event
- [#2506] `DesignMode.DesignMode2Enabled` no longer throws (is always `false` on non-UWP platforms)
- [#915] FontFamily values are now properly parsed on WebAssembly, updated docs with new info
- [#2213] Fixed `ApplicationData` on MacOS, added support for `LocalSettings`
- Made macOS Samples app skeleton runnable (temporarily removed ApplicationData check on startup, fixed reference), added xamarinmacos20 to crosstargeting_override sample
- [#2230] `DisplayInformation` leaks memory
- [WASM] Shapes now update when their Fill brush's Color changes
- [WASM] Fix bug where changing `IsEnabled` from false to true on `Control` inside another `Control` didn't work
- [Wasm] Add arbitrary delay in Safari macOS to avoid StackOverflow issues
- #2227 fixed Color & SolidColorBrush literal values generation
- [Android] Fix bug where setting Canvas.ZIndex would apply shadow effect in some cases
- #2287 Vertical `ListView` containing a horizontal `ScrollViewer`: horizontal scrolling is difficult, only works when the gesture is perfectly horizontal
- #2130 Grid - fix invalid measure when total star size is 0
- [iOS] Fix invalid image measure on constrained images with `Margin`
- [#2364] fixed missing Xaml IntelliSense on newly created project 
- `ViewBox` no longer alters its child's `RenderTransform`
- [#2033] Add Missing `LostFocus` Value to `UpdateSourceTrigger` Enum
- [Android] Fix Image margin calculation on fixed size
- [Android] Native views weren't clipped correctly
- [Android] Border thickness was incorrect when CornerRadius was set
- [iOS] #2361 ListView would measure children with infinite width
- [iOS] Fix crash when using ComboBox template with native Picker and changing ItemsSource to null after SelectedItem was set
- [#2398] Fully qualify the `MethodName` value for `CreateFromStringAttribute' if it's not fully qualified it the code
- [WASM] Fix bug where changing a property could remove the required clipping on a view
- #2294 Fix TextBox text binding is updated by simply unfocusing
- [Android] Fix unconstrained Image loading issue when contained in a ContentControl template
- Enable partial `NavigationView.ItemSource` scenario (https://github.com/unoplatform/uno/issues/2477)
- [Wasm] Fail gracefully if IDBFS is not enabled in emscripten
- [#2513] Fix `TransformGroup` not working
- [#1956] Fis iOS invalid final state when switching visual state before current state's animation is completed.
- Fix `Selector` support for IsSelected (#1606)
- [Android] 164249 fixed TextBox.Text flickering when using custom IInputFilter with MaxLength set
- [MacOS] Fix exceptions when modifying UIElementCollection, layouting view with null `Layer`
- Fix invalid conversion when using ThemeResource (e.g. Color resource to Brush property)
- Fix XamlBindingHelper.Convert double to GridLength
- [Android] Adjust `TextBlock.TextDecorations` is not updating properly
- Adjust `XamlBindingHelper` for `GridLength` and `TimeSpan`
- Add missing `ListView` resources

## Release 2.0

### Features

* [#2040] Support for ms-settings:// special URIs on Android and iOS, Launcher API alignments to match UWP behavior
* [#2029](https://github.com/unoplatform/uno/pull/2029) Support for MenuFlyoutItem.Click
* support /[file]/[name] format in ResourceLoader.GetForCurrentView().GetString()
* [#2039] Added support for Xaml type conversions using `CreateFromStringAttribute`.
* [#] Support for `Windows.Devices.Lights.Lamp` on iOS, Android.
* [#1970](https://github.com/unoplatform/uno/pull/1970) Added support for `AnalyticsInfo` properties on iOS, Android and WASM
* [#1207] Implemented some `PackageId` properties
* [#1919](https://github.com/unoplatform/uno/pull/1919) Support for `PathGeometry` on WASM.
* Support for `Geolocator` on WASM, improvements for support on Android, iOS
* [#1813](https://github.com/unoplatform/uno/pull/1813) - Added polyline support for WASM and samples for all shapes
* [#1743](https://github.com/unoplatform/uno/pull/1743) - Added a change to make the `MarkupExtensionReturnType` optional
* Added Dark and HighContrast theme resources, reacts to Dark/Light theme on iOS, Android and WASM automatically during the startup of the app if `RequestedTheme` is not set in `App.xaml`
* Support for `Gyrometer` on Android, iOS and WASM
   * `ReadingChanged`
   * `ReportInterval`
* Support for `Launcher.QueryUriSupportAsync` method on Android and iOS
* [#1493](https://github.com/unoplatform/uno/pull/1493) - Implemented the `Windows.Input.PointerUpdateKind` Enum.
*  [#1428](https://github.com/unoplatform/uno/issues/1428) - Add support for horizontal progressbars to `BindableProgressBar` on Android.
* Add support for `Windows.Devices.Sensors.Magnetometer` APIs on iOS, Android and WASM
   * `ReadingChanged`
   * `ReportInterval`
* Add support for `Windows.UI.StartScreen.JumpList` APIs on Android and iOS
   * Includes `Logo`, `DisplayName` and `Arguments`
   * The activation proceeds through the `OnLaunched` method same as on UWP
* Refactored `DrawableHelper` to the `Uno` project
* Add full implementation of `Windows.UI.Xaml.Input.InputScopeNameValue` on all platforms.
* Add support for `Windows.Devices.Sensors.Accelerometer` APIs on iOS, Android and WASM
   * `ReadingChanged`
   * `Shaken`
   * `ReportInterval`
* Align `ApplicationData.Current.LocalSettings.Add` behavior with UWP for `null` and repeated adds
* Add support for `Windows.ApplicationModel.Calls.PhoneCallManager`
* Add support for `Windows.Phone.Devices.Notification.VibrationDevice` API on iOS, Android and WASM
* Basic support for `Windows.Devices.Sensors.Barometer`
* Support setting `Style` inline (e.g. `<TextBlock><TextBlock.Style><Style TargetType="TextBlock"><Setter>...`)
* [Wasm] Add support for `DisplayInformation` properties `LogicalDpi`, `ResolutionScale`, `ScreenWidthInRawPixels`, `RawPixelsPerViewPixel` , and `ScreenHeightInRawPixels`¸
* Permit `DependencyProperty` to be set reentrantly. E.g. this permits `TextBox.TextChanged` to modify the `Text` property (previously this could only be achieved using `Dispatcher.RunAsync()`).
* Add support for filtered solutions development for Uno.UI contributions.
* 132984 [Android] Notch support on Android
* Add support for Android UI Tests in PRs for improved regression testing
* Add static support for **ThemeResources**: `Application.Current.RequestedTheme` is supported
  - `Dark` and `Light` are supported.
  - **Custom Themes** are supported. This let you specify `HighContrast` or any other custom themes.
    (this is a feature not supported in UWP)
    ``` csharp
    // Put that somewhere during app initialization...
    Uno.UI.ApplicationHelper.RequestedCustomTheme = "MyCustomTheme";
    ```
  - `FrameworkElement.RequestedTheme ` is ignored for now.
  - Should be set when the application is starting (before first request to a static resource).
* Prevent possible crash with `MediaPlayerElement` (tentative)
* Add support for `ContentDialog`, including `Closing` and `Closed` events
* Permit `DependencyProperty` to be set reentrantly. E.g. this permits `TextBox.TextChanging` to modify the `Text` property (previously this could only be achieved using `Dispatcher.RunAsync()`).
* Implement `TextBox.TextChanging` and `TextBox.BeforeTextChanging`. As on UWP, this allows the text to be intercepted and modified before the UI is updated. Previously on Android using the `TextChanged` event would lead to laggy response and dropped characters when typing rapidly; this is no longer the case with `TextChanging`.
* [WASM] `ComboBox`'s dropdown list (`CarouselPanel`) is now virtualized (#1012)
* Improve Screenshot comparer tool, CI test results now contain Screenshots compare data
* Updated Xamarin.GooglePlayServices.* packages to 60.1142.1 for Target MonoAndroid80
* Updated Xamarin.GooglePlayServices.* packages to 71.1600.0 for Target MonoAndroid90
* `<ContentPresenter>` will now - as a fallback when not set - automatically bind to
  `TemplatedParent`'s `Content` when this one is a `ContentControl`.
  You can deactivate this behavior like this:
  ```
  FeatureConfiguration.ContentPresenter.UseImplicitContentFromTemplatedParent = false;
  ```
* Add support for `Selector.IsSynchronizedWithCurrentItem`
* Add support for `CoreApplication.MainView` and `CoreApplication.Views`
* Add support for resolution of merged and theme resources from `ResourceDictionary` in code
* Add non-failing StatusBar BackgroundOpacity and BackgroundColor getters
* Relax DependencyProperty owner validation for non-FrameworkElement
* `ToolTip` & `ToolTipService` are now implemented.
* [#1352](https://github.com/unoplatform/uno/issues/1352) Add support for `ThemeResource`s with different types (e.g.: mixing `SolidColorBrush` and `LinearGradientBrush`)
* Add support for BitmapSource.PixelWidth and Height
* Preliminary support for `ColumnDefinition.ActualWidth` and `RowDefinition.ActualHeight`.
* Updated VisualTree of an app with Visibility for each items.
* Add support for `CompositionTarget.Rendering` event.
* Add support for `IObservableVector<T>` in `ItemsControl`
* [#1559] [#1167] Wasm: make the IsEnabled property inheritable.
* Full support of pointer events cf. [routed events documentation](../articles/features/routed-events.md)
* Add support of manipulation events cf. [routed events documentation](../articles/features/routed-events.md)
* Update CheckBox style to 10.0.17763
* Adds the support for `AutomationProperties.AutomationId`
* [#1328](https://github.com/unoplatform/uno/issues/1328) Basic ProgressRing implementation for WASM
* Add support for `Windows.UI.Xaml.Controls.Primitives.LayoutInformation.GetAvailableSize`
* Add support for Runtime Tests that require UI integration
* Enable iOS UI Tests
* Add support for `PersonPicture`
* Add support for `VisualState` `Setter` data binding, static resources and complex objects
* Clipping to bounds of control is now more similar to UWP
* The _feature flag_ `FeatureConfiguration.UseLegacyClipping` is now deprecated and not used anymore
* XAML Hot Reload support for iOS, Android and Windows
* Add support for GitPod Workspace and prebuilds
* #880 Added added implicit conversion for double to Thickness
* Add Android support for `CoreApplication.GetCurrentView().TitleBar.ExtendViewIntoTitleBar` to programatically draw under the status bar
* [WASM] `ScrollViewer.ChangeView` is now supported
* [Wasm] Add the ability to focus a TextBox by clicking its header
* Add support for `ToggleButton.IsThreeState` and `ToggleButton.Indeterminate`
* [Wasm] Add support for `TextBox.IsReadonly`
* [iOS] [WASM] `Path` now supports `LinearGradientBrush` as `Fill`
* A feature flag has been added to change the default preferred placement mode fo the drop down of the `ComboBox` (cf. ../articles/control/ComboBox.md)

### Breaking changes
* `TextBox` no longer raises TextChanged when its template is applied, in line with UWP.
* `TextBox.TextChanged` is now called asynchronously after the UI is updated, in line with UWP. For most uses `TextChanging` should be preferred.
* [Android] `TextBox.IsSpellCheckEnabled = false` is now enforced in a way that may cause issues in certain use cases (see https://stackoverflow.com/a/5188119/1902058). The old behavior can be restored by setting `ShouldForceDisableSpellCheck = false`, per `TextBox`.
* `TextBox.Text = null` will now throw an exception, as on UWP. Pushing `null` via a binding is still valid.
* Projects targeting Android 8 must now use Xamarin.GooglePlayServices.* 60.1142.1 (60.1142.0 has been unlisted)
* Projects targeting Android 9 must now use Xamarin.GooglePlayServices.* 71.1600.0
* [iOS] UIWebView is deprecated and replaced with WKWebView (ITMS-90809: Deprecated API Usage - Apple will stop accepting submissions of apps that use UIWebView APIs . See https://developer.apple.com/documentation/uikit/uiwebview for more information.)
* [iOS] If you set the `ManipulationMode` to something else than `System` or `All`, the [DelaysContentTouches](https://developer.apple.com/documentation/uikit/uiscrollview/1619398-delayscontenttouches) is going to be disabled on all parent `ScrollViewer`
* [#1237] Static resources defined in App.xaml were not processed and registered properly
    > This change might break the compilation for projects that define duplicate resources in other globally accessible resource dictionaries. Adjustments to remove duplicate resources may be necessary.
 * [WASM] The tranform returned by `UIElement.TransformToVisual` is now including scale, rotation or any custom transformation that was declard on a parent element (transform was only including translate components)

### Bug fixes
* [#2186](https://github.com/unoplatform/uno/pull/2186) Fix Canvas Measurement to behave like UWP
* [#2093](https://github.com/unoplatform/uno/pull/2093) Fix missing measurement option for polyline and polygon
* Font size, used for ComboBoxItems, are same as in ComboBox content (not smaller)
* [#2023](https://github.com/unoplatform/uno/pull/2023) Android WebView.NavigateToString doesn't throw exception even when string is very long.
* [#2020](https://github.com/unoplatform/uno/pull/2020) `ContentControl` no longer display the datacontext type when ContentTemplate and content are empty
* [#1987](https://github.com/unoplatform/uno/pull/1987) Missing XML comment warnings are disabled on generated code
* [#1939](https://github.com/unoplatform/uno/pull/1939) Handles nullables types in XAML file generator
* [#1741](https://github.com/unoplatform/uno/issues/1741) On Android, `ApplicationData.Current.[LocalFolder|RoamingFolder]` can now be used in the ctor of App.xaml.cs
    > This change introduces a new constructor in `Windows.UI.Xaml.NativeApplication` that requests a delegate. In the Visual Studio Templates for Uno Platform, the `Main.cs` for the Android, the constructor now provides `() => new App()` instead of `new App()`, you can do the same in your existing application. See [this file](https://github.com/unoplatform/uno/blob/master/src/SolutionTemplate/UnoSolutionTemplate/Droid/Main.cs) for an example.
* [#1767] Invalid `this` keyword generated for `Storyboard.SetTarget`
* [#1781] WASM Images are no longer draggable and selectable by default to match UWP
* [#1771](https://github.com/unoplatform/uno/pull/1771) Fix ".Uno" in project names resulted in build errors.
* [#1531](https://github.com/unoplatform/uno/pull/1531) Fix an issue with VirtualizePanelAdaptater by adding a cache where the ItemSources length change and created a OutOfRangeException
* [WASM] #1518 Fix Navigation Issue Where SystemNavigationManager.enable() is called twice and clear the stack history
* [#1278](https://github.com/unoplatform/uno/pull/1278) the XAML sourcegenerator now always uses the fully qualified type name to prevent type conflicts.
* [#1392](https://github.com/unoplatform/uno/pull/1392) Resolved exceptions while changing cursor color on Android P.
* [#1383](https://github.com/unoplatform/uno/pull/1383) resolve Android compilation errors related to Assets filenames: "Invalid file name: It must contain only"
* [#1380](https://github.com/unoplatform/uno/pull/1380) iOS head generated by Uno Solution Template now specifies MinimumOSVersion, in line with XF so first compile is successful.
* #1276 retrieving non-existent setting via indexer should not throw and  `ApplicationDataContainer` allowed clearing value by calling `Add(null)` which was not consistent with UWP.
* [iOS] Area of view outside Clip rect now allows touch to pass through, this fixes NavigationView not allowing touches to children (#1018)
* `ComboBox` drop down is now placed following a logic which is closer to UWP and it no longer flickers when it appears (especilly on WASM) cf. ../articles/control/ComboBox.md
* #854 `BasedOn` on a `<Style>` in `App.Xaml` were not resolving properly
* #706 `x:Name` in `App.Xaml`'s resources were crashing the compilation.
* #846 `x:Name` on non-`DependencyObject` resources were crashing the compilation
* [Android/iOS] Fixed generated x:uid setter not globalized for Uno.UI.Helpers.MarkupHelper.SetXUid and Uno.UI.FrameworkElementHelper.SetRenderPhase
* Fix invalid XAML x:Uid parsing with resource file name and prefix (#1130, #228)
* Fixed an issue where a Two-Way binding would sometimes not update values back to source correctly
* Adjust the behavior of `DisplayInformation.LogicalDpi` to match UWP's behavior
* [Android] Ensure TextBox spell-check is properly enabled/disabled on all devices.
* Fix ComboBox disappearing items when items are views (#1078)
* [iOS] TextBox with `AcceptsReturn=True` crashes ListView
* [Android/iOS] Fixed Arc command in paths
* Changing the `DataContext` of an element to a new value were pushing the properties default
  value on data bound properties before setting the new value.
* [Android] `.Click` on a `ButtonBase` were not raising events properly
* #1350 Vertical Slider was inverting value when tapped
* TemplateReuse not called when dataContext is set
* [WASM] #1167 Apply `IsEnabled` correctly to `TextBox` (inner `TextBoxView` is now correctly disabled)
* [Android/WASM] Fix MaxLength not respected or overwriting text
* Settings collection-based properties on root node in XAML were leading to C# compilation errors
* Properties on root node in XAML were not applied when there was no content (sub-elements)
* [Android] GroupedListviewHeaders were causing scrolling lag, missing flag
* Flyout that are than anchor but fit in page were defaulting to full placement.
* [iOS]Fixed DatePickerFlyout & TimePickerFlyout not being placed at the bottom
* [Android] Animated content is cut off/glitchy when RenderTransform translation is applied (#1333)
* [#1409](https://github.com/unoplatform/uno/pull/1413) Provide a better error-message on Page-Navigation-Errors
* Fix NRE when using custom `Pivot` templates.
* Fix iOS CompositionTarget handler race condition
* [Wasm] Fix TextBoxView SelectionStart/SelectionEnd value parsing
* [Wasm] Don't fail on FrameworkElement.Dispose()
* [Android] ScrollViewer were no more clipping the scrollable area.
* `ComboBox`'s ControlTemplate was requiring a binding to _TemplatedParent_ for the `x:Name="ContentPresenter"` control. Now aligned with UWP by making this binding in the control itself.
* [#1352](https://github.com/unoplatform/uno/issues/1352) `ThemeResource` bugfixes:
  - `StaticResource` not working inside `ResourceDictionary.ThemeDictionaries`
  - Using a `ThemeResource` on the wrong property type shouldn't raise compile-time error (to align with UWP)
* Fix layout bug in Image control.
* [#1387] `ComboBox`: Fix DataContext was propagated to `<ContentPresenter>` when there was no selected item, causing strange display behavior.
* #1354 fixed Recycler.State desync issue
* #1533 [Wasm] Fix measure caching for zero sized measure
* [iOS(iPad)] `ComboBox` : the combobox wasn't fully expanding vertically on first opening.
* `Popup` & `ComboBox` (and other controls using `Popup`) were not behaving properly when `IsLightDismissable` were set to `true`.
* [Wasm] Fix unloaded UIElements are made visible if measured and arranged
* [Android] Fix java NRE handing touch events on detached view
* [Pivot] Add support for non PivotItem items
* #1557 Fix local DataContext on ContentDialog is overwritten
* [WASM] Fix display for multiple popups (e.g. ComboBox inside of ContentDialog)
* [Android] Fix invalid ImageBrush stack overflow with delayed image reuse
* CommandBar fixes (AppBarToggleButton, AppBarButton)
* Fix Symbols rendering in sample app
* Fix multiple invocations of OnLoaded when hosting a control in ItemsControl
* [Android] Fix glitchy animations inside ListView with transformed ancestor.
* Adjust `AppBar` and `CommandBar` styles.
* Adjust the Stretch mode of `BitmapIcon` content
* Fix invalid Image size constraint
* [Android] MenuFlyout was misplaced if view was in a hierarchy with a RenderTransform
* Fix color refresh of `BitmapIcon` monochrome Foreground
* [IOS] DatePickerFlyout min and max year were resetting to FallbackNullValue
* [Android] Fix bug in `ListView` when using an `ObservableCollection` as its source and using `Header` and `Footer`.
* [#1924](https://github.com/unoplatform/uno/issues/1924) Fix Android `ListView.HeaderTemplate` (and `.FooterTemplate`) binding bug when changing `Header` and `Footer`.
* 164480 [Android] fixed a text wrapping issue caused by layout height desync
* [Wasm] Fix unable to reset `Image.Source` property
* [#2014](https://github.com/unoplatform/uno/issues/2014) Fix iOS Picker for ComboBox not selecting the correct item.
* [iOS] #977 Fix exception when setting MediaPlayerElement.Stretch in XAML.
* #1708 Fix initial Flyout placement and window resize placement
* [Android] #2007 ComboBox does not take Window.VisibleBounds to position its popup
* [Wasm] Fixes the measure of a TextBoxView #2034 #2095
* [Android] [Wasm] Recent clipping improvements were incompleted. Fixed a case where a control was allowed to draw itself to use more than available place in the _arrange_ phase.
* [iOS] Fix negative result value of TimePicker. Now value range is limited from 0 to 1 day
* #2129 WebAssembly Bootstrapper update to remove the implicit .NET 4.6.2 dependency, and support for long file paths on Windows.
* #2147 Fix NRE in android-specific TextBox.ImeOptions
* #2146 [iOS] ListView doesn't take extra space when items are added to collection
* [iOS] Animation might run twice

## Release 1.45.0
### Features
* Add support for `Windows.System.Display.DisplayRequest` API on iOS and Android
* Add support for the following `Windows.System.Power.PowerManager` APIs on iOS and Android:
    - BatteryStatus
    - EnergySaverStatus
    - PowerSupplyStatus
    - RemainingChargePercent
    - PowerSupplyStatusChanged
    - EnergySaverStatusChanged
    - RemainingChargePercentChanged
    - BatteryStatusChanged
* Updated `CheckBox` glyph to match UWP style on all platforms
* Add support for the following `DisplayInformation` properties on iOS and Android:
* Add support for `CurrentInputMethodLanguageTag` and `TrySetInputMethodLanguageTag` on Android, iOS and WASM
* Add support for `ChatMessageManager.ShowComposeSmsMessageAsync` (and `ChatMessage` `Body` and `Recipients` properties) on iOS and Android
* Add support for the following `DisplayInformation` properties on iOS and Android:
    - CurrentOrientation
    - LogicalDpi
    - NativeOrientation
    - RawDpiX
    - RawDpiY
    - ResolutionScale
    - StereoEnabled
    - RawPixelsPerViewPixel
    - DiagonalSizeInInches
    - ScreenHeightInRawPixels
    - ScreenWidthInRawPixels
    - AutoRotationPreferences
* Performance improvements
	- Use `Span<T>` for Grid layout
	- Optimize Wasm text measuring
	- Performance improvements in `TSInteropMarshaller.InvokeJS`
* [Wasm] Improve TextBlock measure performance
* [Wasm] Improve PivotItem template pooling
* 150233 [Android] fixed status-bar, keyboard, nav-bar layout on android
* Add support for Brush implicit conversion (Fixes #730)
* Add `XamlReader` support for top level `ResourceDictionary` (#640)
* Add support for IDictionary objects in XAM (#729)
* Add support for Binding typed property (#731)
* Add support for `RelativeSource.Self` bindings
* 149377 Improve performance of `TimePicker` and `DatePicker` on iOS.
* 145203 [iOS] Support ScrollViewer.ChangeView() inside TextBox
* 150793 [iOS] Add ListView.UseCollectionAnimations flag to allow disabling native insert/delete animations
* 150882 [iOS] Fix visual glitch when setting new RenderTransform on a view
* [Wasm] Add support of hardware/browser back button in `SystemNavigationManager.BackRequested`
* [Wasm] Added support for custom DOM events
* WebAssembly UI tests are now integrated in the CI
* Enable support for macOS head development
* [Wasm] Add NativeXXX styles (which are aliases to the XamlXXX styles)
* [Wasm] Enable persistence for all ApplicationData folders
* [Wasm] Add Samples App UI Screenshots diffing tool with previous builds
* Add `PasswordVault` on supported platform
* [Android] Updated support libraries to 28.0.0.1 for Android 9
* Add support for `x:Load`
* [Wasm] Restore support for `x:Load` and `x:DeferLoadStrategy`
* [Wasm] Scrolling bar visibility modes are now supported on most browsers
* Fix invalid cast exception when using `x:Load` or `x:DeferLoadStrategy`
* Add `Windows.Globalization.Calendar`
* [Wasm] Support of overlay mode of the pane
* Using _State Triggers_ in `VisualStateManager` now follows correct precedence as documented by Microsoft
* Add support for `FlyoutBase.AttachedFlyout` and `FlyoutBase.ShowAttachedFlyout()`
* `x:Bind` now supports binding to fields
* `Grid` positions (`Row`, `RowSpan`, `Column` & `ColumnSpan`) are now behaving like UWP when the result overflows grid rows/columns definition
* [Wasm] Improve TextBlock measure performance
* [Wasm] Improve Html SetAttribute performance
* MenuBar
    - Import of MenuBar code, not functional yet as MenuItemFlyout (Issue #801)
    - Basic support for macOS native system menus
* Ensure FrameworkElement.LayoutUpdated is invoked on all elements being arranged
* Fix Grid.ColumnDefinitions.Clear exception (#1006)
* 155086 [Android] Fixed `AppBarButton.Label` taking precedence over `AppBarButton.Content` when used as `PrimaryCommands`.
* ComboBox
	- Remove dependency to a "Background" template part which is unnecessary and not required on UWP
	- Make sure that the `PopupPanel` hides itself if collapsed (special cases as it's at the top of the `Window`)
	- [iOS] Add support of `INotifyCollectionChanged` in the `Picker`
	- [iOS] Remove the arbitrary `null` item added at the top of the `Picker`
	- [iOS] Fix infinite layouting cycle in the iOS picker (Removed workaround which is no longer necessary as the given method is invoked properly on each measure/arrange phases)
* [Wasm] Refactored the way the text is measured in Wasm. Wasn't working well when a parent with a RenderTransform.
* `Grid` now supports `ColumnDefinition.MinWidth` and `MaxWidth` and `RowDefinition.MinHeight` and `MaxHeight` (#1032)
* Implement the `PivotPanel` measure/arrange to allow text wrapping in pivot items
* [Wasm] Add `PathIcon` support
* Add support UI Testing support through for `Uno.UI.Helpers.Automation.GetDependencyPropertyValue`
* [WASM] ListView - support item margins correctly
* [iOS] Fix items dependency property propagation in ListView items
* [Wasm] Add UI Testing support through for `Uno.UI.Helpers.Automation.GetDependencyPropertyValue`\

### Breaking Changes
* The `WebAssemblyRuntime.InvokeJSUnmarshalled` method with three parameters has been removed.
* `NavigationBarHelper` has been removed.
* Localized Text, Content etc is now applied even if the Text (etc) property isn't set in Xaml. Nested implicit content (e.g. `<Button><Border>...`) will be overridden by localized values if available.
* [Android] Unless nested under `SecondaryCommands`, the `AppBarButton.Label` property will no longer be used for the title of menu item, instead use the `AppBarButton.Content` property. For `SecondaryCommands`, keep using `AppBarButton.Label`.
* The `WordEllipsis` was removed from the `TextWrapping` as it's not a valid value for UWP (And it was actually supported only on WASM) (The right way to get ellipsis is with the `TextTrimming.WordEllipsis`)
* [Android] `Popup.Anchor` is no longer available

### Bug fixes
* DatePicker FlyoutPlacement now set to Full by default
* Semi-transparent borders no longer overlap at the corners on Android
* The `HAS_UNO` define is now not defined in `uap10.0.x` target frameworks.
* The `XamlReader` fails when a property has no getter
* `Click` and `Tapped` events were not working property for `ButtonBase` on Android and iOS.
* 146790 [Android] AndroidUseManagedLoadedUnloaded causes partial item shuffling in ListView
* 150143 [Android] Toggling `TextBox.IsReadOnly` from true to false no longer breaks the cursor
* `WasmHttpHandler` was broken because of a change in the internal Mono implementation.
* 140946 [Android] Upon modifying a list, incorrect/duplicated items appear
* 150489 [Android] PointerCanceled not called on scrolling for views with a RenderTransform set
* 150469 [iOS] Virtualized ListView items don't always trigger their multi-select VisualStates
* 1580172 ToggleSwitch wasn't working after an unload/reload: caused by routedevent's unregistration not working.
* 145203 [Android] Fix overflow on LogicalToPhysicalPixels(double.MaxValue), allowing ScrollViewer.ChangeView(double.MaxValue,...) to work
* 150679 [iOS] Fix path issue with Media Player not being able to play local files.
* Adjust support for `StaticResource.ResourceKey`
* 151081 [Android] Fix Keyboard not always dismissed when unfocusing a TextBox
* [WASM] Support `not_wasm` prefix properly. (#784)
* 151282 [iOS] Fixed Slider not responding on second navigation, fixed RemoveHandler for RoutedEvents removing all instances of handler
* 151497 [iOS/Android] Fixed Slider not responding, by ^ RemoveHandler fix for RoutedEvents
* 151674 [iOS] Add ability to replay a finished video from media player
* 151524 [Android] Cleaned up Textbox for android to remove keyboard showing/dismissal inconsistencies
* Fix invalid code generation for `x:Name` entries on `Style` in resources
* [Wasm] Fix incorrect `TextBlock` measure with constrains
* 151676 [iOS] The keyboard is closing when tap on the webview or toolbar
* 151655 [TimePicker][iOS] First time you open time picker it initializes the existing value to current time
* 151656 [TimePicker][iOS] Time picker always shows +1 minute than selected value
* 151657 [DatePicker][iOS] Date picker flyout displays 1 day earlier than selected value
* 151430 [Android] Prevent touch event being dispatched to invisible view
* Fixed overflow errors in Grid.Row/Column and Grid.RowSpan may fail in the Grid layouter.
* 151547 Fix animation not applied correctly within transformed hierarchy
* Setting the `.SelectedValue` on a `Selector` now update the selection and the index
* [WASM] Fix ListView contents not remeasuring when ItemsSource changes.
* [WASM] Dismissable popup & flyout is closing when tapping on content.
* 145374 [Android] fixed android keyboard stays open on AppBarButton click
* 152504 [Android] Pointer captures weren't informing gestures of capture, fixes Slider capture issue
* 148896 [iOS] TextBlock CarriageReturns would continue past maxlines property
* 153594 [Android] EdgeEffect not showing up on listView that contain Headers and Footers
* #881 [iOS] [Android] Support explicitly-defined ListViewItems in ListView.
* #902 [Android] Resource generation now correctly escapes names starting with numbers and names containing a '-' character
* 154390 Storyboard `Completed` callback were not properly called when there's not children.
* [iOS] Fix bug where Popup can be hidden if created during initial app launch.
* #921 Ensure localization works even if the property isn't defined in XAML
* [WASM] Using x:Load was causing _Collection was modified_ exception.
* Fix support for localized attached properties.
* Fix a potential crash during code generated from XAML, content were not properly escaped.
* #977 Fix exception when setting MediaPlayerElement.Stretch in XAML.
* [Android] Fix MediaPlayerElement.Stretch not applied
* [Android] Fix for ListView elements measuring/layouting bug
* Fix Grid.ColumnDefinitions.Clear exception (#1006)
* [Wasm] Align Window.SizeChanged and ApplicationView.VisibleBoundsChanged ordering with UWP (#1015)
* Add VS2019 Solution Filters for known developer tasks
* #154969 [iOS] MediaPlayer ApplyStretch breaking mediaplayer- fixed
* 154815 [WASM] ItemClick event could be raised for wrong item
* 155256 Fixed xaml generated enum value not being globalized
* 155161 [Android] fixed keyboard flicker when backing from a page with CommandBar
* Fix the processing of the GotFocus event FocusManager (#973)
* 116098 [iOS] The time/day pickers are missing diving lines on devices running firmware 11 and up.
* [iOS] Fix invalid DataContext propagation when estimating ListView item size (#1051)
* RadioButton was not applying Checked state correctly with non-standard visual state grouping in style
* [Android] Fix several bugs preventing AutoSuggestBox from working on Android. (#1012)
* #1062 TextBlock measure caching can wrongly hit
* 153974 [Android] fixed button flyout placement
* Fix support for ScrollBar touch events (#871)
* [iOS] Area of view outside Clip rect now allows touch to pass through, this fixes NavigationView not allowing touches to children (#1018)
* `ComboBox` drop down is now placed following a logic which is closer to UWP and it longer flickers when it appears (especilly on WASM)
* Date and Time Picker Content fix and Refactored to use PickerFlyoutBase (to resemble UWP implementation)
* `LinearGradientBrush.EndPoint` now defaults to (1,1) to match UWP
* [Android] A ListView inside another ListView no longer causes an app freeze/crash
* `Click` on `ButtonBase` was not properly raised.


## Release 1.44.0

### Features
* Add support for `ICollectionView.CopyTo`
* Add support for `ViewBox`
* Add support for `AutoSuggestBox.ItemsSource`
* Add support for `Selector.SelectedValuePath` (e.g. useful for ComboBox)
* Add support for JS unhandled exception logging for CoreDispatcher (support for Mixed mode troubleshooting)
* [WASM] Improve element arrange and transform performance
* Restore original SymbolIcon.SymbolProperty as a C# property
* Add support for `MediaPlaybackList`
* Update Uno.SourceGenerationTasks to improve build performance
    - Move to the latest Uno.SourceGenerationTasks to improve project parsing performance, and allows for the removal of unused targets caused by unoplatform/uno.SourceGeneration#2. Uno.Xaml and Uno.UI.BindingHelpers now only build the required targets.
    - Move to net461 for test projects so the the Uno.Xaml project can be referenced properly
    - Use the latest MSBuild.Sdk.Extras for actual parallel cross-targeted builds
    - Move the nuget package versions to the Directory.Build.targets file so it's easier to change all versions at once.
* Add support for NavigationView Top Navigation
* Adjust `SystemChromeMediumHighColor` to use the Light theme
* Add support for `FrameworkElement.GoToStateCore`
* Adjust `ListView` measure/arrange for dynamic content
* Add some missing default UWP styles
* The `FrameworkElement.IsLoaded` property is now public
* Improve XAML generation error messages for unknown symbols
* Added default console logging for all platforms
* Add support for `Application.OnWindowCreated`
* Added non-throwing stubs for `AutomationProperty`
* Add missing system resources
* Add support for x:Bind in StaticResources (#696)
* Add support for x:Name late binding support to adds proper support for CollectionViewSource in Resources (#696)
* `PointerRelease` events are now marked as handled by the `TextBox`
* `KeyDown` events that are changing the cursor position (left/right/top/bottom/home/end) are now marked as handled by the `TextBox`
* `RoutedEventArgs.IsGenerated` returns `false` as generating events with Uno is not yet supported
* `AutomationPeer.ListenerExists` returns `false` as we cannot generating events with Uno is not yet supported
* `KeyUp` event properly sends `KeyEventArgs` to the controls
* Add ItemsSource CollectionViewSource update support (#697)
* Add support for the `CollectionViewSource.ItemsPath` property
* Fixed support for dots in resource names (#700)
* Add support for `BindingExpression.UpdateSource()`
* Updated Android version to target Android 9.0
* The CI validates for API breaking changes
* Added samples application BenchmarkDotNet support.
* `MediaTransportControls` buttons now use Tapped event instead of Click
* Fixed Pointer capture issues on sliders on iOS

### Breaking changes
* Make `UIElement.IsPointerPressed` and `IsPointerOver` internal
* You will not be able to build projects targeting Android 8.0 locally anymore. Change your Android target to Android 9.0 or replace MonoAndroid90 by MonoAndroid80 in the TargetFrameworks of your projects files.
* 1.43.1 breaking changes rollback to 1.42.0:
    - `ObservableVector<T>` is now internal again
    - `TimePicker.Time` and `TimePicker.MinuteIncrement` are now back for `netstandard2.0`
    - `MediaPlaybackItem.Source` is back as a readonly property
    - `MediaPlaybackList.Items` is back to an `IObservableVector`

### Bug fixes
 * Transforms are now fully functional
 * [Wasm] Fixed ListView infinite loop when using custom containers
 * [Wasm] Use Uno.UI Assembly for namespace type lookup in `XamlReader`
 * [Wasm] Fixed `System.UriConverter` is being linked out
 * 145075 [Android] [Wasm] Android and Wasm don't match all specific UWP behaviors for the Image control.
 * [Wasm] Don't fail if the dispatcher queue is empty
 * 146648 [Android] fixed ListView grouped items corruption on scroll
 * [Wasm] Fix `ListView` recycling when the `XamlParent` is not available for `AutoSuggestBox`
 * 147405 Fix NRE on some MediaTransportControl controls
 * #139 Update Uno.SourceGenerationTasks to improve build performance
 * Update `Uno.UI.Toolkit` base UWP sdk to 17763
 * [Wasm] Fixes items measured after being removed from their parent appear in the visual tree, on top of every other items.
 * [Wasm] Fixes lements may not be removed form the global active DOM elements tracking map
 * [Wasm] Disable the root element scrolling (bounce) on touch devices
 * Fixed invalid iOS assets folder. `ImageAsset` nodes must not be `<Visible>false</Visible>` to be copied to the generated project.
 * Make CollectionViewSource.View a proper DependencyProperty (#697)
 * Fixed support for string support for `Path.Data` (#698)
 * 150018 Fix nullref in `Pivot` when using native style
 * 149312 [Android] Added `FeatureConfiguration.NativeListViewBase.RemoveItemAnimator` to remove the ItemAnimator that crashes when under stress
 * 150156 Fix `ComboBox` not working when using `Popover`.
 * Restore missing ButtonBase.IsPointerOver property

## Release 1.43.1

### Features
* [Wasm] Improve general performance and memory pressure by removing Javascript interop evaluations.
* Add support for Windows 10 SDK 17763 (1809)
* Improve the Uno.UI solution memory consumption for Android targets
* Add support for GridLength conversion from double
* Raise exceptions on missing styles in debug configuration
* Add working ViewBox stub
* `Path.Data` property now invalidates measure and arrange
* Wasm `Image` logs Opened and Failed events
* Add UpToDateCheckInput to avoid VS invalid incremental rebuilds
* 35178 Added recipe for copying text to clipboard
* Added ToogleSwitch documentation in Uno/Doc/Controls.
* Added new properties for ToggleSwitch Default Native Styles.
  [iOS] For BindableUISwitch : TintColorBrush property was added to be able to tint the outline of the switch when it is turned off.
  [Android] For BindableSwitchCompat : - Text property was added in order to change the ToggleSwitch label.
                                       - TextColor property was added in order to change the ToggleSwitch label color.
                                       - ThumbTint property was added in order to change the Thumb color.
                                       - TrackTint property was added in order to change the Track color.
* Samples apps now contain a Unit Tests page
* Added missing resources for NavigationViewItem
* All Nuget and VSIX artifacts are now Authenticode signed
* Resource strings are now loaded from `upri` files for faster resolution
* Add `FeatureConfiguration.Interop.ForceJavascriptInterop` to enable JS Eval fallback in Wasm mode.
* Add support for 1809 NavigationView
* Add support for runtime conversion of global static resources unknown at compile time
* Fixed fallback support for Style property set via ThemeResource
* Add support for multiple resw folders with upri resource generation
* Add support for `ThicknessHelper`
* ResourceLoader adjustments …
  * CurrentUICulture and CurrentCulture are set when setting ResourceLoader .DefaultCulture
  * upri load now ignores resources not used by the current culture
* Add BrushConverter support for Color input
* Add SplitView support for PaneOpened and PaneOpening
* Add CoreApplication.GetCurrentView() Dispatcher and TitleBar stubs support
* Add support for IsItemItsOwnContainer iOS ListView
* Add missing Android Sample App symbols font
* Add SampleControl for Samples app for easier browsing and UI Testing of samples
* Import Border samples
* Improve UIElement inner Children enumeration performance and memory usage
* Add `FeatureConfiguration.FrameworkElement.AndroidUseManagedLoadedUnloaded` to control the native or managed propagation performance of Loaded/Unloaded events through the visual tree
* Raise Application.UnhandledException event on failed navigation
* Adjusts the `Microsoft.NETCore.UniversalWindowsPlatform` version in the UWP head template to avoid assembly loading issues when using the Uno library template in the sample solution.
* [Android] Add support for ListViewItem instances provided via the ItemsSource property
* Added support to disable accessibility feature of larger text on iOS and Android by adjusting the FeatureConfiguration.Font.IgnoreTextScaleFactor flag. Please note that Apple [recommends to keep text sizes dynamic](https://developer.apple.com/videos/play/wwdc2017/245) for a variety of reasons and to allow users to adjust their text size preferences.
* [Wasm] Code for `Path.Stretch` has been moved to `Shape` and works well now for all shapes.
* Add support for `DynamicObject` data binding, to enable support for `Elmish.Uno`.
* Add support for VS2019 VSIX installation
* Improved Xaml generation speed, and incremental build performance
* [Wasm] Fix `CoreDispatcher` `StackOverflowException` when running on low stack space environments (e.g. iOS)
* Add support for `ResourceLoader.GetForViewIndependentUse(string)` and named resource files
* [Wasm] Load events are now raised directly from managed code. You can restore the previous behavior (raised from native) by setting `FeatureConfiguration.FrameworkElement.WasmUseManagedLoadedUnloaded = false`.
* Updated memory profiling documentation
* Updated default app template iOS GC settings
* Add support for WebAssembly Web Projects
* Add support for WebAssembly debugging with Chrome
* Add support for XAML `x:FieldModifier`
* Add Uno.UI linker definition files
* Adjust FlyoutPresenter default template
* Add support for Flyout anchor
* Improved XAML designer support
* Improved DependencyObject performance under AOT (JS dynCalls for overrides/delegates inside of EH blocks)
* Add support for MatrixTransform, UIElement.TransformToVisual now returns a MatrixTransform
* 140564 [Android] Added workaround for inverted ListView fling issue on Android P

### Breaking changes
* Refactored ToggleSwitch Default Native XAML Styles. (cf. 'NativeDefaultToggleSwitch' styles in Generic.Native.xaml)
  [iOS] For BindableUISwitch : Background property was changed for OnTintColorBrush and Foreground property for ThumbTintColorBrush.
  [Android] BindableSwitch was renamed BindableSwitchCompat in order to avoid confusion with the Switch control.
* Remove invalid Windows.UI.Xaml.Input.VirtualKeyModifiers
* Time picker flyout default styles has been changed to include done and cancel buttons
* DataTemplateSelector implementations are now called using the 2 parameters overload first with a fallback to the 1 parameter overload on null returned value.
  Old behavior could be restored using `FeatureConfiguration.DataTemplateSelector.UseLegacyTemplateSelectorOverload = true`.
* Using "/n" directly in the XAML for a text/content property is not supported anymore in order to match the UWP behavior.
  You can use "&#x0a;" instead in the text/content properties or a carriage return where you need it in the localized resources.
* The `ResourcesGeneration` msbuild target has been renamed to `UnoResourcesGeneration`
  If your csproj is using this target explicily, change it to the new name.

### Bug fixes
 * MediaPlayerElement [iOS] Subtitles are not disable on initial launch anymore
 * MediaPlayerElement [Android]Player status is now properly updated on media end
 * MediaPlayerElement [Android]Fix issue when video metadata reports a width or height of 0
 * #388 Slider: NRE when vertical template is not defined
 * 138117 [Android] Removing a bookmarked/downloaded lesson can duplicate the assets of a different lesson.
 * [Wasm] Fix VirtualizingPanelAdapter measure and arrange
 * 137892 [Android] Fixed FontFamily, FontSize and FontWeight are not applied anymore on the TextBox's content.
 * Don't fail on empty grid ArrangeOverride
 * Don't generate the Bindable attribute if already present
 * Adjust .NET template projects versions to 4.6.1
 * Adjust Microsoft.CodeAnalysis versions to avoid restore conflicts
 * Fix element name matching existing types fails to compile (e.g. ContentPresenter)
 * 138735 [Android] Fixed broken DatePicker
 * Multi-selection Check Boxes in ListViewItems are appearing brielfly (https://github.com/unoplatform/uno/issues/403)
 * 140721 [Android] FlipView not visible when navigating back to page
 * 138537 [iOS] App freezes after State selection causing infinite load on every subsequent launch
 * Fix invalid Border Content type for macOS
 * Don't fail iOS ListView if item Content is null
 * [Wasm] Implement naive refresh for items manipulation in the ListViewBase
 * 3326 [iOS][ItemsControl] ItemsControl in FlipView does not restore items properly
 * Fix NRE in Slider when no template is applied
 * Fix `Frame` does not unset `Page.Frame` when a page is removed
 * Add Wasm PlatformNotSupportedException for System.IO after CoreFX merge in mono
 * Border properties now invalidates measure and arrange on all platforms
 * 141907 [Android] [iOS] The toggle switch is half missing.
 * 142937 [Android] [iOS] Some Button ThemeBrushes are missing.
 * 143527 [Android] Fixed broken TimePicker Flyout on android devices.
 * 143596 [Wasm] Images stretching is incorrect
 * 143595 [Wasm] Wasm ListView Resizing is not working - Limitation: items can't change its size yet, but it's now getting measured/arranged correctly.
 * 143527 [Android] Fixed broken TimePicker Flyout on android devices.
 * 143598 [Wasm] Wasm Animation rotation center is incorrect
 * Fixes invalid parsing of custom types containing `{}` in their value (#455)
 * Add workaround for iOS stackoverflow during initialization.
 * Improve the file locking issues of Uno.UI.Tasks MSBuild task
 * Fix `VisibleBoundsPadding` memory leak
 * [ios] Time picker missing "OK" confirmation button
 * #87 / 124046 ComboBox incorrect behavior when using Items property
 * [Wasm] ComboBox wasn't working anymore since few versions
 * Fix memory leak with defining event handlers in XAML documents
 * Fix memory leak in `CommandBar`
 * Fix memory leak when using `x:Name` in XAML documents
 * 143170 [iOS] [WatermarkedDatePicker] When the Maxyear boundary is reached the first time, the calendar goes back two days instead of one
 * #491 DataTemplateSelector.SelectTemplate is not called on iOS and Android. The behavior is now closer to UWP.
 * 144268 / #493 : Resources outside of 'en' folder not working
 * Support for duplicate XAML `AutomationProperties.Name`
 * `ListViewBase.SelectedItems` is updated on selection change in Single selection mode
 * #528 ComboBoxes are empty when no datacontext
 * Ensure that Uno.UI can be used with VS15.8 and earlier (prevent the use of VS15.9 and later String APIs)
 * [Android] Listview Items stay visually in a pressed state,(can click multiple) when you click then scroll down, click another item, and scroll back up
 * 144101 fixed `ListView` group headers messed up on item update
 * #527 Fix for `Selector.SelectionChanged` is raised twice on updated selection
 * [iOS] Add fail-safe on `FrameworkElement.WillMoveToSuperview` log to `Application.Current.UnhandledException`
 * Flyout were not presented correctly on Wasm

## Release 1.42

### Features
* Add base infrastructure platform for macOS
* 136259 Add a behavior so that tap makes controls fade out
* 135985 [Android], [iOS] ListViewBase Support [MultiSelectStates](https://msdn.microsoft.com/en-us/library/windows/apps/mt299136.aspx?f=255&MSPPError=-2147217396) on ListViewItem. This allows the item container to visually adapt when multiple selection is enabled or disabled.
* #325 Add support for `NavigationView` control
* Add support for `SymbolIcon` control for WebAssembly
* Add support for `UIElement.Clip` for WebAssembly
* Add support for inner-Uno.UI strings localization
* Add stubs for RichTextBlock
* Add `BitmapIcon` support
* Add `BitmapIcon.ShowAsMonochrome` support
* Add support for `Windows.Foundation.UniversalApiContract` in `IsApiContractPresent`
* Add support for ContentProperty on UserControl
* Add `DelegateCommand<T>`
* #131258 Added support for _RoutedEvents_. See [routed-events.md documentation](../articles/routed-events.md).
* [WASM] #234 Support virtualization in ListView

### Breaking changes
* 132002 [Android] The collapsible button bar is now taken into account by visible bounds calculation. Apps which use VisibleBoundsPadding or have command bars will therefore see an adjustment to the height of their windows on Android.

### Bug fixes
 * 135258 [Android] Fixed ImageBrush flash/flickering occurs when transitioning to a new page for the first time.
 * 131768 [iOS] Fixed bug where stale ScrollIntoView() request could overwrite more recent request
 * 136092 [iOS] ScrollIntoView() throws exception for ungrouped lists
 * 136199 [Android] TextBlock.Text isn't visually updated if it changes while device is locked
 * Fix Android and iOS may fail to break on breakpoints in `.xaml.cs` if the debugging symbol type is Full in projects created from templates
 * 136210 [Android] Path is cut off by a pixel
 * 132004 [Android] Window bounds incorrect for screen with rounded corners
 * #312 [Wasm] Text display was chopped on Wasm.
 * 135839 `WebView` No longer raises NavigationFailed and NavigationCompleted events when navigation is cancelled on iOS.
 * 136188 [Android] Page elements are aligned differently upon back navigation
 * 136114 [iOS] Image inside Frame doesn't respond to orientation changes
 * Fix crash when a `VisualState` does not have a valid `Name`
 * Adjust compiled binding application ordering when loading controls
 * Ensure the SplitView templated parent is propagated properly for FindName
 * Fix infinite loop when parsing empty Attached Properties on macOS
 * 137137 [iOS] Fixed `DatePickerSelector` not propagating coerced initial value
 * 103116 [iOS] Navigating to a _second_ local html file with `WebView` doesn't work.
 * 134573 CommandBar doesn't take the proper space on iOS phones in landscape
 * Image with partial size constraint now display properly under Wasm.
 * 138297 [iOS][TextBlock] Measurement is always different since we use Math.Ceiling
 * 137204 [iOS] ListView - fix bug where item view is clipped
 * 137979 [Android] Incorrect offset when applying RotateTransform to stretched view
 * Now supports internal object in desource dictionaries
 * 134573 CommandBar doesn't take the proper space on iOS phones in landscape
 * #26 The explicit property <Style.Setters> does not initialize style setters properly
 * 104057 [Android] ListView shows overscroll effect even when it doesn't need to scroll
 * #376 iOS project compilation fails: Can't resolve the reference 'System.Void Windows.UI.Xaml.Documents.BlockCollection::Add(Windows.UI.Xaml.Documents.Block)
 * 138099, 138463 [Android] fixed `ListView` scrolls up when tapping an item at the bottom of screen
 * 140548 [iOS] fixed `CommandBar` not rendering until reloaded
 * [147530] Add a missing `global::` qualifier in the `BindableMetadataGenerator`
 * [WASM] Add workaround for mono linker issue in AOT mode in `ObservableVectorWrapper`

## Release 1.41

### Features

* [#154](https://github.com/unoplatform/uno/issues/154) Implement the MediaPlayerElement control
* 135799 Implemented MediaPlayer.Dispose()

### Bug fixes

 * 129762 - Updated Android SimpleOrientationSensor calculations based on SensorType.Gravity or based on single angle orientation when the device does not have a Gyroscope.
 * 134189 [iOS] The Time Picker flyout placement is not always respected
 * 134132 [Android] Fix loading of ItemsPresenter
 * 134104 [iOS] Fixed an issue when back swiping from a page with a collapsed CommandBar
 * 134026 [iOS] Setting a different DP from TextBox.TextChanging can cause an infinite 'ping pong' of changing Text values
 * 134415 [iOS] MenuFlyout was not loaded correctly, causing templates containing a MenuFlyout to fail
 * 133247 [iOS] Image performance improvements
 * 135192 [iOS] Fixed ImageBrush flash/flickering occurs when transitioning to a new page.
 * 135112 [Android] Fix crash in UpdateItemsPanelRoot() in the ItemsControl class.
 * 132014, 134103 [Android] Set the leading edge considering header can push groups out off the screen
 * 131998 [Android] Window bounds set too late
 * 131768 [iOS] Improve ListView.ScrollIntoView() when ItemTemplateSelector is set
 * 135202, 131884 [Android] Content occasionally fails to show because binding throws an exception
 * 135646 [Android] Binding MediaPlayerElement.Source causes video to go blank
 * 136093, 136172 [iOS] ComboBox does not display its Popup
 * 134819, 134828 [iOS] Ensures the back gesture is enabled and disabled properly when the CommandBar is visible, collapsed, visible with a navigation command and collapsed with a navigation command.
 * 137081 Xaml generator doesn't support setting a style on the root control
 * 148228 [Android] Right theme (clock or spinner) is selected for specific time increments
 * 148229 [Android] Right time is picked and rounded to nearest time increment in clock mode
 * 148241 [Android] won't open if `MinuteIncrement` is not set
 * 148582 Time picker initial time when using time increment is using initial time seconds when rounding.. it should ignore seconds..
 * 148285 [iOS] TimePicker is clipped off screen when ios:FlyoutPlacement isn't set

## Release 1.40

This release is the first non-experimental release of the Uno Platform since the initial public version in May 2018. Lot of bug fixes and features have been added since then, and lots more are coming.

A lot of those changes where included to support these libraries : [MVVMLight](https://github.com/unoplatform/uno.mvvmlight), [ReactiveUI](https://github.com/unoplatform/uno.ReactiveUI), [Prism](https://github.com/unoplatform/uno.Prism), [Rx.NET](https://github.com/unoplatform/uno.Rx.NET), [Windows Community Toolkit](https://github.com/unoplatform/uno.WindowsCommunityToolkit), [Xamarin.Forms UWP](https://github.com/unoplatform/uno.Xamarin.Forms).

Here are some highlights of this release:

- General improvement in the memory consumption of the `ListView` control
- Many Wasm rendering and support updates
    - Invalid images support
    - Text and images measuring fixes
    - Add support for AppManifest.displayName
- Support for the `Pivot` control
- Support for inline XAML event handlers in `DataTemplate`
- Support for implicit styles in the `XamlReader`
- Support for `ThreadPoolTimer`
- Add support for implicit `bool` to `Visibility` conversion
- Support for `AutoSuggestBox`
- SourceLink, Reference Assemblies and deterministic builds are enabled
- Support for `x:Name` reference in `x:Bind` markup
- Support for `WriteableBitmap` for all platforms
- Added support for `Cross-platform Library` template in vsix
- Added support for `StaticResource` as top level `ResourceDictionary` element
- Added support for `AutomationPeer`
- Android status bar height is now included in `Window.Bounds`
- Add support for `Underline` in `HyperLinkButton`
- Add support for TextBlock.TextDecorations
- TextBlock base class is now `FrameworkElement` on iOS, instead of `UILabel`
- Auto generated list of views implemented in Uno in the documentation
- Add support for string to `Type` conversion in XAML generator and binding engine
- Support for Attached Properties localization
- Added `ItemsControl.OnItemsChanged` support
- Added support for ListView GroupStyle.HeaderTemplateSelector for iOS/Android

Here's the full change log:

- Fixes for VisualTransition.Storyboard lazy bindings [#12](https://github.com/unoplatform/uno/pull/12)
- ListView fixes [#22](https://github.com/unoplatform/uno/pull/22)
    - Improve Path parser compatibility
    - Update assets generation documentation
    - Fix ItemsWrapGrid layout when ItemHeight/ItemWidth are not set
    - Adjust for invalid AnchorPoint support for iOS (#16)
    - Fix for ListView initialization order issue
- Default styles clearing fixes [#23](https://github.com/unoplatform/uno/pull/23)
- Compatibility and stability fixes [#37](https://github.com/unoplatform/uno/pull/37)
    - Wasm SplitView fixes
    - Enum fast converters
    - TextBox InputScope fixes
    - Improved ListViewBase stability
    - SimpleOrientationSensor fixes
    - PathMarkupParser: Add support for whitespace following FillRule command
    - Fix DependencyObjectStore.PopCurrentlySettingProperty
    - Raised navigation completed after setting CanGoBack/Forward
    - Fix layouting that sometimes misapplies margin
    - Selector: Coerce SelectedItem to ensure its value is always valid
    - Remove legacy panel default constructor restriction
    - Wasm image support improvements
    - Add support for forward slash in image source
    - Add support for CollectionViewSource set directly on ItemsControl.ItemSource
    - Fix Pane template binding for SplitView
    - Add support for Object as DependencyProperty owner
    - Add Wasm support for UIElement.Tapped
    - Fix iOS UnregisterDoubleTapped stack overflow
- Compatibility and stability fixes [#43](https://github.com/unoplatform/uno/pull/43)
    - Adjust WASM thickness support for children arrange
    - Fix support for inline text content using ContentProperty
    - Fix memory leaks in ScrollViewer
    - Adjust for missing styles in UWP Styles FeatureConfiguration
    - Fix for Source Generation race condition on slow build servers
- Compatibility and stability fixes [#53](https://github.com/unoplatform/uno/pull/53)
    - Adjust for WASM Support for local images [#1](https://github.com/unoplatform/uno/issues/1)
    - Fixes x:Bind support for Wasm
    - Fix invalid deserialization of ApplicationDataContainer for iOS
    - Fix error for ApplicationView.Title for WASM
    - Remove glib conversion errors in WASM
- UWP API Alignments for Wasm [#70](https://github.com/unoplatform/uno/pull/70)
    - Add support for Application.Start() to provide a proper SynchronizationContext for error management
    - Fix for ImplicitStyles support in XamlReader
    - Add support for the Pivot control using the default UWP Xaml style
    - Adjust body background color after the splash screen removal
    - Adjust the materialization of Control templates to not be lazy
- Add support for Xaml file defined event handlers [#71](https://github.com/unoplatform/uno/pull/71)
- API Compatibility Updates [#75](https://github.com/unoplatform/uno/pull/75)
    - Add support for implicit bool to Visibility conversion
    - Fix default Style constructor does not set the proper property precedence
    - Add more DependencyObjectStore logging
    - Align ItemsControl.Items behavior with UWP (#34)
    - Fix invalid uri parsing when set through BitmapImage.UriSource
- [WASM] Fix text measure when not connected to DOM [#76](https://github.com/unoplatform/uno/pull/76)
- Pivot, AutoSuggestBox, TextBox, XamlReader updates [#77](https://github.com/unoplatform/uno/pull/77)
    - Added missing TransformGroup ContentProperty
    - Fixed invalid namespace attribution of attached properties in XamlReader
    - Fixed BitmapImage.UriSource updates not being applied on Wasm
    - Add basic implementation of AutoSuggestBox
    - Fixed focus stealing issues with inactive PivotItem content
    - Add ThreadPoolTimer support
    - Fix for iOS popup not appearing
    - Fix for Wasm textbox not properly updating while not loaded
- [WASM] Add support for TextBlock.Padding property [#88](https://github.com/unoplatform/uno/pull/88)
- [WASM] Fixed measuring support with Polyfill for Node.isConnected [#89](https://github.com/unoplatform/uno/pull/88), [#91](https://github.com/unoplatform/uno/pull/91)
- Misc fixes [#93](https://github.com/unoplatform/uno/pull/93)
    - Fixed iOS `SimpleOrientationSensor` default queue management
    - Fixed multiple memory leaks in `ListView`, `ScrollViewer`
    - Implemented `CacheLength` for Android `ListViewBase`
    - Fixed for `DependencyObject` properties inheritance race condition
    - Fix for empty Path reporting an infinite size
    - Fix Title  not appearing in CommandBar
- Add support for WebAssembly AppManifest.displayName [#94](https://github.com/unoplatform/uno/pull/94)
- Enable SourceLink, Reference Assemblies, Deterministic build [#100](https://github.com/unoplatform/uno/pull/100)
- Binding Engine Alignments [#113](https://github.com/unoplatform/uno/pull/113)
    - Use Portable symbols for Xamarin debugging stability
    - Enable x:Name reference in x:Bind markup. This requires for a failed BindableMetadata lookup to fall through reflection lookup.
    - Assume ".Value" binding path on a primitive is equivalent to self, to enable nullable bindings.
    - Adjust unit tests logging
    - Enables auto "LogicalChild" treatment to allow for DependencyObjectCollection members to be databound
    - Enable parent reset for "LogicalChild" assignations
- Implement the CoreWindow.Dispatcher property [#117](https://github.com/unoplatform/uno/pull/117)
- Misc Fixes [#120](https://github.com/unoplatform/uno/pull/120)
    - Fix for CommandBar back button icon
    - Improve HyperLinks hit-testing for iOS
    - Fixed android PaintDrawable opacity
    - Adjust Unloaded event for ToggleButton
    - Adjust for brightness support
    - Adjust touch support for rotated elements
    - Adjust MinWidth/MinHeight support in Grid
    - Adjust PasswordBox custom font for during password reveal
    - ListView, ContentControl memory improvements
    - Style behavior adjustments
- Update for android animation reliability [#123](https://github.com/unoplatform/uno/pull/123)
- Add support for WriteableBitmap [#125](https://github.com/unoplatform/uno/pull/125)
- Updated vsix structure [#128](https://github.com/unoplatform/uno/pull/128)
- Multiple enhancements for WCT 4.0 [#131](https://github.com/unoplatform/uno/pull/131)
    - Adds support for `IconElement` fast conversion
    - Adds stubs for `ToggleSwitchTemplateSettings`, `PackageId`, `UISettings`
    - Adjust `XamlObjectBuilder` logging
    - Add implicit conversion for `KeyTime` and `Duration`
    - Add support for top level `StaticResource` resource dictionary elements
    - Implement FindFirstParent for net46/netstd2.0
    - Adds ElementNotAvailableException and ElementNotEnabledException
    - Fix invalid measure for empty wasm images
    - Add size/rect checks for measure/arrange wasm
    - Improve XamlReader error reporting
- Add support for Cross-platform library template in VSIX [#132](https://github.com/unoplatform/uno/pull/132)
- Add support for AutomationPeer [#141](https://github.com/unoplatform/uno/pull/141)
- Improved support for UWP resources [#149](https://github.com/unoplatform/uno/pull/149)
    - Projects no longer need to define `XamlCodeGenerationFiles` (fixes #144)
    - Projects no longer need to define `ResourcesDirectory` (fixes #106)
    - Projects no longer need to initialize `ResourceHelper.ResourcesService` (fixes #142)
    - `ResourceLoader.GetString` is now supported (fixes #142)
- Updates rollup [#151](https://github.com/unoplatform/uno/pull/151)
    - Fixed `VisualState` not updated when `TextBox` is focused
    - Improve `ListView` and `Selector` memory footprint
    - Adjust GenericStyles application sequence for Android
    - Add diagnostics methods for `BinderReferenceHolder`
    - Include android status bar height in `Window.Bounds`
    - Fixed `Grid` items size when `MinHeight` and `MinHeight` are used
    - Fixed android race condition during visual tree cleanup
    - Add support for underline in `HyperLinkButton`
    - Fixed `ScrollContentPresenter` margin issue
    - Adjust `MessageDialog` behavior for android
    - `ContentControl` Data Context is now properly unset
    - Add `EmailNameOrAddress` InputScope for `TextBox`
    - Fixed duplicated resw entry support
    - Fixed `ComboBox` popup touch issue
    - Add support for TextBlock.TextDecorations
    - TextBlock base class from UILabel to FrameworkElement
- Auto-generate list of views implemented in Uno [#152](https://github.com/unoplatform/uno/pull/152)
- Add support for string to `Type` conversion in Xaml generator and Binding engine. [#159](https://github.com/unoplatform/uno/pull/159)
- Add support for attached properties localization [#156](https://github.com/unoplatform/uno/pull/156)
- Added `ItemsControl.OnItemsChanged` support [#175](https://github.com/unoplatform/uno/pull/175)
- Added support for XAML inline collections declaration [#184](https://github.com/unoplatform/uno/pull/184)
- Adjust the sequence of control template materialization [#192](https://github.com/unoplatform/uno/pull/192)
- Support for ListView.ScrollIntoView with leading alignment
- Added support for ListView GroupStyle.HeaderTemplateSelector
- [IOS-ANDROID] Added support for time picker minute increment<|MERGE_RESOLUTION|>--- conflicted
+++ resolved
@@ -2,11 +2,8 @@
 
 ### Features
 
-<<<<<<< HEAD
 - Support for `Geolocator` on macOS
-=======
 - Support for `Clipboard` get/set Text content on macOS
->>>>>>> 722f25d0
 - Support for `ApplicationView.Title` on Android and macOS
 - Support for `AnalyticsInfo` on macOS
 - Support for `TryEnterFullScreenMode` and `ExitFullScreenMode` on WebAssembly
