--- conflicted
+++ resolved
@@ -5,13 +5,7 @@
 - Add support for Automation SetDependencyPropertyValue in Uno.UITest
 - Added support for using a `string` value in a `StaticResource` when using `CreateFromStringAttribute'
 - [Android] Adds support for `FeatureConfiguration.ScrollViewer.AndroidScrollbarFadeDelay`
-<<<<<<< HEAD
-- Add support for `Grid.ColumnSpacing` and `Grid.RowSpacing`
-- Add clarification in [documentation](../articles/uno-development/working-with-the-samples-apps.md) for adding automated UI tests
-=======
-- Support for `EmailManager.ShowComposeNewEmailAsync`
-* [#2040] Support for ms-settings:// special URIs on Android and iOS, Launcher API alignments to match UWP behavior
->>>>>>> ed08c596
+- [#2040] Support for ms-settings:// special URIs on Android and iOS, Launcher API alignments to match UWP behavior
 
 ### Breaking changes
 -
