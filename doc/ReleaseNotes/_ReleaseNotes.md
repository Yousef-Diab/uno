--- conflicted
+++ resolved
@@ -1,13 +1,10 @@
 # Release notes
 
 ### Features
-<<<<<<< HEAD
+
 - Support for `AnalyticsInfo` on macOS
-=======
-
 - Support for `TryEnterFullScreenMode` and `ExitFullScreenMode` on WebAssembly
 - Support for `MessageDialog` on macOS
->>>>>>> 4b678ffd
 - [Android] support of `KnownFolders.MusicLibrary` and `VideosLibrary`
 - Add support for `StorageFile.DateCreated`
 - Support for `ApplicationView.IsScreenCaptureEnabled` on Android
