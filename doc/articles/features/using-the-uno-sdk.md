--- conflicted
+++ resolved
@@ -279,24 +279,14 @@
 By Default when using the Uno.Sdk you get the added benefit of default includes for an easier time building Cross Targeted Applications. The supported file extensions are as shown below:
 
 - `*.crossruntime.cs` (WASM, Skia, or Reference)
-<<<<<<< HEAD
-- `*.wasm.cs`
-- `*.skia.cs`
-- `*.reference.cs`
-- `*.iOS.cs`, `*.iOSmacOS.cs` (iOS & MacCatalyst)
-- `*.tvOS.cs`(tvOS)
-- `*.UIKit.cs`, `*.Apple.cs` (iOS & Mac Catalyst & tvOS)
-- `*.Android.cs`
-=======
 - `*.wasm.cs` (WebAssembly)
 - `*.skia.cs` (Skia)
 - `*.reference.cs` (Reference only)
-- `*.iOS.cs`(iOS & MacCatalyst)
-- `*.macOS.cs` (MacOS not MacCatalyst)
-- `*.iOSmacOS.cs` (iOS, MacCatalyst, & MacOS)
+- `*.iOS.cs, `*.iOSmacOS.cs` (iOS & MacCatalyst)
+- `*.tvOS.cs`(tvOS)
+- `*.UIKit.cs`, `*.Apple.cs` (iOS & Mac Catalyst & tvOS)
 - `*.Android.cs` (Android)
 - `*.WinAppSDK.cs` (Windows App SDK)
->>>>>>> d5e68d19
 
 As discussed above setting `EnableDefaultUnoItems` to false will disable these includes.
 
