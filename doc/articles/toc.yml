--- conflicted
+++ resolved
@@ -197,19 +197,7 @@
     - name: Migrating
       items:
       - name: Xamarin Forms
-<<<<<<< HEAD
         href: guides/xf-migration/toc.yml
-=======
-        items:
-          - name: Migrating Custom Controls
-            href: https://platform.uno/blog/porting-custom-controls-from-xamarin-forms-to-uno-platform/
-          - name: Migrating Custom-Drawn Controls
-            href: https://platform.uno/blog/porting-a-custom-drawn-xamarin-forms-control-to-uno-platform/
-          - name: Migrating Animations
-            href: https://platform.uno/blog/migrating-animations-from-xamarin-forms-to-uno-platform/
-          - name: Migrating Renderers
-            href: https://platform.uno/blog/hosting-native-controls-moving-from-xamarin-forms-renderers-to-uno-platform-controls/
->>>>>>> 53019630
       - name: WPF
         items:
           - name: Migrating WPF Apps to Web
