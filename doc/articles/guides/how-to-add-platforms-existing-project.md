--- conflicted
+++ resolved
@@ -18,8 +18,4 @@
 
 Your new platform project is now ready to be compiled.
 
-<<<<<<< HEAD
-You can repeat a similar process for `net8.0-ios`, `net8.0-android`, `net8.0-maccatalyst`, `net8.0-tvos`, `net8.0-browserwasm` and `net8.0-windows10.0.19041`.
-=======
-You can repeat a similar process for `net9.0-ios`, `net9.0-android`, `net9.0-maccatalyst`, `net9.0-browserwasm` and `net9.0-windows10.0.xxxxx`.
->>>>>>> 7f303c19
+You can repeat a similar process for `net9.0-ios`, `net9.0-android`, `net9.0-maccatalyst`, `net9.0-tvos`, `net9.0-browserwasm` and `net9.0-windows10.0.xxxxx`.