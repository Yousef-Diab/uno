--- conflicted
+++ resolved
@@ -32,27 +32,6 @@
 	{
 		if (Geometry is not null)
 		{
-<<<<<<< HEAD
-			case CompositionPathGeometry { Path.GeometrySource: SkiaGeometrySource2D geometrySource }:
-				var path = geometrySource.Geometry;
-				if (!TransformMatrix.IsIdentity)
-				{
-					var transformedPath = new SKPath();
-					path.Transform(TransformMatrix.ToSKMatrix(), transformedPath);
-					path = transformedPath;
-				}
-
-				return path;
-			case CompositionPathGeometry cpg:
-				throw new InvalidOperationException($"Clipping with source {cpg.Path?.GeometrySource} is not supported");
-
-			case null:
-				// null is nop
-				return null;
-
-			default:
-				throw new InvalidOperationException($"Clipping with {Geometry} is not supported");
-=======
 			var geometry = Geometry.BuildGeometry();
 
 			if (geometry is SkiaGeometrySource2D geometrySource)
@@ -73,7 +52,6 @@
 			{
 				throw new InvalidOperationException($"Clipping with source {geometry} is not supported");
 			}
->>>>>>> ca03da4b
 		}
 	}
 }