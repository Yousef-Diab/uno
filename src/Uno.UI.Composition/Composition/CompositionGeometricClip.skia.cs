#nullable enable

using System;
using SkiaSharp;
using Windows.Foundation;

namespace Microsoft.UI.Composition;

partial class CompositionGeometricClip
{
	private protected override Rect? GetBoundsCore(Visual visual)
	{
		switch (Geometry)
		{
			case CompositionPathGeometry { Path.GeometrySource: SkiaGeometrySource2D geometrySource }:
				return geometrySource.TightBounds.ToRect();

			case CompositionPathGeometry cpg:
				throw new InvalidOperationException($"Clipping with source {cpg.Path?.GeometrySource} is not supported");

			case null:
				return null;

			default:
				throw new InvalidOperationException($"Clipping with {Geometry} is not supported");
		}
	}

	internal override SKPath? GetClipPath(Visual visual)
	{
		switch (Geometry)
		{
			case CompositionPathGeometry { Path.GeometrySource: SkiaGeometrySource2D geometrySource }:
<<<<<<< HEAD
				var path = geometrySource.Geometry;
				if (!TransformMatrix.IsIdentity)
				{
					var transformedPath = new SKPath();
					path.Transform(TransformMatrix.ToSKMatrix(), transformedPath);
					path = transformedPath;
				}

				return path;
=======
				var path = TransformMatrix.IsIdentity
					? geometrySource
					: geometrySource.Transform(TransformMatrix.ToSKMatrix());
				path.CanvasClipPath(canvas, antialias: true);
				break;

>>>>>>> 43325295
			case CompositionPathGeometry cpg:
				throw new InvalidOperationException($"Clipping with source {cpg.Path?.GeometrySource} is not supported");

			case null:
				// null is nop
				return null;

			default:
				throw new InvalidOperationException($"Clipping with {Geometry} is not supported");
		}
	}
}<|MERGE_RESOLUTION|>--- conflicted
+++ resolved
@@ -31,8 +31,7 @@
 		switch (Geometry)
 		{
 			case CompositionPathGeometry { Path.GeometrySource: SkiaGeometrySource2D geometrySource }:
-<<<<<<< HEAD
-				var path = geometrySource.Geometry;
+				var path = geometrySource;
 				if (!TransformMatrix.IsIdentity)
 				{
 					var transformedPath = new SKPath();
@@ -41,14 +40,6 @@
 				}
 
 				return path;
-=======
-				var path = TransformMatrix.IsIdentity
-					? geometrySource
-					: geometrySource.Transform(TransformMatrix.ToSKMatrix());
-				path.CanvasClipPath(canvas, antialias: true);
-				break;
-
->>>>>>> 43325295
 			case CompositionPathGeometry cpg:
 				throw new InvalidOperationException($"Clipping with source {cpg.Path?.GeometrySource} is not supported");
 
