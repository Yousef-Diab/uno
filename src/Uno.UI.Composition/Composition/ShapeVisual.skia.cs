﻿#nullable enable

using System;
<<<<<<< HEAD
using System.Linq;
=======
>>>>>>> b6333bd8
using System.Numerics;
using System.Runtime.InteropServices;
using SkiaSharp;
using Uno.UI.Composition;
using Windows.Foundation;

namespace Microsoft.UI.Composition;

public partial class ShapeVisual
{
	private GCHandle _gcHandle;

	partial void InitializePartial()
	{
<<<<<<< HEAD
		_gcHandle = GCHandle.Alloc(this, GCHandleType.Weak);
		Handle = GCHandle.ToIntPtr(_gcHandle);
=======
		base.ApplyPrePaintingClipping(in canvas);
		using (SkiaHelper.GetTempSKPath(out var prePaintingClipPath))
		{
			if (GetViewBoxPathInElementCoordinateSpace(prePaintingClipPath))
			{
				canvas.ClipPath(prePaintingClipPath, antialias: true);
			}
		}
>>>>>>> b6333bd8
	}

	internal IntPtr Handle { get; private set; }

	internal WeakReference? Owner { get; set; }

	internal override SKPath? GetPrePaintingClipping()
		=> (GetViewBoxPathInElementCoordinateSpace(), base.GetPrePaintingClipping()) switch
		{
			(null, { } baseClip) => baseClip,
			({ } localClip, null) => localClip,
			({ } localClip, { } baseClip) => localClip.Op(baseClip, SKPathOp.Intersect),
			_ => null
		};

	/// <inheritdoc />
	internal override void Paint(in PaintingSession session)
	{
		if (_shapes is { Count: not 0 } shapes)
		{
			for (var i = 0; i < shapes.Count; i++)
			{
				shapes[i].Render(in session);
			}
		}

		base.Paint(in session);
	}

	/// <returns>true if a ViewBox exists</returns>
	internal bool GetViewBoxPathInElementCoordinateSpace(SKPath dst)
	{
		if (ViewBox is not { } viewBox)
		{
			return false;
		}

		dst.Rewind();
		var clipRect = new SKRect(viewBox.Offset.X, viewBox.Offset.Y, viewBox.Offset.X + viewBox.Size.X, viewBox.Offset.Y + viewBox.Size.Y);
		dst.AddRect(clipRect);
		if (viewBox.IsAncestorClip)
		{
			Matrix4x4.Invert(TotalMatrix, out var totalMatrixInverted);
			var childToParentTransform = Parent!.TotalMatrix * totalMatrixInverted;
			if (!childToParentTransform.IsIdentity)
			{
				dst.Transform(childToParentTransform.ToSKMatrix());
			}
		}

		return true;
	}

	internal override bool CanPaint() => base.CanPaint() || (_shapes?.Any(s => s.CanPaint()) ?? false);

	/// <remarks>This does NOT take the clipping into account.</remarks>
	internal virtual bool HitTest(Point point)
	{
		if (_shapes is null)
		{
			return false;
		}

		foreach (var shape in _shapes)
		{
			if (shape.HitTest(point))
			{
				return true;
			}
		}

		// Do not check the child visuals. On WinUI, if you add a child visual (e.g. using ContainerVisual.Children.InsertAtTop),
		// the child doesn't factor at all in hit-testing. The children of the UIElement that owns this visual will be checked
		// separately in VisualTreeHelper.HitTest

		return false;
	}
}<|MERGE_RESOLUTION|>--- conflicted
+++ resolved
@@ -1,10 +1,7 @@
 ﻿#nullable enable
 
 using System;
-<<<<<<< HEAD
 using System.Linq;
-=======
->>>>>>> b6333bd8
 using System.Numerics;
 using System.Runtime.InteropServices;
 using SkiaSharp;
@@ -19,19 +16,8 @@
 
 	partial void InitializePartial()
 	{
-<<<<<<< HEAD
 		_gcHandle = GCHandle.Alloc(this, GCHandleType.Weak);
 		Handle = GCHandle.ToIntPtr(_gcHandle);
-=======
-		base.ApplyPrePaintingClipping(in canvas);
-		using (SkiaHelper.GetTempSKPath(out var prePaintingClipPath))
-		{
-			if (GetViewBoxPathInElementCoordinateSpace(prePaintingClipPath))
-			{
-				canvas.ClipPath(prePaintingClipPath, antialias: true);
-			}
-		}
->>>>>>> b6333bd8
 	}
 
 	internal IntPtr Handle { get; private set; }
@@ -39,13 +25,18 @@
 	internal WeakReference? Owner { get; set; }
 
 	internal override SKPath? GetPrePaintingClipping()
-		=> (GetViewBoxPathInElementCoordinateSpace(), base.GetPrePaintingClipping()) switch
+	{
+		using (SkiaHelper.GetTempSKPath(out var prePaintingClipPath))
 		{
-			(null, { } baseClip) => baseClip,
-			({ } localClip, null) => localClip,
-			({ } localClip, { } baseClip) => localClip.Op(baseClip, SKPathOp.Intersect),
-			_ => null
-		};
+			return (GetViewBoxPathInElementCoordinateSpace(prePaintingClipPath) ? prePaintingClipPath : null, base.GetPrePaintingClipping()) switch
+			{
+				(null, { } baseClip) => baseClip,
+				({ } localClip, null) => localClip,
+				({ } localClip, { } baseClip) => localClip.Op(baseClip, SKPathOp.Intersect),
+				_ => null
+			};
+		}
+	}
 
 	/// <inheritdoc />
 	internal override void Paint(in PaintingSession session)
