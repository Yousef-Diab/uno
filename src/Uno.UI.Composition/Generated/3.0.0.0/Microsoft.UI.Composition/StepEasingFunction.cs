--- conflicted
+++ resolved
@@ -3,100 +3,16 @@
 #pragma warning disable 114 // new keyword hiding
 namespace Microsoft.UI.Composition
 {
-<<<<<<< HEAD
-#if __ANDROID__ || __IOS__ || __TVOS__ || IS_UNIT_TESTS || __WASM__ || __SKIA__ || __NETSTD_REFERENCE__ || __MACOS__
-=======
 #if false || false || false || false || false || false || false
->>>>>>> ca03da4b
 	[global::Uno.NotImplemented]
 #endif
 	public partial class StepEasingFunction : global::Microsoft.UI.Composition.CompositionEasingFunction
 	{
-<<<<<<< HEAD
-#if __ANDROID__ || __IOS__ || __TVOS__ || IS_UNIT_TESTS || __WASM__ || __SKIA__ || __NETSTD_REFERENCE__ || __MACOS__
-		internal StepEasingFunction()
-		{
-		}
-#endif
-#if __ANDROID__ || __IOS__ || __TVOS__ || IS_UNIT_TESTS || __WASM__ || __SKIA__ || __NETSTD_REFERENCE__ || __MACOS__
-		[global::Uno.NotImplemented("__ANDROID__", "__IOS__", "__TVOS__", "IS_UNIT_TESTS", "__WASM__", "__SKIA__", "__NETSTD_REFERENCE__", "__MACOS__")]
-		public int StepCount
-		{
-			get
-			{
-				throw new global::System.NotImplementedException("The member int StepEasingFunction.StepCount is not implemented. For more information, visit https://aka.platform.uno/notimplemented#m=int%20StepEasingFunction.StepCount");
-			}
-			set
-			{
-				global::Windows.Foundation.Metadata.ApiInformation.TryRaiseNotImplemented("Microsoft.UI.Composition.StepEasingFunction", "int StepEasingFunction.StepCount");
-			}
-		}
-#endif
-#if __ANDROID__ || __IOS__ || __TVOS__ || IS_UNIT_TESTS || __WASM__ || __SKIA__ || __NETSTD_REFERENCE__ || __MACOS__
-		[global::Uno.NotImplemented("__ANDROID__", "__IOS__", "__TVOS__", "IS_UNIT_TESTS", "__WASM__", "__SKIA__", "__NETSTD_REFERENCE__", "__MACOS__")]
-		public bool IsInitialStepSingleFrame
-		{
-			get
-			{
-				throw new global::System.NotImplementedException("The member bool StepEasingFunction.IsInitialStepSingleFrame is not implemented. For more information, visit https://aka.platform.uno/notimplemented#m=bool%20StepEasingFunction.IsInitialStepSingleFrame");
-			}
-			set
-			{
-				global::Windows.Foundation.Metadata.ApiInformation.TryRaiseNotImplemented("Microsoft.UI.Composition.StepEasingFunction", "bool StepEasingFunction.IsInitialStepSingleFrame");
-			}
-		}
-#endif
-#if __ANDROID__ || __IOS__ || __TVOS__ || IS_UNIT_TESTS || __WASM__ || __SKIA__ || __NETSTD_REFERENCE__ || __MACOS__
-		[global::Uno.NotImplemented("__ANDROID__", "__IOS__", "__TVOS__", "IS_UNIT_TESTS", "__WASM__", "__SKIA__", "__NETSTD_REFERENCE__", "__MACOS__")]
-		public bool IsFinalStepSingleFrame
-		{
-			get
-			{
-				throw new global::System.NotImplementedException("The member bool StepEasingFunction.IsFinalStepSingleFrame is not implemented. For more information, visit https://aka.platform.uno/notimplemented#m=bool%20StepEasingFunction.IsFinalStepSingleFrame");
-			}
-			set
-			{
-				global::Windows.Foundation.Metadata.ApiInformation.TryRaiseNotImplemented("Microsoft.UI.Composition.StepEasingFunction", "bool StepEasingFunction.IsFinalStepSingleFrame");
-			}
-		}
-#endif
-#if __ANDROID__ || __IOS__ || __TVOS__ || IS_UNIT_TESTS || __WASM__ || __SKIA__ || __NETSTD_REFERENCE__ || __MACOS__
-		[global::Uno.NotImplemented("__ANDROID__", "__IOS__", "__TVOS__", "IS_UNIT_TESTS", "__WASM__", "__SKIA__", "__NETSTD_REFERENCE__", "__MACOS__")]
-		public int InitialStep
-		{
-			get
-			{
-				throw new global::System.NotImplementedException("The member int StepEasingFunction.InitialStep is not implemented. For more information, visit https://aka.platform.uno/notimplemented#m=int%20StepEasingFunction.InitialStep");
-			}
-			set
-			{
-				global::Windows.Foundation.Metadata.ApiInformation.TryRaiseNotImplemented("Microsoft.UI.Composition.StepEasingFunction", "int StepEasingFunction.InitialStep");
-			}
-		}
-#endif
-#if __ANDROID__ || __IOS__ || __TVOS__ || IS_UNIT_TESTS || __WASM__ || __SKIA__ || __NETSTD_REFERENCE__ || __MACOS__
-		[global::Uno.NotImplemented("__ANDROID__", "__IOS__", "__TVOS__", "IS_UNIT_TESTS", "__WASM__", "__SKIA__", "__NETSTD_REFERENCE__", "__MACOS__")]
-		public int FinalStep
-		{
-			get
-			{
-				throw new global::System.NotImplementedException("The member int StepEasingFunction.FinalStep is not implemented. For more information, visit https://aka.platform.uno/notimplemented#m=int%20StepEasingFunction.FinalStep");
-			}
-			set
-			{
-				global::Windows.Foundation.Metadata.ApiInformation.TryRaiseNotImplemented("Microsoft.UI.Composition.StepEasingFunction", "int StepEasingFunction.FinalStep");
-			}
-		}
-#endif
-		// Forced skipping of method Microsoft.UI.Composition.StepEasingFunction.StepCount.get
-		// Forced skipping of method Microsoft.UI.Composition.StepEasingFunction.IsInitialStepSingleFrame.set
-=======
 		// Skipping already declared property StepCount
 		// Skipping already declared property FinalStep
 		// Skipping already declared property InitialStep
 		// Skipping already declared property IsFinalStepSingleFrame
 		// Skipping already declared property IsInitialStepSingleFrame
->>>>>>> ca03da4b
 		// Forced skipping of method Microsoft.UI.Composition.StepEasingFunction.StepCount.set
 		// Forced skipping of method Microsoft.UI.Composition.StepEasingFunction.InitialStep.get
 		// Forced skipping of method Microsoft.UI.Composition.StepEasingFunction.FinalStep.set
