﻿<Project Sdk="Microsoft.NET.Sdk">

	<PropertyGroup>
		<TargetFrameworks>$(NetWasmPreviousAndCurrent)</TargetFrameworks>
	</PropertyGroup>

	<Import Project="../targetframework-override.props" />

	<PropertyGroup>
		<AssemblyName>Uno</AssemblyName>
		<RootNamespace>Windows</RootNamespace>
		<DefineConstants>$(DefineConstants);XAMARIN;IS_UNO;HAS_UMBRELLA_UI;HAS_UMBRELLA_BINDING;HAS_CRIPPLEDREFLECTION</DefineConstants>

		<NoWarn>$(NoWarn);NU1701</NoWarn>

		<ProduceReferenceAssembly>false</ProduceReferenceAssembly>
		<Deterministic>true</Deterministic>

		<UnoRuntimeIdentifier>WebAssembly</UnoRuntimeIdentifier>
		<PlatformItemsBasePath>.\</PlatformItemsBasePath>
		<AllowUnsafeBlocks>true</AllowUnsafeBlocks>

		<UseCommonOverridePackage>true</UseCommonOverridePackage>
		<CommonOverridePackageId>Uno.UI</CommonOverridePackageId>

		<UnoRewriteEmbeddedResources>true</UnoRewriteEmbeddedResources>
	</PropertyGroup>
	
	<PropertyGroup>
		<UnoUIMSBuildTasksPath>$(MSBuildThisFileDirectory)..\SourceGenerators\Uno.UI.Tasks\bin\$(Configuration)_Shadow</UnoUIMSBuildTasksPath>

		<CompileTypeScriptDependsOn>CoreCompile;_UnoSetupTSCompilation; $(CompileTypeScriptDependsOn)</CompileTypeScriptDependsOn>
	</PropertyGroup>
	
	<Import Project="..\SourceGenerators\Uno.UI.Tasks\Content\Uno.UI.Tasks.targets" Condition="'$(SkipUnoResourceGeneration)' == '' " />

	<ItemGroup>

		<_UnoInjectedResource Include="WasmScripts\**\*.js" LogicalName="$(RootNamespace).WasmScripts.%(FileName)%(Extension)" />
		<TypeScriptCompile Include="ts\**\*.ts;ts\**\*.tsx" />
		
		<TypeScriptCompile Include="..\Uno.UI\ts\types\**\*.ts" />

		<UpToDateCheckInput Include="ts\**\*" />
	</ItemGroup>

	<ItemGroup>
	  <None Remove="tsconfig.json" />
	</ItemGroup>

	<ItemGroup>
	  <TypeScriptCompile Remove="ts\Windows\Storage\AssetManager.ts" />
	</ItemGroup>


	<ItemGroup>
	  <Content Include="tsconfig.json" />
	</ItemGroup>

	<ItemGroup>
		<PackageReference Include="Microsoft.TypeScript.MSBuild" PrivateAssets="all" />
	</ItemGroup>

	<ItemGroup>
		<ProjectReference Include="..\Uno.Foundation\Uno.Foundation.Wasm.csproj" />
		<ProjectReference Include="..\Uno.UI.Dispatching\Uno.UI.Dispatching.Wasm.csproj" />
		<ProjectReference Include="..\Uno.Foundation.Runtime.WebAssembly\Uno.Foundation.Runtime.WebAssembly.csproj" />
	</ItemGroup>
	<ItemGroup>
		<ProjectReference Include="..\SourceGenerators\Uno.UI.Tasks\Uno.UI.Tasks.csproj">
			<ReferenceOutputAssembly>false</ReferenceOutputAssembly>
			<SkipGetTargetFrameworkProperties>true</SkipGetTargetFrameworkProperties>
			<UndefineProperties>TargetFramework</UndefineProperties>
		</ProjectReference>
	</ItemGroup>

<<<<<<< HEAD
	<Target Name="GetTargetPath" />


	<Target Name="_UnoSetupTSCompilation">
		<PropertyGroup>
			<TypeScriptConfigFileAdditionalFlags>$(TypeScriptConfigFileAdditionalFlags) --outFile $(OutputPath)/javascript/Uno.Wasm.js</TypeScriptConfigFileAdditionalFlags>
		</PropertyGroup>
		<MakeDir Directories="$(OutputPath)/javascript" />
	</Target>

	<Target Name="_UnoSetupTSCompilationUpdateEmbeddedResources" Condition="'$(BuildingProject)' != 'false' and '$(DesignTimeBuild)' != 'true'" BeforeTargets="_UnoEmbeddedResourcesInjection">
		<PropertyGroup>
			<_unoUIDTsFilePath>$(OutputPath)/javascript/Uno.Wasm.d.ts</_unoUIDTsFilePath>
		</PropertyGroup>
		<ItemGroup>
			<_generatedJSFiles Include="$(OutputPath)/javascript/*.js" />
			<_UnoInjectedResource Include="@(_generatedJSFiles)" LogicalName="$(RootNamespace).WasmScripts.%(FileName)%(Extension)" />
		</ItemGroup>
		<Copy SourceFiles="$(OutputPath)/javascript/Uno.Wasm.d.ts" DestinationFolder="js" Condition="exists('$(_unoUIDTsFilePath)')" />
	</Target>

	<Target Name="_AdjustTypeScriptOutputForPublishing" AfterTargets="GetTypeScriptOutputForPublishing">
		<ItemGroup>
			<FilesForPackagingFromProject Remove="@(GeneratedJavascriptWithTargetPath->'%(Identity)')" />
			<ContentWithTargetPath Remove="@(GeneratedJavascriptWithTargetPath->'%(Identity)')" />
			<Content Remove="@(GeneratedJavascript->'%(Identity)')" />
		</ItemGroup>
	</Target>

	<ItemGroup>
	  <None Include="ApplicationModel\Core\CoreApplication.wasm.cs" />
	  <None Include="ts\Windows\Storage\AssetManager.ts" />
	</ItemGroup>

	<ItemGroup>
		<_UnoEmbeddedResourcesInjectionAfterTargets Include="CompileTypeScriptWithTSConfig" />
	</ItemGroup>

	<ItemGroup>
	  <Folder Include="WasmScripts\" />
=======
	<ItemGroup>
		<Compile Include="..\Uno.UI\UI\Input\*.cs" />
		<Compile Include="..\Uno.UI\UI\Colors.cs" />
		<Compile Include="..\Uno.UI\UI\ColorHelper.cs" />
		<Compile Include="..\Uno.UI\UI\Text\FontWeights.cs" />
>>>>>>> dabd0a64
	</ItemGroup>
</Project><|MERGE_RESOLUTION|>--- conflicted
+++ resolved
@@ -74,7 +74,6 @@
 		</ProjectReference>
 	</ItemGroup>
 
-<<<<<<< HEAD
 	<Target Name="GetTargetPath" />
 
 
@@ -110,17 +109,9 @@
 	</ItemGroup>
 
 	<ItemGroup>
-		<_UnoEmbeddedResourcesInjectionAfterTargets Include="CompileTypeScriptWithTSConfig" />
-	</ItemGroup>
-
-	<ItemGroup>
-	  <Folder Include="WasmScripts\" />
-=======
-	<ItemGroup>
 		<Compile Include="..\Uno.UI\UI\Input\*.cs" />
 		<Compile Include="..\Uno.UI\UI\Colors.cs" />
 		<Compile Include="..\Uno.UI\UI\ColorHelper.cs" />
 		<Compile Include="..\Uno.UI\UI\Text\FontWeights.cs" />
->>>>>>> dabd0a64
 	</ItemGroup>
 </Project>