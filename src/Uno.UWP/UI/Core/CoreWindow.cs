using System;
using System.Runtime.InteropServices;
using Windows.Foundation;
using Windows.Foundation.Collections;
using Windows.Foundation.Metadata;

namespace Windows.UI.Core
{
	public partial class CoreWindow
	{
		[ThreadStatic]
		private static CoreWindow _current;

		public static CoreWindow GetForCurrentThread()
			=> _current; // UWP returns 'null' if on a BG thread

		private Point? _pointerPosition;
		private IPointerEventArgs _lastPointerEventArgs;

		internal CoreWindow()
		{
			_current = this;
			InitializePartial();
		}

<<<<<<< HEAD
		public event TypedEventHandler<CoreWindow, WindowSizeChangedEventArgs> SizeChanged;
=======
		partial void InitializePartial();
>>>>>>> 27e36857

		public CoreDispatcher Dispatcher
			=> CoreDispatcher.Main;

		public Point PointerPosition
		{
			get => _pointerPosition ?? _lastPointerEventArgs?.GetLocation() ?? new Point();
			set => _pointerPosition = value;
		}

#if !__WASM__ && !__MACOS__
		[Uno.NotImplemented]
		public CoreCursor PointerCursor { get; set; } = new CoreCursor(CoreCursorType.Arrow, 0);
#endif

		[Uno.NotImplemented]
		public CoreVirtualKeyStates GetAsyncKeyState(System.VirtualKey virtualKey)
			=> CoreVirtualKeyStates.None;

		[Uno.NotImplemented]
		public CoreVirtualKeyStates GetKeyState(System.VirtualKey virtualKey)
			=> CoreVirtualKeyStates.None;

		internal void SetLastPointerEvent(IPointerEventArgs args)
			=> _lastPointerEventArgs = args;

		internal interface IPointerEventArgs
		{
			Point GetLocation();
		}

		internal void OnSizeChanged(WindowSizeChangedEventArgs windowSizeChangedEventArgs)
		{
			SizeChanged?.Invoke(this, windowSizeChangedEventArgs);
		}
	}
}<|MERGE_RESOLUTION|>--- conflicted
+++ resolved
@@ -23,11 +23,9 @@
 			InitializePartial();
 		}
 
-<<<<<<< HEAD
+		partial void InitializePartial();
+    
 		public event TypedEventHandler<CoreWindow, WindowSizeChangedEventArgs> SizeChanged;
-=======
-		partial void InitializePartial();
->>>>>>> 27e36857
 
 		public CoreDispatcher Dispatcher
 			=> CoreDispatcher.Main;
