--- conflicted
+++ resolved
@@ -240,25 +240,15 @@
 			global::Windows.Foundation.Metadata.ApiInformation.TryRaiseNotImplemented("Windows.UI.ViewManagement.ApplicationView", "void ApplicationView.ShowStandardSystemOverlays()");
 		}
 		#endif
-<<<<<<< HEAD
-		#if __ANDROID__ || __IOS__ || NET461 || __WASM__ || false
-		[global::Uno.NotImplemented]
-=======
-		#if __ANDROID__ || __IOS__ || NET461 || __WASM__ || __SKIA__ || __NETSTD_REFERENCE__ || __MACOS__
-		[global::Uno.NotImplemented("__ANDROID__", "__IOS__", "NET461", "__WASM__", "__SKIA__", "__NETSTD_REFERENCE__", "__MACOS__")]
->>>>>>> 27e36857
+		#if __ANDROID__ || __IOS__ || NET461 || __WASM__ || __SKIA__ || __NETSTD_REFERENCE__ || false
+		[global::Uno.NotImplemented("__ANDROID__", "__IOS__", "NET461", "__WASM__", "__SKIA__", "__NETSTD_REFERENCE__")]
 		public  bool TryResizeView( global::Windows.Foundation.Size value)
 		{
 			throw new global::System.NotImplementedException("The member bool ApplicationView.TryResizeView(Size value) is not implemented in Uno.");
 		}
 		#endif
-<<<<<<< HEAD
-		#if __ANDROID__ || __IOS__ || NET461 || __WASM__ || false
-		[global::Uno.NotImplemented]
-=======
-		#if __ANDROID__ || __IOS__ || NET461 || __WASM__ || __SKIA__ || __NETSTD_REFERENCE__ || __MACOS__
-		[global::Uno.NotImplemented("__ANDROID__", "__IOS__", "NET461", "__WASM__", "__SKIA__", "__NETSTD_REFERENCE__", "__MACOS__")]
->>>>>>> 27e36857
+		#if __ANDROID__ || __IOS__ || NET461 || __WASM__ || __SKIA__ || __NETSTD_REFERENCE__ || false
+		[global::Uno.NotImplemented("__ANDROID__", "__IOS__", "NET461", "__WASM__", "__SKIA__", "__NETSTD_REFERENCE__")]
 		public  void SetPreferredMinSize( global::Windows.Foundation.Size minSize)
 		{
 			global::Windows.Foundation.Metadata.ApiInformation.TryRaiseNotImplemented("Windows.UI.ViewManagement.ApplicationView", "void ApplicationView.SetPreferredMinSize(Size minSize)");
