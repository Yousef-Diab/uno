#pragma warning disable 108 // new keyword hiding
#pragma warning disable 114 // new keyword hiding
namespace Windows.Media.Playback
{
<<<<<<< HEAD
	#if false || false || IS_UNIT_TESTS || __WASM__ || __SKIA__ || __NETSTD_REFERENCE__ || false
	[global::Uno.NotImplemented("IS_UNIT_TESTS", "__WASM__", "__SKIA__", "__NETSTD_REFERENCE__")]
=======
	#if false || false || false || false
	[global::Uno.NotImplemented("NET461", "__SKIA__", "__NETSTD_REFERENCE__")]
>>>>>>> 69095eb1
	#endif
	public  partial class MediaPlaybackSession 
	{
		#if __ANDROID__ || __IOS__ || IS_UNIT_TESTS || __WASM__ || __SKIA__ || __NETSTD_REFERENCE__ || __MACOS__
		[global::Uno.NotImplemented("__ANDROID__", "__IOS__", "IS_UNIT_TESTS", "__WASM__", "__SKIA__", "__NETSTD_REFERENCE__", "__MACOS__")]
		public  global::Windows.Media.MediaProperties.StereoscopicVideoPackingMode StereoscopicVideoPackingMode
		{
			get
			{
				throw new global::System.NotImplementedException("The member StereoscopicVideoPackingMode MediaPlaybackSession.StereoscopicVideoPackingMode is not implemented. For more information, visit https://aka.platform.uno/notimplemented?m=StereoscopicVideoPackingMode%20MediaPlaybackSession.StereoscopicVideoPackingMode");
			}
			set
			{
				global::Windows.Foundation.Metadata.ApiInformation.TryRaiseNotImplemented("Windows.Media.Playback.MediaPlaybackSession", "StereoscopicVideoPackingMode MediaPlaybackSession.StereoscopicVideoPackingMode");
			}
		}
		#endif
		#if false || false || false || false || false || false || false
		[global::Uno.NotImplemented("IS_UNIT_TESTS", "__WASM__", "__SKIA__", "__NETSTD_REFERENCE__")]
		public  global::System.TimeSpan Position
		{
			get
			{
				throw new global::System.NotImplementedException("The member TimeSpan MediaPlaybackSession.Position is not implemented. For more information, visit https://aka.platform.uno/notimplemented?m=TimeSpan%20MediaPlaybackSession.Position");
			}
			set
			{
				global::Windows.Foundation.Metadata.ApiInformation.TryRaiseNotImplemented("Windows.Media.Playback.MediaPlaybackSession", "TimeSpan MediaPlaybackSession.Position");
			}
		}
		#endif
		#if false || false || false || false || false || false || false
		[global::Uno.NotImplemented("IS_UNIT_TESTS", "__WASM__", "__SKIA__", "__NETSTD_REFERENCE__")]
		public  double PlaybackRate
		{
			get
			{
				throw new global::System.NotImplementedException("The member double MediaPlaybackSession.PlaybackRate is not implemented. For more information, visit https://aka.platform.uno/notimplemented?m=double%20MediaPlaybackSession.PlaybackRate");
			}
			set
			{
				global::Windows.Foundation.Metadata.ApiInformation.TryRaiseNotImplemented("Windows.Media.Playback.MediaPlaybackSession", "double MediaPlaybackSession.PlaybackRate");
			}
		}
		#endif
		#if __ANDROID__ || __IOS__ || IS_UNIT_TESTS || __WASM__ || __SKIA__ || __NETSTD_REFERENCE__ || __MACOS__
		[global::Uno.NotImplemented("__ANDROID__", "__IOS__", "IS_UNIT_TESTS", "__WASM__", "__SKIA__", "__NETSTD_REFERENCE__", "__MACOS__")]
		public  global::Windows.Foundation.Rect NormalizedSourceRect
		{
			get
			{
				throw new global::System.NotImplementedException("The member Rect MediaPlaybackSession.NormalizedSourceRect is not implemented. For more information, visit https://aka.platform.uno/notimplemented?m=Rect%20MediaPlaybackSession.NormalizedSourceRect");
			}
			set
			{
				global::Windows.Foundation.Metadata.ApiInformation.TryRaiseNotImplemented("Windows.Media.Playback.MediaPlaybackSession", "Rect MediaPlaybackSession.NormalizedSourceRect");
			}
		}
		#endif
		#if false || false || false || false || false || false || false
		[global::Uno.NotImplemented("IS_UNIT_TESTS", "__WASM__", "__SKIA__", "__NETSTD_REFERENCE__")]
		public  double BufferingProgress
		{
			get
			{
				throw new global::System.NotImplementedException("The member double MediaPlaybackSession.BufferingProgress is not implemented. For more information, visit https://aka.platform.uno/notimplemented?m=double%20MediaPlaybackSession.BufferingProgress");
			}
		}
		#endif
		#if __ANDROID__ || __IOS__ || IS_UNIT_TESTS || __WASM__ || __SKIA__ || __NETSTD_REFERENCE__ || __MACOS__
		[global::Uno.NotImplemented("__ANDROID__", "__IOS__", "IS_UNIT_TESTS", "__WASM__", "__SKIA__", "__NETSTD_REFERENCE__", "__MACOS__")]
		public  bool CanPause
		{
			get
			{
				throw new global::System.NotImplementedException("The member bool MediaPlaybackSession.CanPause is not implemented. For more information, visit https://aka.platform.uno/notimplemented?m=bool%20MediaPlaybackSession.CanPause");
			}
		}
		#endif
		#if __ANDROID__ || __IOS__ || IS_UNIT_TESTS || __WASM__ || __SKIA__ || __NETSTD_REFERENCE__ || __MACOS__
		[global::Uno.NotImplemented("__ANDROID__", "__IOS__", "IS_UNIT_TESTS", "__WASM__", "__SKIA__", "__NETSTD_REFERENCE__", "__MACOS__")]
		public  bool CanSeek
		{
			get
			{
				throw new global::System.NotImplementedException("The member bool MediaPlaybackSession.CanSeek is not implemented. For more information, visit https://aka.platform.uno/notimplemented?m=bool%20MediaPlaybackSession.CanSeek");
			}
		}
		#endif
		#if __ANDROID__ || __IOS__ || IS_UNIT_TESTS || __WASM__ || __SKIA__ || __NETSTD_REFERENCE__ || __MACOS__
		[global::Uno.NotImplemented("__ANDROID__", "__IOS__", "IS_UNIT_TESTS", "__WASM__", "__SKIA__", "__NETSTD_REFERENCE__", "__MACOS__")]
		public  double DownloadProgress
		{
			get
			{
				throw new global::System.NotImplementedException("The member double MediaPlaybackSession.DownloadProgress is not implemented. For more information, visit https://aka.platform.uno/notimplemented?m=double%20MediaPlaybackSession.DownloadProgress");
			}
		}
		#endif
		#if __ANDROID__ || __IOS__ || IS_UNIT_TESTS || __WASM__ || __SKIA__ || __NETSTD_REFERENCE__ || __MACOS__
		[global::Uno.NotImplemented("__ANDROID__", "__IOS__", "IS_UNIT_TESTS", "__WASM__", "__SKIA__", "__NETSTD_REFERENCE__", "__MACOS__")]
		public  bool IsProtected
		{
			get
			{
				throw new global::System.NotImplementedException("The member bool MediaPlaybackSession.IsProtected is not implemented. For more information, visit https://aka.platform.uno/notimplemented?m=bool%20MediaPlaybackSession.IsProtected");
			}
		}
		#endif
		#if false || false || false || false || false || false || false
		[global::Uno.NotImplemented("IS_UNIT_TESTS", "__WASM__", "__SKIA__", "__NETSTD_REFERENCE__")]
		public  global::Windows.Media.Playback.MediaPlayer MediaPlayer
		{
			get
			{
				throw new global::System.NotImplementedException("The member MediaPlayer MediaPlaybackSession.MediaPlayer is not implemented. For more information, visit https://aka.platform.uno/notimplemented?m=MediaPlayer%20MediaPlaybackSession.MediaPlayer");
			}
		}
		#endif
		#if false || false || false || false || false || false || false
		[global::Uno.NotImplemented("IS_UNIT_TESTS", "__WASM__", "__SKIA__", "__NETSTD_REFERENCE__")]
		public  global::System.TimeSpan NaturalDuration
		{
			get
			{
				throw new global::System.NotImplementedException("The member TimeSpan MediaPlaybackSession.NaturalDuration is not implemented. For more information, visit https://aka.platform.uno/notimplemented?m=TimeSpan%20MediaPlaybackSession.NaturalDuration");
			}
		}
		#endif
		#if __ANDROID__ || __IOS__ || IS_UNIT_TESTS || __WASM__ || __SKIA__ || __NETSTD_REFERENCE__ || __MACOS__
		[global::Uno.NotImplemented("__ANDROID__", "__IOS__", "IS_UNIT_TESTS", "__WASM__", "__SKIA__", "__NETSTD_REFERENCE__", "__MACOS__")]
		public  uint NaturalVideoHeight
		{
			get
			{
				throw new global::System.NotImplementedException("The member uint MediaPlaybackSession.NaturalVideoHeight is not implemented. For more information, visit https://aka.platform.uno/notimplemented?m=uint%20MediaPlaybackSession.NaturalVideoHeight");
			}
		}
		#endif
		#if __ANDROID__ || __IOS__ || IS_UNIT_TESTS || __WASM__ || __SKIA__ || __NETSTD_REFERENCE__ || __MACOS__
		[global::Uno.NotImplemented("__ANDROID__", "__IOS__", "IS_UNIT_TESTS", "__WASM__", "__SKIA__", "__NETSTD_REFERENCE__", "__MACOS__")]
		public  uint NaturalVideoWidth
		{
			get
			{
				throw new global::System.NotImplementedException("The member uint MediaPlaybackSession.NaturalVideoWidth is not implemented. For more information, visit https://aka.platform.uno/notimplemented?m=uint%20MediaPlaybackSession.NaturalVideoWidth");
			}
		}
		#endif
		#if false || false || false || false || false || false || false
		[global::Uno.NotImplemented("IS_UNIT_TESTS", "__WASM__", "__SKIA__", "__NETSTD_REFERENCE__")]
		public  global::Windows.Media.Playback.MediaPlaybackState PlaybackState
		{
			get
			{
				throw new global::System.NotImplementedException("The member MediaPlaybackState MediaPlaybackSession.PlaybackState is not implemented. For more information, visit https://aka.platform.uno/notimplemented?m=MediaPlaybackState%20MediaPlaybackSession.PlaybackState");
			}
		}
		#endif
		#if __ANDROID__ || __IOS__ || IS_UNIT_TESTS || __WASM__ || __SKIA__ || __NETSTD_REFERENCE__ || __MACOS__
		[global::Uno.NotImplemented("__ANDROID__", "__IOS__", "IS_UNIT_TESTS", "__WASM__", "__SKIA__", "__NETSTD_REFERENCE__", "__MACOS__")]
		public  bool IsMirroring
		{
			get
			{
				throw new global::System.NotImplementedException("The member bool MediaPlaybackSession.IsMirroring is not implemented. For more information, visit https://aka.platform.uno/notimplemented?m=bool%20MediaPlaybackSession.IsMirroring");
			}
			set
			{
				global::Windows.Foundation.Metadata.ApiInformation.TryRaiseNotImplemented("Windows.Media.Playback.MediaPlaybackSession", "bool MediaPlaybackSession.IsMirroring");
			}
		}
		#endif
		#if __ANDROID__ || __IOS__ || IS_UNIT_TESTS || __WASM__ || __SKIA__ || __NETSTD_REFERENCE__ || __MACOS__
		[global::Uno.NotImplemented("__ANDROID__", "__IOS__", "IS_UNIT_TESTS", "__WASM__", "__SKIA__", "__NETSTD_REFERENCE__", "__MACOS__")]
		public  global::Windows.Media.Playback.MediaPlaybackSphericalVideoProjection SphericalVideoProjection
		{
			get
			{
				throw new global::System.NotImplementedException("The member MediaPlaybackSphericalVideoProjection MediaPlaybackSession.SphericalVideoProjection is not implemented. For more information, visit https://aka.platform.uno/notimplemented?m=MediaPlaybackSphericalVideoProjection%20MediaPlaybackSession.SphericalVideoProjection");
			}
		}
		#endif
		#if __ANDROID__ || __IOS__ || IS_UNIT_TESTS || __WASM__ || __SKIA__ || __NETSTD_REFERENCE__ || __MACOS__
		[global::Uno.NotImplemented("__ANDROID__", "__IOS__", "IS_UNIT_TESTS", "__WASM__", "__SKIA__", "__NETSTD_REFERENCE__", "__MACOS__")]
		public  global::Windows.Media.MediaProperties.MediaRotation PlaybackRotation
		{
			get
			{
				throw new global::System.NotImplementedException("The member MediaRotation MediaPlaybackSession.PlaybackRotation is not implemented. For more information, visit https://aka.platform.uno/notimplemented?m=MediaRotation%20MediaPlaybackSession.PlaybackRotation");
			}
			set
			{
				global::Windows.Foundation.Metadata.ApiInformation.TryRaiseNotImplemented("Windows.Media.Playback.MediaPlaybackSession", "MediaRotation MediaPlaybackSession.PlaybackRotation");
			}
		}
		#endif
		// Forced skipping of method Windows.Media.Playback.MediaPlaybackSession.PlaybackStateChanged.add
		// Forced skipping of method Windows.Media.Playback.MediaPlaybackSession.PlaybackStateChanged.remove
		// Forced skipping of method Windows.Media.Playback.MediaPlaybackSession.PlaybackRateChanged.add
		// Forced skipping of method Windows.Media.Playback.MediaPlaybackSession.PlaybackRateChanged.remove
		// Forced skipping of method Windows.Media.Playback.MediaPlaybackSession.SeekCompleted.add
		// Forced skipping of method Windows.Media.Playback.MediaPlaybackSession.SeekCompleted.remove
		// Forced skipping of method Windows.Media.Playback.MediaPlaybackSession.BufferingStarted.add
		// Forced skipping of method Windows.Media.Playback.MediaPlaybackSession.BufferingStarted.remove
		// Forced skipping of method Windows.Media.Playback.MediaPlaybackSession.BufferingEnded.add
		// Forced skipping of method Windows.Media.Playback.MediaPlaybackSession.BufferingEnded.remove
		// Forced skipping of method Windows.Media.Playback.MediaPlaybackSession.BufferingProgressChanged.add
		// Forced skipping of method Windows.Media.Playback.MediaPlaybackSession.BufferingProgressChanged.remove
		// Forced skipping of method Windows.Media.Playback.MediaPlaybackSession.DownloadProgressChanged.add
		// Forced skipping of method Windows.Media.Playback.MediaPlaybackSession.DownloadProgressChanged.remove
		// Forced skipping of method Windows.Media.Playback.MediaPlaybackSession.NaturalDurationChanged.add
		// Forced skipping of method Windows.Media.Playback.MediaPlaybackSession.NaturalDurationChanged.remove
		// Forced skipping of method Windows.Media.Playback.MediaPlaybackSession.PositionChanged.add
		// Forced skipping of method Windows.Media.Playback.MediaPlaybackSession.PositionChanged.remove
		// Forced skipping of method Windows.Media.Playback.MediaPlaybackSession.NaturalVideoSizeChanged.add
		// Forced skipping of method Windows.Media.Playback.MediaPlaybackSession.NaturalVideoSizeChanged.remove
		// Forced skipping of method Windows.Media.Playback.MediaPlaybackSession.MediaPlayer.get
		// Forced skipping of method Windows.Media.Playback.MediaPlaybackSession.NaturalDuration.get
		// Forced skipping of method Windows.Media.Playback.MediaPlaybackSession.Position.get
		// Forced skipping of method Windows.Media.Playback.MediaPlaybackSession.Position.set
		// Forced skipping of method Windows.Media.Playback.MediaPlaybackSession.PlaybackState.get
		// Forced skipping of method Windows.Media.Playback.MediaPlaybackSession.CanSeek.get
		// Forced skipping of method Windows.Media.Playback.MediaPlaybackSession.CanPause.get
		// Forced skipping of method Windows.Media.Playback.MediaPlaybackSession.IsProtected.get
		// Forced skipping of method Windows.Media.Playback.MediaPlaybackSession.PlaybackRate.get
		// Forced skipping of method Windows.Media.Playback.MediaPlaybackSession.PlaybackRate.set
		// Forced skipping of method Windows.Media.Playback.MediaPlaybackSession.BufferingProgress.get
		// Forced skipping of method Windows.Media.Playback.MediaPlaybackSession.DownloadProgress.get
		// Forced skipping of method Windows.Media.Playback.MediaPlaybackSession.NaturalVideoHeight.get
		// Forced skipping of method Windows.Media.Playback.MediaPlaybackSession.NaturalVideoWidth.get
		// Forced skipping of method Windows.Media.Playback.MediaPlaybackSession.NormalizedSourceRect.get
		// Forced skipping of method Windows.Media.Playback.MediaPlaybackSession.NormalizedSourceRect.set
		// Forced skipping of method Windows.Media.Playback.MediaPlaybackSession.StereoscopicVideoPackingMode.get
		// Forced skipping of method Windows.Media.Playback.MediaPlaybackSession.StereoscopicVideoPackingMode.set
		// Forced skipping of method Windows.Media.Playback.MediaPlaybackSession.BufferedRangesChanged.add
		// Forced skipping of method Windows.Media.Playback.MediaPlaybackSession.BufferedRangesChanged.remove
		// Forced skipping of method Windows.Media.Playback.MediaPlaybackSession.PlayedRangesChanged.add
		// Forced skipping of method Windows.Media.Playback.MediaPlaybackSession.PlayedRangesChanged.remove
		// Forced skipping of method Windows.Media.Playback.MediaPlaybackSession.SeekableRangesChanged.add
		// Forced skipping of method Windows.Media.Playback.MediaPlaybackSession.SeekableRangesChanged.remove
		// Forced skipping of method Windows.Media.Playback.MediaPlaybackSession.SupportedPlaybackRatesChanged.add
		// Forced skipping of method Windows.Media.Playback.MediaPlaybackSession.SupportedPlaybackRatesChanged.remove
		// Forced skipping of method Windows.Media.Playback.MediaPlaybackSession.SphericalVideoProjection.get
		// Forced skipping of method Windows.Media.Playback.MediaPlaybackSession.IsMirroring.get
		// Forced skipping of method Windows.Media.Playback.MediaPlaybackSession.IsMirroring.set
		#if __ANDROID__ || __IOS__ || IS_UNIT_TESTS || __WASM__ || __SKIA__ || __NETSTD_REFERENCE__ || __MACOS__
		[global::Uno.NotImplemented("__ANDROID__", "__IOS__", "IS_UNIT_TESTS", "__WASM__", "__SKIA__", "__NETSTD_REFERENCE__", "__MACOS__")]
		public  global::System.Collections.Generic.IReadOnlyList<global::Windows.Media.MediaTimeRange> GetBufferedRanges()
		{
			throw new global::System.NotImplementedException("The member IReadOnlyList<MediaTimeRange> MediaPlaybackSession.GetBufferedRanges() is not implemented. For more information, visit https://aka.platform.uno/notimplemented?m=IReadOnlyList%3CMediaTimeRange%3E%20MediaPlaybackSession.GetBufferedRanges%28%29");
		}
		#endif
		#if __ANDROID__ || __IOS__ || IS_UNIT_TESTS || __WASM__ || __SKIA__ || __NETSTD_REFERENCE__ || __MACOS__
		[global::Uno.NotImplemented("__ANDROID__", "__IOS__", "IS_UNIT_TESTS", "__WASM__", "__SKIA__", "__NETSTD_REFERENCE__", "__MACOS__")]
		public  global::System.Collections.Generic.IReadOnlyList<global::Windows.Media.MediaTimeRange> GetPlayedRanges()
		{
			throw new global::System.NotImplementedException("The member IReadOnlyList<MediaTimeRange> MediaPlaybackSession.GetPlayedRanges() is not implemented. For more information, visit https://aka.platform.uno/notimplemented?m=IReadOnlyList%3CMediaTimeRange%3E%20MediaPlaybackSession.GetPlayedRanges%28%29");
		}
		#endif
		#if __ANDROID__ || __IOS__ || IS_UNIT_TESTS || __WASM__ || __SKIA__ || __NETSTD_REFERENCE__ || __MACOS__
		[global::Uno.NotImplemented("__ANDROID__", "__IOS__", "IS_UNIT_TESTS", "__WASM__", "__SKIA__", "__NETSTD_REFERENCE__", "__MACOS__")]
		public  global::System.Collections.Generic.IReadOnlyList<global::Windows.Media.MediaTimeRange> GetSeekableRanges()
		{
			throw new global::System.NotImplementedException("The member IReadOnlyList<MediaTimeRange> MediaPlaybackSession.GetSeekableRanges() is not implemented. For more information, visit https://aka.platform.uno/notimplemented?m=IReadOnlyList%3CMediaTimeRange%3E%20MediaPlaybackSession.GetSeekableRanges%28%29");
		}
		#endif
		#if __ANDROID__ || __IOS__ || IS_UNIT_TESTS || __WASM__ || __SKIA__ || __NETSTD_REFERENCE__ || __MACOS__
		[global::Uno.NotImplemented("__ANDROID__", "__IOS__", "IS_UNIT_TESTS", "__WASM__", "__SKIA__", "__NETSTD_REFERENCE__", "__MACOS__")]
		public  bool IsSupportedPlaybackRateRange( double rate1,  double rate2)
		{
			throw new global::System.NotImplementedException("The member bool MediaPlaybackSession.IsSupportedPlaybackRateRange(double rate1, double rate2) is not implemented. For more information, visit https://aka.platform.uno/notimplemented?m=bool%20MediaPlaybackSession.IsSupportedPlaybackRateRange%28double%20rate1%2C%20double%20rate2%29");
		}
		#endif
		// Forced skipping of method Windows.Media.Playback.MediaPlaybackSession.PlaybackRotation.get
		// Forced skipping of method Windows.Media.Playback.MediaPlaybackSession.PlaybackRotation.set
		#if __ANDROID__ || __IOS__ || IS_UNIT_TESTS || __WASM__ || __SKIA__ || __NETSTD_REFERENCE__ || __MACOS__
		[global::Uno.NotImplemented("__ANDROID__", "__IOS__", "IS_UNIT_TESTS", "__WASM__", "__SKIA__", "__NETSTD_REFERENCE__", "__MACOS__")]
		public  global::Windows.Media.Playback.MediaPlaybackSessionOutputDegradationPolicyState GetOutputDegradationPolicyState()
		{
			throw new global::System.NotImplementedException("The member MediaPlaybackSessionOutputDegradationPolicyState MediaPlaybackSession.GetOutputDegradationPolicyState() is not implemented. For more information, visit https://aka.platform.uno/notimplemented?m=MediaPlaybackSessionOutputDegradationPolicyState%20MediaPlaybackSession.GetOutputDegradationPolicyState%28%29");
		}
		#endif
		#if __ANDROID__ || __IOS__ || IS_UNIT_TESTS || __WASM__ || __SKIA__ || __NETSTD_REFERENCE__ || __MACOS__
		[global::Uno.NotImplemented("__ANDROID__", "__IOS__", "IS_UNIT_TESTS", "__WASM__", "__SKIA__", "__NETSTD_REFERENCE__", "__MACOS__")]
		public  event global::Windows.Foundation.TypedEventHandler<global::Windows.Media.Playback.MediaPlaybackSession, object> BufferingEnded
		{
			[global::Uno.NotImplemented("__ANDROID__", "__IOS__", "IS_UNIT_TESTS", "__WASM__", "__SKIA__", "__NETSTD_REFERENCE__", "__MACOS__")]
			add
			{
				global::Windows.Foundation.Metadata.ApiInformation.TryRaiseNotImplemented("Windows.Media.Playback.MediaPlaybackSession", "event TypedEventHandler<MediaPlaybackSession, object> MediaPlaybackSession.BufferingEnded");
			}
			[global::Uno.NotImplemented("__ANDROID__", "__IOS__", "IS_UNIT_TESTS", "__WASM__", "__SKIA__", "__NETSTD_REFERENCE__", "__MACOS__")]
			remove
			{
				global::Windows.Foundation.Metadata.ApiInformation.TryRaiseNotImplemented("Windows.Media.Playback.MediaPlaybackSession", "event TypedEventHandler<MediaPlaybackSession, object> MediaPlaybackSession.BufferingEnded");
			}
		}
		#endif
		#if false || false || false || false || false || false || false
		[global::Uno.NotImplemented("IS_UNIT_TESTS", "__WASM__", "__SKIA__", "__NETSTD_REFERENCE__")]
		public  event global::Windows.Foundation.TypedEventHandler<global::Windows.Media.Playback.MediaPlaybackSession, object> BufferingProgressChanged
		{
			[global::Uno.NotImplemented("IS_UNIT_TESTS", "__WASM__", "__SKIA__", "__NETSTD_REFERENCE__")]
			add
			{
				global::Windows.Foundation.Metadata.ApiInformation.TryRaiseNotImplemented("Windows.Media.Playback.MediaPlaybackSession", "event TypedEventHandler<MediaPlaybackSession, object> MediaPlaybackSession.BufferingProgressChanged");
			}
			[global::Uno.NotImplemented("IS_UNIT_TESTS", "__WASM__", "__SKIA__", "__NETSTD_REFERENCE__")]
			remove
			{
				global::Windows.Foundation.Metadata.ApiInformation.TryRaiseNotImplemented("Windows.Media.Playback.MediaPlaybackSession", "event TypedEventHandler<MediaPlaybackSession, object> MediaPlaybackSession.BufferingProgressChanged");
			}
		}
		#endif
		#if __ANDROID__ || __IOS__ || IS_UNIT_TESTS || __WASM__ || __SKIA__ || __NETSTD_REFERENCE__ || __MACOS__
		[global::Uno.NotImplemented("__ANDROID__", "__IOS__", "IS_UNIT_TESTS", "__WASM__", "__SKIA__", "__NETSTD_REFERENCE__", "__MACOS__")]
		public  event global::Windows.Foundation.TypedEventHandler<global::Windows.Media.Playback.MediaPlaybackSession, object> BufferingStarted
		{
			[global::Uno.NotImplemented("__ANDROID__", "__IOS__", "IS_UNIT_TESTS", "__WASM__", "__SKIA__", "__NETSTD_REFERENCE__", "__MACOS__")]
			add
			{
				global::Windows.Foundation.Metadata.ApiInformation.TryRaiseNotImplemented("Windows.Media.Playback.MediaPlaybackSession", "event TypedEventHandler<MediaPlaybackSession, object> MediaPlaybackSession.BufferingStarted");
			}
			[global::Uno.NotImplemented("__ANDROID__", "__IOS__", "IS_UNIT_TESTS", "__WASM__", "__SKIA__", "__NETSTD_REFERENCE__", "__MACOS__")]
			remove
			{
				global::Windows.Foundation.Metadata.ApiInformation.TryRaiseNotImplemented("Windows.Media.Playback.MediaPlaybackSession", "event TypedEventHandler<MediaPlaybackSession, object> MediaPlaybackSession.BufferingStarted");
			}
		}
		#endif
		#if __ANDROID__ || __IOS__ || IS_UNIT_TESTS || __WASM__ || __SKIA__ || __NETSTD_REFERENCE__ || __MACOS__
		[global::Uno.NotImplemented("__ANDROID__", "__IOS__", "IS_UNIT_TESTS", "__WASM__", "__SKIA__", "__NETSTD_REFERENCE__", "__MACOS__")]
		public  event global::Windows.Foundation.TypedEventHandler<global::Windows.Media.Playback.MediaPlaybackSession, object> DownloadProgressChanged
		{
			[global::Uno.NotImplemented("__ANDROID__", "__IOS__", "IS_UNIT_TESTS", "__WASM__", "__SKIA__", "__NETSTD_REFERENCE__", "__MACOS__")]
			add
			{
				global::Windows.Foundation.Metadata.ApiInformation.TryRaiseNotImplemented("Windows.Media.Playback.MediaPlaybackSession", "event TypedEventHandler<MediaPlaybackSession, object> MediaPlaybackSession.DownloadProgressChanged");
			}
			[global::Uno.NotImplemented("__ANDROID__", "__IOS__", "IS_UNIT_TESTS", "__WASM__", "__SKIA__", "__NETSTD_REFERENCE__", "__MACOS__")]
			remove
			{
				global::Windows.Foundation.Metadata.ApiInformation.TryRaiseNotImplemented("Windows.Media.Playback.MediaPlaybackSession", "event TypedEventHandler<MediaPlaybackSession, object> MediaPlaybackSession.DownloadProgressChanged");
			}
		}
		#endif
		#if false || false || false || false || false || false || false
		[global::Uno.NotImplemented("IS_UNIT_TESTS", "__WASM__", "__SKIA__", "__NETSTD_REFERENCE__")]
		public  event global::Windows.Foundation.TypedEventHandler<global::Windows.Media.Playback.MediaPlaybackSession, object> NaturalDurationChanged
		{
			[global::Uno.NotImplemented("IS_UNIT_TESTS", "__WASM__", "__SKIA__", "__NETSTD_REFERENCE__")]
			add
			{
				global::Windows.Foundation.Metadata.ApiInformation.TryRaiseNotImplemented("Windows.Media.Playback.MediaPlaybackSession", "event TypedEventHandler<MediaPlaybackSession, object> MediaPlaybackSession.NaturalDurationChanged");
			}
			[global::Uno.NotImplemented("IS_UNIT_TESTS", "__WASM__", "__SKIA__", "__NETSTD_REFERENCE__")]
			remove
			{
				global::Windows.Foundation.Metadata.ApiInformation.TryRaiseNotImplemented("Windows.Media.Playback.MediaPlaybackSession", "event TypedEventHandler<MediaPlaybackSession, object> MediaPlaybackSession.NaturalDurationChanged");
			}
		}
		#endif
		#if __ANDROID__ || __IOS__ || IS_UNIT_TESTS || __WASM__ || __SKIA__ || __NETSTD_REFERENCE__ || __MACOS__
		[global::Uno.NotImplemented("__ANDROID__", "__IOS__", "IS_UNIT_TESTS", "__WASM__", "__SKIA__", "__NETSTD_REFERENCE__", "__MACOS__")]
		public  event global::Windows.Foundation.TypedEventHandler<global::Windows.Media.Playback.MediaPlaybackSession, object> NaturalVideoSizeChanged
		{
			[global::Uno.NotImplemented("__ANDROID__", "__IOS__", "IS_UNIT_TESTS", "__WASM__", "__SKIA__", "__NETSTD_REFERENCE__", "__MACOS__")]
			add
			{
				global::Windows.Foundation.Metadata.ApiInformation.TryRaiseNotImplemented("Windows.Media.Playback.MediaPlaybackSession", "event TypedEventHandler<MediaPlaybackSession, object> MediaPlaybackSession.NaturalVideoSizeChanged");
			}
			[global::Uno.NotImplemented("__ANDROID__", "__IOS__", "IS_UNIT_TESTS", "__WASM__", "__SKIA__", "__NETSTD_REFERENCE__", "__MACOS__")]
			remove
			{
				global::Windows.Foundation.Metadata.ApiInformation.TryRaiseNotImplemented("Windows.Media.Playback.MediaPlaybackSession", "event TypedEventHandler<MediaPlaybackSession, object> MediaPlaybackSession.NaturalVideoSizeChanged");
			}
		}
		#endif
		#if false || false || false || false || false || false || false
		[global::Uno.NotImplemented("IS_UNIT_TESTS", "__WASM__", "__SKIA__", "__NETSTD_REFERENCE__")]
		public  event global::Windows.Foundation.TypedEventHandler<global::Windows.Media.Playback.MediaPlaybackSession, object> PlaybackRateChanged
		{
			[global::Uno.NotImplemented("IS_UNIT_TESTS", "__WASM__", "__SKIA__", "__NETSTD_REFERENCE__")]
			add
			{
				global::Windows.Foundation.Metadata.ApiInformation.TryRaiseNotImplemented("Windows.Media.Playback.MediaPlaybackSession", "event TypedEventHandler<MediaPlaybackSession, object> MediaPlaybackSession.PlaybackRateChanged");
			}
			[global::Uno.NotImplemented("IS_UNIT_TESTS", "__WASM__", "__SKIA__", "__NETSTD_REFERENCE__")]
			remove
			{
				global::Windows.Foundation.Metadata.ApiInformation.TryRaiseNotImplemented("Windows.Media.Playback.MediaPlaybackSession", "event TypedEventHandler<MediaPlaybackSession, object> MediaPlaybackSession.PlaybackRateChanged");
			}
		}
		#endif
		#if false || false || false || false || false || false || false
		[global::Uno.NotImplemented("IS_UNIT_TESTS", "__WASM__", "__SKIA__", "__NETSTD_REFERENCE__")]
		public  event global::Windows.Foundation.TypedEventHandler<global::Windows.Media.Playback.MediaPlaybackSession, object> PlaybackStateChanged
		{
			[global::Uno.NotImplemented("IS_UNIT_TESTS", "__WASM__", "__SKIA__", "__NETSTD_REFERENCE__")]
			add
			{
				global::Windows.Foundation.Metadata.ApiInformation.TryRaiseNotImplemented("Windows.Media.Playback.MediaPlaybackSession", "event TypedEventHandler<MediaPlaybackSession, object> MediaPlaybackSession.PlaybackStateChanged");
			}
			[global::Uno.NotImplemented("IS_UNIT_TESTS", "__WASM__", "__SKIA__", "__NETSTD_REFERENCE__")]
			remove
			{
				global::Windows.Foundation.Metadata.ApiInformation.TryRaiseNotImplemented("Windows.Media.Playback.MediaPlaybackSession", "event TypedEventHandler<MediaPlaybackSession, object> MediaPlaybackSession.PlaybackStateChanged");
			}
		}
		#endif
		#if false || false || false || false || false || false || false
		[global::Uno.NotImplemented("IS_UNIT_TESTS", "__WASM__", "__SKIA__", "__NETSTD_REFERENCE__")]
		public  event global::Windows.Foundation.TypedEventHandler<global::Windows.Media.Playback.MediaPlaybackSession, object> PositionChanged
		{
			[global::Uno.NotImplemented("IS_UNIT_TESTS", "__WASM__", "__SKIA__", "__NETSTD_REFERENCE__")]
			add
			{
				global::Windows.Foundation.Metadata.ApiInformation.TryRaiseNotImplemented("Windows.Media.Playback.MediaPlaybackSession", "event TypedEventHandler<MediaPlaybackSession, object> MediaPlaybackSession.PositionChanged");
			}
			[global::Uno.NotImplemented("IS_UNIT_TESTS", "__WASM__", "__SKIA__", "__NETSTD_REFERENCE__")]
			remove
			{
				global::Windows.Foundation.Metadata.ApiInformation.TryRaiseNotImplemented("Windows.Media.Playback.MediaPlaybackSession", "event TypedEventHandler<MediaPlaybackSession, object> MediaPlaybackSession.PositionChanged");
			}
		}
		#endif
		#if __ANDROID__ || __IOS__ || IS_UNIT_TESTS || __WASM__ || __SKIA__ || __NETSTD_REFERENCE__ || __MACOS__
		[global::Uno.NotImplemented("__ANDROID__", "__IOS__", "IS_UNIT_TESTS", "__WASM__", "__SKIA__", "__NETSTD_REFERENCE__", "__MACOS__")]
		public  event global::Windows.Foundation.TypedEventHandler<global::Windows.Media.Playback.MediaPlaybackSession, object> SeekCompleted
		{
			[global::Uno.NotImplemented("__ANDROID__", "__IOS__", "IS_UNIT_TESTS", "__WASM__", "__SKIA__", "__NETSTD_REFERENCE__", "__MACOS__")]
			add
			{
				global::Windows.Foundation.Metadata.ApiInformation.TryRaiseNotImplemented("Windows.Media.Playback.MediaPlaybackSession", "event TypedEventHandler<MediaPlaybackSession, object> MediaPlaybackSession.SeekCompleted");
			}
			[global::Uno.NotImplemented("__ANDROID__", "__IOS__", "IS_UNIT_TESTS", "__WASM__", "__SKIA__", "__NETSTD_REFERENCE__", "__MACOS__")]
			remove
			{
				global::Windows.Foundation.Metadata.ApiInformation.TryRaiseNotImplemented("Windows.Media.Playback.MediaPlaybackSession", "event TypedEventHandler<MediaPlaybackSession, object> MediaPlaybackSession.SeekCompleted");
			}
		}
		#endif
		#if __ANDROID__ || __IOS__ || IS_UNIT_TESTS || __WASM__ || __SKIA__ || __NETSTD_REFERENCE__ || __MACOS__
		[global::Uno.NotImplemented("__ANDROID__", "__IOS__", "IS_UNIT_TESTS", "__WASM__", "__SKIA__", "__NETSTD_REFERENCE__", "__MACOS__")]
		public  event global::Windows.Foundation.TypedEventHandler<global::Windows.Media.Playback.MediaPlaybackSession, object> BufferedRangesChanged
		{
			[global::Uno.NotImplemented("__ANDROID__", "__IOS__", "IS_UNIT_TESTS", "__WASM__", "__SKIA__", "__NETSTD_REFERENCE__", "__MACOS__")]
			add
			{
				global::Windows.Foundation.Metadata.ApiInformation.TryRaiseNotImplemented("Windows.Media.Playback.MediaPlaybackSession", "event TypedEventHandler<MediaPlaybackSession, object> MediaPlaybackSession.BufferedRangesChanged");
			}
			[global::Uno.NotImplemented("__ANDROID__", "__IOS__", "IS_UNIT_TESTS", "__WASM__", "__SKIA__", "__NETSTD_REFERENCE__", "__MACOS__")]
			remove
			{
				global::Windows.Foundation.Metadata.ApiInformation.TryRaiseNotImplemented("Windows.Media.Playback.MediaPlaybackSession", "event TypedEventHandler<MediaPlaybackSession, object> MediaPlaybackSession.BufferedRangesChanged");
			}
		}
		#endif
		#if __ANDROID__ || __IOS__ || IS_UNIT_TESTS || __WASM__ || __SKIA__ || __NETSTD_REFERENCE__ || __MACOS__
		[global::Uno.NotImplemented("__ANDROID__", "__IOS__", "IS_UNIT_TESTS", "__WASM__", "__SKIA__", "__NETSTD_REFERENCE__", "__MACOS__")]
		public  event global::Windows.Foundation.TypedEventHandler<global::Windows.Media.Playback.MediaPlaybackSession, object> PlayedRangesChanged
		{
			[global::Uno.NotImplemented("__ANDROID__", "__IOS__", "IS_UNIT_TESTS", "__WASM__", "__SKIA__", "__NETSTD_REFERENCE__", "__MACOS__")]
			add
			{
				global::Windows.Foundation.Metadata.ApiInformation.TryRaiseNotImplemented("Windows.Media.Playback.MediaPlaybackSession", "event TypedEventHandler<MediaPlaybackSession, object> MediaPlaybackSession.PlayedRangesChanged");
			}
			[global::Uno.NotImplemented("__ANDROID__", "__IOS__", "IS_UNIT_TESTS", "__WASM__", "__SKIA__", "__NETSTD_REFERENCE__", "__MACOS__")]
			remove
			{
				global::Windows.Foundation.Metadata.ApiInformation.TryRaiseNotImplemented("Windows.Media.Playback.MediaPlaybackSession", "event TypedEventHandler<MediaPlaybackSession, object> MediaPlaybackSession.PlayedRangesChanged");
			}
		}
		#endif
		#if __ANDROID__ || __IOS__ || IS_UNIT_TESTS || __WASM__ || __SKIA__ || __NETSTD_REFERENCE__ || __MACOS__
		[global::Uno.NotImplemented("__ANDROID__", "__IOS__", "IS_UNIT_TESTS", "__WASM__", "__SKIA__", "__NETSTD_REFERENCE__", "__MACOS__")]
		public  event global::Windows.Foundation.TypedEventHandler<global::Windows.Media.Playback.MediaPlaybackSession, object> SeekableRangesChanged
		{
			[global::Uno.NotImplemented("__ANDROID__", "__IOS__", "IS_UNIT_TESTS", "__WASM__", "__SKIA__", "__NETSTD_REFERENCE__", "__MACOS__")]
			add
			{
				global::Windows.Foundation.Metadata.ApiInformation.TryRaiseNotImplemented("Windows.Media.Playback.MediaPlaybackSession", "event TypedEventHandler<MediaPlaybackSession, object> MediaPlaybackSession.SeekableRangesChanged");
			}
			[global::Uno.NotImplemented("__ANDROID__", "__IOS__", "IS_UNIT_TESTS", "__WASM__", "__SKIA__", "__NETSTD_REFERENCE__", "__MACOS__")]
			remove
			{
				global::Windows.Foundation.Metadata.ApiInformation.TryRaiseNotImplemented("Windows.Media.Playback.MediaPlaybackSession", "event TypedEventHandler<MediaPlaybackSession, object> MediaPlaybackSession.SeekableRangesChanged");
			}
		}
		#endif
		#if __ANDROID__ || __IOS__ || IS_UNIT_TESTS || __WASM__ || __SKIA__ || __NETSTD_REFERENCE__ || __MACOS__
		[global::Uno.NotImplemented("__ANDROID__", "__IOS__", "IS_UNIT_TESTS", "__WASM__", "__SKIA__", "__NETSTD_REFERENCE__", "__MACOS__")]
		public  event global::Windows.Foundation.TypedEventHandler<global::Windows.Media.Playback.MediaPlaybackSession, object> SupportedPlaybackRatesChanged
		{
			[global::Uno.NotImplemented("__ANDROID__", "__IOS__", "IS_UNIT_TESTS", "__WASM__", "__SKIA__", "__NETSTD_REFERENCE__", "__MACOS__")]
			add
			{
				global::Windows.Foundation.Metadata.ApiInformation.TryRaiseNotImplemented("Windows.Media.Playback.MediaPlaybackSession", "event TypedEventHandler<MediaPlaybackSession, object> MediaPlaybackSession.SupportedPlaybackRatesChanged");
			}
			[global::Uno.NotImplemented("__ANDROID__", "__IOS__", "IS_UNIT_TESTS", "__WASM__", "__SKIA__", "__NETSTD_REFERENCE__", "__MACOS__")]
			remove
			{
				global::Windows.Foundation.Metadata.ApiInformation.TryRaiseNotImplemented("Windows.Media.Playback.MediaPlaybackSession", "event TypedEventHandler<MediaPlaybackSession, object> MediaPlaybackSession.SupportedPlaybackRatesChanged");
			}
		}
		#endif
	}
}<|MERGE_RESOLUTION|>--- conflicted
+++ resolved
@@ -2,15 +2,10 @@
 #pragma warning disable 114 // new keyword hiding
 namespace Windows.Media.Playback
 {
-<<<<<<< HEAD
-	#if false || false || IS_UNIT_TESTS || __WASM__ || __SKIA__ || __NETSTD_REFERENCE__ || false
-	[global::Uno.NotImplemented("IS_UNIT_TESTS", "__WASM__", "__SKIA__", "__NETSTD_REFERENCE__")]
-=======
 	#if false || false || false || false
 	[global::Uno.NotImplemented("NET461", "__SKIA__", "__NETSTD_REFERENCE__")]
->>>>>>> 69095eb1
 	#endif
-	public  partial class MediaPlaybackSession 
+	public  partial class MediaPlaybackSession
 	{
 		#if __ANDROID__ || __IOS__ || IS_UNIT_TESTS || __WASM__ || __SKIA__ || __NETSTD_REFERENCE__ || __MACOS__
 		[global::Uno.NotImplemented("__ANDROID__", "__IOS__", "IS_UNIT_TESTS", "__WASM__", "__SKIA__", "__NETSTD_REFERENCE__", "__MACOS__")]
