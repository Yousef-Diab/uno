﻿#nullable enable

using System;
using System.Collections.Generic;
using System.Collections.Immutable;
using System.Diagnostics;
using System.Diagnostics.CodeAnalysis;
using System.Globalization;
using System.IO;
using System.Linq;
using System.Runtime.CompilerServices;
using System.Runtime.InteropServices;
using System.Text;
using System.Text.RegularExpressions;
using Microsoft.CodeAnalysis;
using Microsoft.CodeAnalysis.CSharp;
using Microsoft.CodeAnalysis.Text;
using Uno.Disposables;
using Uno.Extensions;
using Uno.MsBuildTasks.Utils;
using Uno.Roslyn;
using Uno.UI.SourceGenerators.BindableTypeProviders;
using Uno.UI.SourceGenerators.Helpers;
using Uno.UI.SourceGenerators.Utils;
using Uno.UI.SourceGenerators.XamlGenerator.Utils;
using Uno.UI.SourceGenerators.XamlGenerator.XamlRedirection;
using Uno.UI.Xaml;

namespace Uno.UI.SourceGenerators.XamlGenerator
{
	internal partial class XamlFileGenerator
	{
		private const string GlobalPrefix = "global::";
		private const string QualifiedNamespaceMarker = ".";

		private static readonly char[] _dotArray = new[] { '.' };
		private static readonly char[] _parenthesesArray = new[] { '(', ')' };

		private static readonly Dictionary<string, string[]> _knownNamespaces = new Dictionary<string, string[]>
		{
			{
				XamlConstants.PresentationXamlXmlNamespace,
				XamlConstants.Namespaces.PresentationNamespaces
			},
			{
				XamlConstants.XamlXmlNamespace,
				new [] {
					"System",
				}
			},
		};

		private static readonly string[] FrameworkTemplateTypes = new[] { "DataTemplate", "ControlTemplate", "ItemsPanelTemplate" };

		private readonly Dictionary<string, XamlObjectDefinition> _namedResources = new Dictionary<string, XamlObjectDefinition>();
		private readonly List<string> _partials = new List<string>();

		/// <summary>
		/// Names of disambiguated keys associated with resource definitions. These are created for top-level ResourceDictionary declarations only.
		/// </summary>
		private readonly Dictionary<(string? Theme, string ResourceKey), string> _topLevelQualifiedKeys = new Dictionary<(string?, string), string>();
		private readonly Stack<NameScope> _scopeStack = new Stack<NameScope>();
		private readonly Stack<LogicalScope> _logicalScopeStack = new Stack<LogicalScope>();
		private readonly Stack<XLoadScope> _xLoadScopeStack = new Stack<XLoadScope>();
		private int _resourceOwner;
		private readonly XamlFileDefinition _fileDefinition;
		private readonly string _defaultNamespace;
		private readonly RoslynMetadataHelper _metadataHelper;
		private readonly string _fileUniqueId;
		private readonly string[] _analyzerSuppressions;
		private readonly ResourceDetailsCollection _resourceDetailsCollection;
		private int _applyIndex;
		private int _collectionIndex;
		private int _subclassIndex;
		private int _dictionaryPropertyIndex;
		private int _xBindCounter;
		private string? _themeDictionaryCurrentlyBuilding;
		private readonly XamlGlobalStaticResourcesMap _globalStaticResourcesMap;
		private readonly bool _isUiAutomationMappingEnabled;
		private readonly Dictionary<string, string[]> _uiAutomationMappings;
		private readonly string _defaultLanguage;
		private readonly bool _isHotReloadEnabled;
		private readonly bool _isInsideMainAssembly;
		private readonly bool _isDesignTimeBuild;
		private readonly string _relativePath;

		/// <summary>
		/// x:Name cache for the lookups performed in the document.
		/// </summary>
		private Dictionary<string, List<XamlObjectDefinition>> _nameCache = new();

		/// <summary>
		/// True if the file currently being parsed contains a top-level ResourceDictionary definition.
		/// </summary>
		private bool _isTopLevelDictionary;
		private readonly bool _isUnoAssembly;
		private readonly bool _isUnoFluentAssembly;

		/// <summary>
		/// True if VisualStateManager children can be set lazily
		/// </summary>
		private readonly bool _isLazyVisualStateManagerEnabled;

		private readonly bool _enableFuzzyMatching;

		/// <summary>
		/// True if XAML resource trimming is enabled
		/// </summary>
		private readonly bool _xamlResourcesTrimming;

		/// <summary>
		/// True if the generator is currently creating child subclasses (for templates, etc)
		/// </summary>
		private bool _isInChildSubclass;
		/// <summary>
		/// True if the generator is currently creating the inner singleton class associated with a top-level resource dictionary
		/// </summary>
		private bool _isInSingletonInstance;

		private Stack<INamedTypeSymbol?> _currentStyleTargetTypeStack = new();

		private INamedTypeSymbol? CurrentStyleTargetType
			=> _currentStyleTargetTypeStack.Count > 0 ? _currentStyleTargetTypeStack.Peek() : null;

		/// <summary>
		/// Context to report diagnostics to
		/// </summary>
		private readonly GeneratorExecutionContext _generatorContext;

		/// <summary>
		/// The current DefaultBindMode for x:Bind bindings, as set by app code for the current Xaml subtree.
		/// </summary>
		private readonly Stack<string> _currentDefaultBindMode = new Stack<string>(new[] { "OneTime" });

		private readonly IDictionary<INamedTypeSymbol, XamlType> _xamlTypeToXamlTypeBaseMap;

		private readonly string[] _includeXamlNamespaces;

		private readonly bool _disableBindableTypeProvidersGeneration;

		/// <summary>
		/// Information about types used in .Apply() scenarios
		/// </summary>
		/// <remarks>
		/// The key of the dictionary is the globalized fully qualified name.
		/// </remarks>
		private readonly Dictionary<string, int> _xamlAppliedTypes = new();

		private readonly bool _isWasm;

		/// <summary>
		/// If set, code generated from XAML will be annotated with the source method and line # in this file, for easier debugging.
		/// </summary>
		private readonly bool _shouldAnnotateGeneratedXaml;
		private static readonly Regex splitRegex = new Regex(@"\s*,\s*|\s+");

		private string ParseContextPropertyAccess =>
			 (_isTopLevelDictionary, _isInSingletonInstance) switch
			 {
				 (true, false) => "{0}{1}.GlobalStaticResources.{2}.{3}()".InvariantCultureFormat(
					GlobalPrefix,
					_defaultNamespace,
					SingletonClassName,
					XamlCodeGeneration.ParseContextGetterMethod
				),
				 (true, true) => "this.{0}".InvariantCultureFormat(XamlCodeGeneration.ParseContextPropertyName),
				 _ => "{0}{1}.GlobalStaticResources.{2}".InvariantCultureFormat(
					GlobalPrefix,
					_defaultNamespace,
					XamlCodeGeneration.ParseContextPropertyName
				)
			 };

		private string SingletonInstanceAccess => _isInSingletonInstance ?
			"this" :
			"{0}{1}.GlobalStaticResources.{2}.Instance".InvariantCultureFormat(
					GlobalPrefix,
					_defaultNamespace,
					SingletonClassName
				);

		/// <summary>
		/// Name to use for inner singleton containing top-level ResourceDictionary properties
		/// </summary>
		private string SingletonClassName => $"ResourceDictionarySingleton__{_fileDefinition.UniqueID}";

		private const string DictionaryProviderInterfaceName = "global::Uno.UI.IXamlResourceDictionaryProvider";

		public XamlCodeGeneration Generation { get; }

		public XamlFileGenerator(
			XamlCodeGeneration generation,
			XamlFileDefinition file,
			string targetPath,
			string defaultNamespace,
			RoslynMetadataHelper metadataHelper,
			string fileUniqueId,
			string[] analyzerSuppressions,
			ResourceDetailsCollection resourceDetailsCollection,
			XamlGlobalStaticResourcesMap globalStaticResourcesMap,
			bool isUiAutomationMappingEnabled,
			Dictionary<string, string[]> uiAutomationMappings,
			string defaultLanguage,
			bool shouldWriteErrorOnInvalidXaml,
			bool isWasm,
			bool isHotReloadEnabled,
			bool isDesignTimeBuild,
			bool isInsideMainAssembly,
			bool shouldAnnotateGeneratedXaml,
			bool isUnoAssembly,
			bool isUnoFluentAssembly,
			bool isLazyVisualStateManagerEnabled,
			bool enableFuzzyMatching,
			bool disableBindableTypeProvidersGeneration,
			GeneratorExecutionContext generatorContext,
			bool xamlResourcesTrimming,
			IDictionary<INamedTypeSymbol, XamlType> xamlTypeToXamlTypeBaseMap,
			string[] includeXamlNamespaces)
		{
			Generation = generation;
			_fileDefinition = file;
			_defaultNamespace = defaultNamespace;
			_metadataHelper = metadataHelper;
			_fileUniqueId = fileUniqueId;
			_analyzerSuppressions = analyzerSuppressions;
			_resourceDetailsCollection = resourceDetailsCollection;
			_globalStaticResourcesMap = globalStaticResourcesMap;
			_isUiAutomationMappingEnabled = isUiAutomationMappingEnabled;
			_uiAutomationMappings = uiAutomationMappings;
			_defaultLanguage = defaultLanguage.IsNullOrEmpty() ? "en-US" : defaultLanguage;
			_isHotReloadEnabled = isHotReloadEnabled;
			_isInsideMainAssembly = isInsideMainAssembly;
			_isDesignTimeBuild = isDesignTimeBuild;
			_shouldAnnotateGeneratedXaml = shouldAnnotateGeneratedXaml;
			_isLazyVisualStateManagerEnabled = isLazyVisualStateManagerEnabled;
			_enableFuzzyMatching = enableFuzzyMatching;
			_generatorContext = generatorContext;
			_xamlResourcesTrimming = xamlResourcesTrimming;
			_xamlTypeToXamlTypeBaseMap = xamlTypeToXamlTypeBaseMap;
			_includeXamlNamespaces = includeXamlNamespaces;
			_disableBindableTypeProvidersGeneration = disableBindableTypeProvidersGeneration;

			InitCaches();

			_relativePath = PathHelper.GetRelativePath(targetPath, _fileDefinition.FilePath);
			ShouldWriteErrorOnInvalidXaml = shouldWriteErrorOnInvalidXaml;

			_isWasm = isWasm;

			_isUnoAssembly = isUnoAssembly;
			_isUnoFluentAssembly = isUnoFluentAssembly;
		}

		/// <summary>
		/// Indicates if the code generation should write #error in the generated code (and break at compile time) or write a // Warning, which would be silent.
		/// </summary>
		/// <remarks>Initial behavior is to write // Warning, hence the default value to false, but we suggest setting this to true.</remarks>
		public bool ShouldWriteErrorOnInvalidXaml { get; }

		public SourceText GenerateFile()
		{
#if DEBUG
			Console.WriteLine("Processing file {0} (cs: {1})".InvariantCultureFormat(_fileDefinition.FilePath, _fileDefinition.Checksum));
#endif

			try
			{
				return InnerGenerateFile();
			}
			catch (OperationCanceledException)
			{
				throw;
			}
			catch (Exception e)
			{
				throw new Exception($"Processing failed for file {_fileDefinition.FilePath} ({e})", e);
			}
		}

		private void TryGenerateWarningForInconsistentBaseType(IndentedStringBuilder writer, XamlObjectDefinition topLevelControl)
		{
			EnsureXClassName();

			var xamlDefinedBaseType = GetType(topLevelControl.Type);
			var classDefinedBaseType = _xClassName.Symbol?.BaseType;

			if (!SymbolEqualityComparer.Default.Equals(xamlDefinedBaseType, classDefinedBaseType))
			{
				var locations = _xClassName.Symbol?.Locations;
				var fullClassName = _xClassName.Namespace + "." + _xClassName.ClassName;
				if (locations != null && locations.Value.Length > 0)
				{
					var diagnostic = Diagnostic.Create(XamlCodeGenerationDiagnostics.GenericXamlWarningRule,
													   locations.Value[0],
													   $"{fullClassName} does not explicitly define the {xamlDefinedBaseType} base type in code behind.");
					_generatorContext.ReportDiagnostic(diagnostic);
				}
				else
				{
					writer.AppendLineIndented($"#warning {fullClassName} does not explicitly define the {xamlDefinedBaseType} base type in code behind.");
				}
			}
		}

		private SourceText InnerGenerateFile()
		{
			var writer = new IndentedStringBuilder();

			writer.AppendLineIndented("// <autogenerated />");

			AnalyzerSuppressionsGenerator.Generate(writer, _analyzerSuppressions);

			writer.AppendLineIndented("#pragma warning disable CS0114");
			writer.AppendLineIndented("#pragma warning disable CS0108");
			writer.AppendLineIndented("using System;");
			writer.AppendLineIndented("using System.Collections.Generic;");
			writer.AppendLineIndented("using System.Diagnostics;");
			writer.AppendLineIndented("using System.Linq;");
			writer.AppendLineIndented("using Uno.UI;");
			writer.AppendLineIndented("using Uno.UI.Xaml;");

			//TODO Determine the list of namespaces to use
			foreach (var ns in XamlConstants.Namespaces.All)
			{
				writer.AppendLineIndented($"using {ns};");
			}

			writer.AppendLineIndented("using Uno.Extensions;");
			writer.AppendLineIndented("using Uno;");
			writer.AppendLineIndented("using Uno.UI.Helpers;");
			writer.AppendLineIndented("using Uno.UI.Helpers.Xaml;");

			writer.AppendLineInvariantIndented("using {0};", _defaultNamespace);

			// For Subclass build functionality
			writer.AppendLineIndented("");
			writer.AppendLineIndented("#if __ANDROID__");
			writer.AppendLineIndented("using _View = Android.Views.View;");
			writer.AppendLineIndented("#elif __IOS__");
			writer.AppendLineIndented("using _View = UIKit.UIView;");
			writer.AppendLineIndented("#elif __MACOS__");
			writer.AppendLineIndented("using _View = AppKit.NSView;");
			writer.AppendLineIndented("#else");
			writer.AppendLineIndented("using _View = Microsoft.UI.Xaml.UIElement;");
			writer.AppendLineIndented("#endif");

			writer.AppendLineIndented("");

			var topLevelControl = _fileDefinition.Objects.First();

			BuildNameCache(topLevelControl);

			if (topLevelControl.Type.Name == "ResourceDictionary")
			{
				_isTopLevelDictionary = true;
				_xClassName = FindClassName(topLevelControl);

				using (TrySetDefaultBindMode(topLevelControl))
				{
					BuildResourceDictionaryBackingClass(writer, topLevelControl);
					BuildTopLevelResourceDictionary(writer, topLevelControl);
				}
			}
			else
			{
				_xClassName = GetClassName(topLevelControl);

				using (writer.BlockInvariant("namespace {0}", _xClassName.Namespace))
				{
					TryGenerateWarningForInconsistentBaseType(writer, topLevelControl);

					var controlBaseType = GetType(topLevelControl.Type);

					WriteMetadataNewTypeAttribute(writer);

					using (writer.BlockInvariant("partial class {0} : {1}", _xClassName.ClassName, controlBaseType.GetFullyQualifiedTypeIncludingGlobal()))
					{
						if (_isHotReloadEnabled)
						{
							// Create a public member to avoid having to remove all unused member warnings
							// The member is a method to avoid this error: error ENC0011: Updating the initializer of const field requires restarting the application.
							writer.AppendLineIndented("[global::System.ComponentModel.EditorBrowsable(global::System.ComponentModel.EditorBrowsableState.Never)]");
							writer.AppendLineIndented($"internal string __checksum() => \"{_fileDefinition.Checksum}\";");
						}

						BuildBaseUri(writer);

						using (Scope(_xClassName.Namespace, _xClassName.ClassName))
						{
							using var scopeAutoDisposable = LogicalScope(topLevelControl);

							BuildInitializeComponent(writer, topLevelControl, controlBaseType);
							if (IsApplication(controlBaseType) && PlatformHelper.IsAndroid(_generatorContext))
							{
								BuildDrawableResourcesIdResolver(writer);
							}

							TryBuildElementStubHolders(writer);

							BuildPartials(writer);

							BuildBackingFields(writer);

							BuildChildSubclasses(writer);

							BuildComponentFields(writer);

							BuildCompiledBindings(writer);

							BuildXBindTryGetDeclarations(writer);
						}
					}
				}
			}

			BuildXamlApplyBlocks(writer);

			// var formattedCode = ReformatCode(writer.ToString());
			return new StringBuilderBasedSourceText(writer.Builder);
		}

		/// <summary>
		/// Builds the BaseUri strings constants to be set to all FrameworkElement instances
		/// </summary>
		private void BuildBaseUri(IIndentedStringBuilder writer)
		{
			var assembly = _isInsideMainAssembly ? "" : _generatorContext.Compilation.AssemblyName + "/";

			// Note that the assembly name is lower-cased in order for file resolution on case-sensitive file systems to work.
			writer.AppendLineIndented("[global::System.ComponentModel.EditorBrowsable(global::System.ComponentModel.EditorBrowsableState.Never)]");
			writer.AppendLineInvariantIndented($"private const string __baseUri_prefix_{_fileUniqueId} = \"ms-appx:///{assembly}\";");
			writer.AppendLineIndented("[global::System.ComponentModel.EditorBrowsable(global::System.ComponentModel.EditorBrowsableState.Never)]");
			writer.AppendLineInvariantIndented($"private const string __baseUri_{_fileUniqueId} = \"ms-appx:///{assembly}{_fileDefinition.TargetFilePath.TrimStart("/")}\";");
		}

		private void BuildInitializeComponent(IndentedStringBuilder writer, XamlObjectDefinition topLevelControl, INamedTypeSymbol controlBaseType)
		{
			writer.AppendLineIndented("private global::Microsoft.UI.Xaml.NameScope __nameScope = new global::Microsoft.UI.Xaml.NameScope();");

			using (writer.BlockInvariant($"private void InitializeComponent()"))
			{
				if (IsApplication(controlBaseType))
				{
					BuildApplicationInitializerBody(writer, topLevelControl);
				}
				else
				{
					if (_isHotReloadEnabled)
					{
						// Insert hot reload support
						writer.AppendLineIndented($"var __resourceLocator = new global::System.Uri(\"file:///{_fileDefinition.FilePath.Replace("\\", "/")}\");");

						using (writer.BlockInvariant($"if(global::Uno.UI.ApplicationHelper.IsLoadableComponent(__resourceLocator))"))
						{
							writer.AppendLineIndented($"global::Microsoft.UI.Xaml.Application.LoadComponent(this, __resourceLocator);");
							writer.AppendLineIndented($"return;");
						}
					}

					BuildGenericControlInitializerBody(writer, topLevelControl);
					BuildNamedResources(writer, _namedResources);
				}

				EnsureXClassName();
				BuildCompiledBindingsInitializer(writer, controlBaseType);
			}
		}

		private void BuildXamlApplyBlocks(IndentedStringBuilder writer)
		{
			TryAnnotateWithGeneratorSource(writer);

			if (!_isHotReloadEnabled)
			{
				using (writer.BlockInvariant("namespace {0}", _defaultNamespace))
				{
					WriteMetadataNewTypeAttribute(writer);

					using (writer.BlockInvariant("static class {0}XamlApplyExtensions", _fileUniqueId))
					{
						foreach (var typeInfo in _xamlAppliedTypes)
						{
							writer.AppendLineIndented($"public delegate void XamlApplyHandler{typeInfo.Value}({typeInfo.Key} instance);");

							writer.AppendLineIndented($"[System.Runtime.CompilerServices.MethodImpl(System.Runtime.CompilerServices.MethodImplOptions.AggressiveInlining)]");
							using (writer.BlockInvariant(
								$"public static {typeInfo.Key} {_fileUniqueId}_XamlApply(this {typeInfo.Key} instance, XamlApplyHandler{typeInfo.Value} handler)"
							))
							{
								writer.AppendLineIndented($"handler(instance);");
								writer.AppendLineIndented($"return instance;");
							}
						}
					}
				}
			}
		}

		/// <summary>
		/// Processes the 'App.xaml' file.
		/// </summary>
		private void BuildApplicationInitializerBody(IndentedStringBuilder writer, XamlObjectDefinition topLevelControl)
		{
			writer.AppendLineIndented($"var __that = this;");

			TryAnnotateWithGeneratorSource(writer);
			InitializeRemoteControlClient(writer);
			GenerateApiExtensionRegistrations(writer);

			GenerateResourceLoader(writer);
			writer.AppendLine();
			ApplyLiteralProperties();
			writer.AppendLine();

			writer.AppendLineIndented($"global::{_defaultNamespace}.GlobalStaticResources.Initialize();");
			writer.AppendLineIndented($"global::{_defaultNamespace}.GlobalStaticResources.RegisterResourceDictionariesBySourceLocal();");

			if (!_isDesignTimeBuild && !_disableBindableTypeProvidersGeneration)
			{
				writer.AppendLineIndented($"global::Uno.UI.DataBinding.BindableMetadata.Provider = new global::{_defaultNamespace}.BindableMetadataProvider();");
			}

			writer.AppendLineIndented($"#if __ANDROID__");
			writer.AppendLineIndented($"global::Uno.Helpers.DrawableHelper.SetDrawableResolver(global::{_xClassName?.Namespace}.{_xClassName?.ClassName}.DrawableResourcesIdResolver.Resolve);");
			writer.AppendLineIndented($"#endif");

			if (_isWasm)
			{
				writer.AppendLineIndented($"// Workaround for https://github.com/dotnet/runtime/issues/44269");
				writer.AppendLineIndented($"typeof(global::Uno.UI.Runtime.WebAssembly.HtmlElementAttribute).GetHashCode();");
			}

			RegisterAndBuildResources(writer, topLevelControl, isInInitializer: false);
			BuildProperties(writer, topLevelControl, isInline: false);

			ApplyFontsOverride(writer);

			if (_isUiAutomationMappingEnabled)
			{
				writer.AppendLineIndented("global::Uno.UI.FrameworkElementHelper.IsUiAutomationMappingEnabled = true;");

				if (_isWasm)
				{
					// When automation mapping is enabled, remove the element ID from the ToString so test screenshots stay the same.
					writer.AppendLineIndented("global::Uno.UI.FeatureConfiguration.UIElement.RenderToStringWithId = false;");
				}
			}

			void ApplyLiteralProperties()
			{
				writer.AppendLineIndented("this");

				using (var blockWriter = CreateApplyBlock(writer, null, out var closure))
				{
					blockWriter.AppendLineInvariantIndented(
						"// Source {0} (Line {1}:{2})",
						_relativePath,
						topLevelControl.LineNumber,
						topLevelControl.LinePosition
					);
					BuildLiteralProperties(blockWriter, topLevelControl, closure);
				}

				writer.AppendLineIndented(";");
			}
		}

		/// <summary>
		/// Override font properties at the end of the app.xaml ctor.
		/// </summary>
		/// <param name="writer"></param>
		private void ApplyFontsOverride(IndentedStringBuilder writer)
		{
			if (_generatorContext.GetMSBuildPropertyValue("UnoPlatformDefaultSymbolsFontFamily") is { Length: > 0 } fontOverride)
			{
				writer.AppendLineInvariantIndented($"global::Uno.UI.FeatureConfiguration.Font.SymbolsFont = \"{fontOverride}\";");
			}
		}

		private void BuildDrawableResourcesIdResolver(IndentedStringBuilder writer)
		{
			writer.AppendLine();
			writer.AppendLineIndented("/// <summary>");
			writer.AppendLineIndented("/// Resolves the Id of a bundled image.");
			writer.AppendLineIndented("/// </summary>");

			writer.AppendLineIndented("[global::System.ComponentModel.EditorBrowsable(global::System.ComponentModel.EditorBrowsableState.Never)]");

			using (writer.BlockInvariant("internal static class DrawableResourcesIdResolver"))
			{
				using (writer.BlockInvariant("internal static int Resolve(string imageName)"))
				{
					using (writer.BlockInvariant("switch (imageName)"))
					{
						var drawables = _metadataHelper
							.GetTypeByFullName($"{_defaultNamespace}.Resource")
							.GetTypeMembers("Drawable")
							.SingleOrDefault();

						// Support for net8.0+ resource constants
						drawables ??= _metadataHelper
							.GetTypeByFullName("_Microsoft.Android.Resource.Designer.ResourceConstant")
							.GetTypeMembers("Drawable")
							.SingleOrDefault();

						if (drawables?.GetFields() is { } drawableFields)
						{
							foreach (var drawable in drawableFields)
							{
								writer.AppendLineInvariantIndented("case \"{0}\":", drawable.Name);
								using (writer.Indent())
								{
									writer.AppendLineInvariantIndented("return {0};", drawable.ConstantValue);
								}
							}
						}

						writer.AppendLineIndented("default:");
						using (writer.Indent())
						{
							writer.AppendLineIndented("return 0;");
						}
					}
				}
			}
		}

		private void GenerateApiExtensionRegistrations(IndentedStringBuilder writer)
		{
			var apiExtensionAttributeSymbol = _metadataHelper.FindTypeByFullName("Uno.Foundation.Extensibility.ApiExtensionAttribute");

			var query = from ext in _metadataHelper.Compilation.ExternalReferences
						let sym = _metadataHelper.Compilation.GetAssemblyOrModuleSymbol(ext) as IAssemblySymbol
						where sym != null
						from attribute in sym.GetAllAttributes()
						where SymbolEqualityComparer.Default.Equals(attribute.AttributeClass, apiExtensionAttributeSymbol)
						select attribute.ConstructorArguments;

			foreach (var registration in query)
			{
				writer.AppendLineIndented($"global::Uno.Foundation.Extensibility.ApiExtensibility.Register(typeof(global::{registration.ElementAt(0).Value}), o => new global::{registration.ElementAt(1).Value}(o));");
			}
		}

		private void InitializeRemoteControlClient(IndentedStringBuilder writer)
		{
			if (IsInsideUnoSolution(_generatorContext))
			{
				// Inside the Uno Solution we do not start the remote control
				// client, as the location of the RC server is not coming from 
				// a nuget package.
				writer.AppendLineIndented($"// Automatic remote control startup is disabled");
			}
			else if (_isHotReloadEnabled)
			{
				if (_metadataHelper.FindTypeByFullName("Uno.UI.RemoteControl.RemoteControlClient") != null)
				{
					writer.AppendLineIndented($"global::Uno.UI.RemoteControl.RemoteControlClient.Initialize(GetType());");
				}
				else
				{
					writer.AppendLineIndented($"// Remote control client is disabled (Type Uno.UI.RemoteControl.RemoteControlClient cannot be found)");
				}
			}
		}
		private static bool IsInsideUnoSolution(GeneratorExecutionContext context)
			=> context.GetMSBuildPropertyValue("_IsUnoUISolution") == "true";

		private void GenerateResourceLoader(IndentedStringBuilder writer)
		{
			TryAnnotateWithGeneratorSource(writer);
			writer.AppendLineIndented($"global::Windows.ApplicationModel.Resources.ResourceLoader.DefaultLanguage = \"{_defaultLanguage}\";");

			writer.AppendLineIndented($"global::Windows.ApplicationModel.Resources.ResourceLoader.AddLookupAssembly(GetType().Assembly);");

			foreach (var reference in _metadataHelper.Compilation.References)
			{
				if (_metadataHelper.Compilation.GetAssemblyOrModuleSymbol(reference) is IAssemblySymbol assembly)
				{
					BuildResourceLoaderFromAssembly(writer, assembly);
				}
				else
				{
					throw new InvalidOperationException($"Unsupported resource type for {reference.Display} ({reference.GetType()})");
				}
			}
		}

		private void BuildResourceLoaderFromAssembly(IndentedStringBuilder writer, IAssemblySymbol assembly)
		{
			var unoHasLocalizationResourcesAttribute = assembly.GetAttributes().FirstOrDefault(a =>
				SymbolEqualityComparer.Default.Equals(a.AttributeClass, Generation.AssemblyMetadataSymbol.Value)
				&& a.ConstructorArguments.Length == 2
				&& a.ConstructorArguments[0].Value is "UnoHasLocalizationResources");
			var unoHasLocalizationResourcesAttributeDefined = unoHasLocalizationResourcesAttribute is not null;

			var hasUnoHasLocalizationResourcesAttributeEnabled = unoHasLocalizationResourcesAttribute
				?.ConstructorArguments[1]
				.Value
				?.ToString()
				.Equals("True", StringComparison.OrdinalIgnoreCase) ?? false;

			// Legacy behavior relying on the fact that GlobalStaticResources is generated using the default namespace.
			var globalStaticResourcesSymbol = assembly.GetTypeByMetadataName(assembly.Name + ".GlobalStaticResources");

			if (
				// The assembly contains resources to be used
				hasUnoHasLocalizationResourcesAttributeEnabled

				// The assembly does not have the UnoHasLocalizationResources attribute defined, but
				// may still contain resources as it may have been built with a previous version of Uno.
				|| (!unoHasLocalizationResourcesAttributeDefined && globalStaticResourcesSymbol is not null)
			)
			{
				if (_isWasm)
				{
					var anchorType = globalStaticResourcesSymbol
						?? assembly
							.Modules
							.First()
							.GlobalNamespace
							.GetNamespaceTypes()
							.FirstOrDefault(s => s.IsLocallyPublic(_metadataHelper.Compilation.Assembly.Modules.First()));

					if (anchorType is INamedTypeSymbol namedSymbol)
					{
						// Use a public type to get the assembly to work around a WASM assembly loading issue
						writer.AppendLineIndented(
							$"global::Windows.ApplicationModel.Resources.ResourceLoader" +
							$".AddLookupAssembly(typeof(global::{namedSymbol.GetFullyQualifiedTypeExcludingGlobal()}).Assembly);"
						);
					}
				}
				else
				{
					writer.AppendLineIndented($"global::Windows.ApplicationModel.Resources.ResourceLoader.AddLookupAssembly(global::System.Reflection.Assembly.Load(\"{assembly.Name}\"));");
				}
			}
		}

		/// <summary>
		/// Processes a top-level control definition.
		/// </summary>
		/// <param name="writer">String builder</param>
		/// <param name="topLevelControl">The top-level xaml object</param>
		/// <param name="isDirectUserControlChild">True if the defined control directly inherits from UserControl.</param>
		private void BuildGenericControlInitializerBody(IndentedStringBuilder writer, XamlObjectDefinition topLevelControl)
		{
			TryAnnotateWithGeneratorSource(writer);
			// OnInitializeCompleted() seems to be used by some older code as a substitute for the constructor for UserControls, which are optimized out of the visual tree.
			RegisterPartial("void OnInitializeCompleted()");

			var topLevelControlType = GetType(topLevelControl.Type);
			if (!IsWindow(topLevelControlType)) // Window is not a DependencyObject
			{
				writer.AppendLineIndented("NameScope.SetNameScope(this, __nameScope);");
			}
			writer.AppendLineIndented("var __that = this;");
			TrySetParsing(writer, topLevelControlType, isInitializer: false);

			using (TrySetDefaultBindMode(topLevelControl))
			{
				RegisterAndBuildResources(writer, topLevelControl, isInInitializer: false);
				BuildProperties(writer, topLevelControl, isInline: false, useBase: true);
				BuildInlineLocalizedProperties(writer, topLevelControl, topLevelControlType, isInInitializer: false);

				writer.AppendLineIndented(";");

				writer.AppendLineIndented("");
				writer.AppendLineIndented("this");


				using (var blockWriter = CreateApplyBlock(writer, null, out var closure))
				{
					blockWriter.AppendLineInvariantIndented(
						"// Source {0} (Line {1}:{2})",
						_relativePath,
						topLevelControl.LineNumber,
						topLevelControl.LinePosition
					);

					BuildLiteralProperties(blockWriter, topLevelControl, closure);
				}

				BuildExtendedProperties(writer, topLevelControl, useGenericApply: true);
			}

			writer.AppendLineIndented(";");

			if (IsWindow(topLevelControlType)) // Window is not a DependencyObject
			{
				writer.AppendLineIndented("if (__that.Content != null)");
				using var _ = writer.Block();
				writer.AppendLineIndented("NameScope.SetNameScope(__that.Content, __nameScope);");
			}

			writer.AppendLineIndented("OnInitializeCompleted();");
		}

		private void BuildPartials(IIndentedStringBuilder writer)
		{
			TryAnnotateWithGeneratorSource(writer);
			foreach (var partialDefinition in _partials)
			{
				writer.AppendLineIndented($"partial {partialDefinition};");
			}
		}

		private void BuildXBindTryGetDeclarations(IIndentedStringBuilder writer)
		{
			foreach (var xBindMethodDeclaration in CurrentScope.XBindTryGetMethodDeclarations)
			{
				writer.AppendMultiLineIndented(xBindMethodDeclaration);
			}
		}

		private void BuildBackingFields(IIndentedStringBuilder writer)
		{
			TryAnnotateWithGeneratorSource(writer);
			foreach (var backingFieldDefinition in CurrentScope.BackingFields.Distinct())
			{
				var sanitizedFieldName = SanitizeResourceName(backingFieldDefinition.Name);

				if (sanitizedFieldName != null)
				{
					CurrentScope.ReferencedElementNames.Remove(sanitizedFieldName);
				}

				writer.AppendLineIndented($"private global::Microsoft.UI.Xaml.Data.ElementNameSubject _{sanitizedFieldName}Subject = new global::Microsoft.UI.Xaml.Data.ElementNameSubject();");


				using (writer.BlockInvariant($"{FormatAccessibility(backingFieldDefinition.Accessibility)} {backingFieldDefinition.GlobalizedTypeName} {sanitizedFieldName}"))
				{
					using (writer.BlockInvariant("get"))
					{
						writer.AppendLineIndented($"return ({backingFieldDefinition.GlobalizedTypeName})_{sanitizedFieldName}Subject.ElementInstance;");
					}

					using (writer.BlockInvariant("set"))
					{
						writer.AppendLineIndented($"_{sanitizedFieldName}Subject.ElementInstance = value;");
					}
				}
			}

			foreach (var xBindEventHandler in CurrentScope.xBindEventsHandlers)
			{
				// Create load-time subjects for ElementName references not in local scope
				writer.AppendLineIndented($"{FormatAccessibility(xBindEventHandler.Accessibility)} {xBindEventHandler.GlobalizedTypeName} {xBindEventHandler.Name};");
			}

			foreach (var remainingReference in CurrentScope.ReferencedElementNames)
			{
				// Create load-time subjects for ElementName references not in local scope
				writer.AppendLineIndented($"private global::Microsoft.UI.Xaml.Data.ElementNameSubject _{remainingReference}Subject = new global::Microsoft.UI.Xaml.Data.ElementNameSubject(isRuntimeBound: true, name: \"{remainingReference}\");");
			}
		}

		private static readonly char[] ResourceInvalidCharacters = new[] { '.', '-', ':' };

		private static string? SanitizeResourceName(string? name)
		{
			if (name != null)
			{
				foreach (var c in ResourceInvalidCharacters)
				{
					name = name.Replace(c, '_');
				}
			}

			return name;
		}

		private void BuildChildSubclasses(IIndentedStringBuilder writer, bool isTopLevel = false)
		{
			_isInChildSubclass = true;
			TryAnnotateWithGeneratorSource(writer);
			var ns = $"{_defaultNamespace}.__Resources";
			var disposable = isTopLevel ? writer.BlockInvariant($"namespace {ns}") : null;

			using (disposable)
			{
				foreach (var kvp in CurrentScope.Subclasses)
				{
					var className = kvp.Key;
					var contentOwner = kvp.Value.ContentOwner;

					using (TrySetDefaultBindMode(contentOwner.Owner, kvp.Value.DefaultBindMode))
					{
						using (Scope(ns, className))
						{
							var hrInterfaceName = _isHotReloadEnabled ? $"I{className}" : "";
							var hrInterfaceImpl = _isHotReloadEnabled ? $": {hrInterfaceName}" : "";

							if (_isHotReloadEnabled)
							{
								// fixme@xy: find and update callee(s)
								// Build an interface that can be used to hide the actual replaced
								// implementation of a type during hot reload.
								using (writer.BlockInvariant($"internal interface {hrInterfaceName}"))
								{
									writer.AppendLineIndented($"{kvp.Value.ReturnType} Build(object owner, global::Microsoft.UI.Xaml.TemplateMaterializationSettings __settings);");
								}
							}

							var classAccessibility = isTopLevel ? "" : "private";

							WriteMetadataNewTypeAttribute(writer);
							writer.AppendLineIndented("[global::System.ComponentModel.EditorBrowsable(global::System.ComponentModel.EditorBrowsableState.Never)]");
							using (writer.BlockInvariant($"{classAccessibility} class {className} {hrInterfaceImpl}"))
							{
								BuildBaseUri(writer);

								using (ResourceOwnerScope())
								{
									writer.AppendLineIndented("global::Microsoft.UI.Xaml.NameScope __nameScope = new global::Microsoft.UI.Xaml.NameScope();");

									using (writer.BlockInvariant($"public {kvp.Value.ReturnType} Build(object {CurrentResourceOwner}, global::Microsoft.UI.Xaml.TemplateMaterializationSettings __settings)"))
									{
										writer.AppendLineIndented($"{kvp.Value.ReturnType} __rootInstance = null;");
										writer.AppendLineIndented($"var __that = this;");
										writer.AppendLineIndented("__rootInstance = ");

										// Is never considered in Global Resources because class encapsulation
										BuildChild(writer, contentOwner, contentOwner.Objects.First());

										writer.AppendLineIndented(";");

										BuildCompiledBindingsInitializerForTemplate(writer);

										using (writer.BlockInvariant("if (__rootInstance is DependencyObject d)"))
										{
											using (writer.BlockInvariant("if (global::Microsoft.UI.Xaml.NameScope.GetNameScope(d) == null)"))
											{
												writer.AppendLineIndented("global::Microsoft.UI.Xaml.NameScope.SetNameScope(d, __nameScope);");
												writer.AppendLineIndented("__nameScope.Owner = d;");
											}

											writer.AppendLineIndented("global::Uno.UI.FrameworkElementHelper.AddObjectReference(d, this);");
										}

										writer.AppendLineIndented("return __rootInstance;");
									}
								}

								BuildComponentFields(writer);

								TryBuildElementStubHolders(writer);

								BuildBackingFields(writer);

								BuildChildSubclasses(writer);

								BuildXBindTryGetDeclarations(writer);
							}
						}
					}
				}
			}
		}

		/// <summary>
		/// The "OriginalSourceLocation" can be used like DebugParseContext (set via SetBaseUri) but for elements that aren't FrameworkElements
		/// </summary>
		private void TrySetOriginalSourceLocation(IIndentedStringBuilder writer, string element, int lineNumber, int linePosition)
		{
			if (_isHotReloadEnabled)
			{
				writer.AppendLineIndented($"global::Uno.UI.Helpers.MarkupHelper.SetElementProperty({element}, \"OriginalSourceLocation\", \"file:///{_fileDefinition.FilePath.Replace("\\", "/")}#L{lineNumber}:{linePosition}\");");
			}
		}

		/// <summary>
		/// Builds the element stub holder variables, use for platform having implicit pinning
		/// </summary>
		private void TryBuildElementStubHolders(IIndentedStringBuilder writer)
		{
			if (HasImplicitViewPinning)
			{
				foreach (var elementStubHolder in CurrentScope.ElementStubHolders)
				{
					writer.AppendLineIndented($"private Func<_View> {elementStubHolder};");
				}
			}
		}

		private (string bindingsInterfaceName, string bindingsClassName) GetBindingsTypeNames(string className)
			=> ($"I{className}_Bindings", $"{className}_Bindings");

		private void BuildCompiledBindingsInitializer(IndentedStringBuilder writer, INamedTypeSymbol controlBaseType)
		{
			TryAnnotateWithGeneratorSource(writer);

			EnsureXClassName();

			var hasXBindExpressions = CurrentScope.XBindExpressions.Count != 0;
			var hasResourceExtensions = CurrentScope.Components.Any(c => HasMarkupExtensionNeedingComponent(c.XamlObject));
			var frameworkElementSymbol = Generation.FrameworkElementSymbol.Value;
			var isFrameworkElement =
				IsType(_xClassName.Symbol, frameworkElementSymbol)              // The current type may not have a base type as it is defined in XAML,
				|| IsType(controlBaseType, frameworkElementSymbol);    // so look at the control base type extracted from the XAML.

			var isWindow = IsWindow(controlBaseType);

			if (hasXBindExpressions || hasResourceExtensions)
			{
				var activator = _isHotReloadEnabled
					? $"(({GetBindingsTypeNames(_xClassName.ClassName).bindingsInterfaceName})global::Uno.UI.Helpers.TypeMappings.CreateInstance<{GetBindingsTypeNames(_xClassName.ClassName).bindingsClassName}>(this))"
					: $"new {GetBindingsTypeNames(_xClassName.ClassName).bindingsClassName}(this)";

				writer.AppendLineIndented($"Bindings = {activator};");
			}

			if ((isFrameworkElement || isWindow) && (hasXBindExpressions || hasResourceExtensions))
			{
				if (_isHotReloadEnabled)
				{
					// Attach the current context to itself to avoid having a closure in the lambda
					writer.AppendLineIndented($"global::Uno.UI.Helpers.MarkupHelper.SetElementProperty(__that, \"owner\", __that);");
				}

				var eventSubscription = isFrameworkElement
					? "Loading += (s, e) =>"
					: "Activated += (s, e) =>";

				using (writer.BlockInvariant(eventSubscription))
				{
					if (_isHotReloadEnabled && _xClassName.Symbol != null)
					{
						writer.AppendLineIndented($"var __that = global::Uno.UI.Helpers.MarkupHelper.GetElementProperty<{_xClassName.Symbol?.GetFullyQualifiedTypeIncludingGlobal()}>(s, \"owner\");");
					}

					if (hasXBindExpressions)
					{
						writer.AppendLineIndented("__that.Bindings.Update();");
					}

					writer.AppendLineIndented("__that.Bindings.UpdateResources();");
				}

				writer.AppendLineIndented(";");
			}
		}
		private void BuildCompiledBindingsInitializerForTemplate(IIndentedStringBuilder writer)
		{
			TryAnnotateWithGeneratorSource(writer);
			var hasResourceExtensions = CurrentScope.Components.Any(c => HasMarkupExtensionNeedingComponent(c.XamlObject));

			if (hasResourceExtensions)
			{
				using (writer.BlockInvariant($"if (__rootInstance is FrameworkElement __fe) "))
				{
					writer.AppendLineIndented($"var owner = this;");

					using (writer.BlockInvariant($"__fe.Loading += delegate"))
					{
						BuildComponentResouceBindingUpdates(writer);
						BuildxBindEventHandlerInitializers(writer, CurrentScope.xBindEventsHandlers);
					}
					writer.AppendLineIndented(";");
				}
			}
		}

		private void BuildxBindEventHandlerInitializers(IIndentedStringBuilder writer, List<EventHandlerBackingFieldDefinition> xBindEventsHandlers, string prefix = "")
		{
			foreach (var xBindEventHandler in xBindEventsHandlers)
			{
				var ownerParameter = _isHotReloadEnabled ? "owner," : "";

				writer.AppendLineIndented($"{prefix}{xBindEventHandler.Name}?.Invoke({ownerParameter} owner.{xBindEventHandler.ComponentName});");

				// Only needs to happen once per visual tree creation
				writer.AppendLineIndented($"{prefix}{xBindEventHandler.Name} = null;");
			}
		}

		private void BuildComponentResouceBindingUpdates(IIndentedStringBuilder writer)
		{
			for (var i = 0; i < CurrentScope.Components.Count; i++)
			{
				var component = CurrentScope.Components[i];

				if (HasMarkupExtensionNeedingComponent(component.XamlObject) && IsDependencyObject(component.XamlObject))
				{
					writer.AppendLineIndented($"{component.MemberName}.UpdateResourceBindings();");
				}
			}
		}

		private void BuildComponentFields(IIndentedStringBuilder writer)
		{
			for (var i = 0; i < CurrentScope.Components.Count; i++)
			{
				var current = CurrentScope.Components[i];

				var componentName = current.MemberName;
				var typeName = GetType(current.XamlObject.Type).GetFullyQualifiedTypeIncludingGlobal();

				var isWeak = current.IsWeakReference ? "true" : "false";

				// As of C# 7.0, C# Hot Reload does not support the renaming fields.
				var propertySyntax = _isHotReloadEnabled ? "{ get; }" : "";
				writer.AppendLineIndented($"private global::Microsoft.UI.Xaml.Markup.ComponentHolder {componentName}_Holder {propertySyntax} = new global::Microsoft.UI.Xaml.Markup.ComponentHolder(isWeak: {isWeak});");

				using (writer.BlockInvariant($"private {typeName} {componentName}"))
				{
					using (writer.BlockInvariant("get"))
					{
						writer.AppendLineIndented($"return ({typeName}){componentName}_Holder.Instance;");
					}

					using (writer.BlockInvariant("set"))
					{
						writer.AppendLineIndented($"{componentName}_Holder.Instance = value;");
					}
				}
			}
		}

		private void BuildCompiledBindings(IndentedStringBuilder writer)
		{
			EnsureXClassName();

			var hasXBindExpressions = CurrentScope.XBindExpressions.Count != 0;
			var hasResourceExtensions = CurrentScope.Components.Any(c => HasMarkupExtensionNeedingComponent(c.XamlObject));

			if (hasXBindExpressions || hasResourceExtensions)
			{
				var (bindingsInterfaceName, bindingsClassName) = GetBindingsTypeNames(_xClassName.ClassName);

				using (writer.BlockInvariant($"private interface {bindingsInterfaceName}"))
				{
					writer.AppendLineIndented("void Initialize();");
					writer.AppendLineIndented("void Update();");
					writer.AppendLineIndented("void UpdateResources();");
					writer.AppendLineIndented("void StopTracking();");
					writer.AppendLineIndented("void NotifyXLoad(string name);");
				}

				writer.AppendLineIndented($"#pragma warning disable 0169 //  Suppress unused field warning in case Bindings is not used.");
				writer.AppendLineIndented($"private {bindingsInterfaceName} Bindings;");
				writer.AppendLineIndented($"#pragma warning restore 0169");

				WriteMetadataNewTypeAttribute(writer);

				writer.AppendLineIndented($"[global::System.Diagnostics.DebuggerNonUserCodeAttribute()]");
				using (writer.BlockInvariant($"private class {bindingsClassName} : {bindingsInterfaceName}"))
				{
					writer.AppendLineIndented("#if UNO_HAS_UIELEMENT_IMPLICIT_PINNING");
					writer.AppendLineInvariantIndented("{0}", $"private global::System.WeakReference _ownerReference;");
					writer.AppendLineInvariantIndented("{0}", $"private {_xClassName} Owner {{ get => ({_xClassName})_ownerReference?.Target; set => _ownerReference = new global::System.WeakReference(value); }}");
					writer.AppendLineIndented("#else");
					writer.AppendLineInvariantIndented("{0}", $"private {_xClassName} Owner {{ get; set; }}");
					writer.AppendLineIndented("#endif");

					using (writer.BlockInvariant($"public {bindingsClassName}({_xClassName} owner)"))
					{
						writer.AppendLineIndented($"Owner = owner;");
					}

					using (writer.BlockInvariant($"void {bindingsInterfaceName}.NotifyXLoad(string name)"))
					{
						var xLoadNames = new HashSet<string>();
						for (var i = 0; i < CurrentScope.Components.Count; i++)
						{
							var component = CurrentScope.Components[i];
							var isXLoad = false;
							string? xName = null;
							foreach (var member in component.XamlObject.Members)
							{
								if (IsXLoadMember(member))
								{
									isXLoad = true;
								}

								if (member.Member.Name == "Name" &&
									member.Member.PreferredXamlNamespace == XamlConstants.XamlXmlNamespace)
								{
									xName = member.Value as string;
								}
							}

							if (isXLoad && xName is not null)
							{
								xLoadNames.Add(xName);
							}
						}

						foreach (var xLoadName in xLoadNames)
						{
							var componentsWithXBindReferencingLazyElement = new HashSet<string>();
							using (writer.BlockInvariant($"if (name == \"{xLoadName}\")"))
							{
								for (var i = 0; i < CurrentScope.Components.Count; i++)
								{
									var component = CurrentScope.Components[i];
									foreach (var member in component.XamlObject.Members)
									{
										foreach (var xamlObject in member.Objects)
										{
											if (xamlObject.Type.Name == "Bind")
											{
												var xbindPath = XBindExpressionParser.RestoreSinglePath(xamlObject.Members?.FirstOrDefault()?.Value as string);
												if (!string.IsNullOrEmpty(xbindPath))
												{
													var firstPart = xbindPath;
													var indexOfDot = xbindPath!.IndexOf('.');
													if (indexOfDot > -1)
													{
														firstPart = xbindPath.Substring(0, indexOfDot);
														if (firstPart == xLoadName && componentsWithXBindReferencingLazyElement.Add(xLoadName))
														{
															writer.AppendLineIndented($"Owner.{component.MemberName}.ApplyXBind();");
														}
													}
												}
											}
										}
									}
								}
							}
						}
					}

					using (writer.BlockInvariant($"void {bindingsInterfaceName}.Initialize()")) { }
					using (writer.BlockInvariant($"void {bindingsInterfaceName}.Update()"))
					{
						writer.AppendLineIndented($"var owner = Owner;");

						for (var i = 0; i < CurrentScope.Components.Count; i++)
						{
							var component = CurrentScope.Components[i];

							if (HasXBindMarkupExtension(component.XamlObject))
							{
								var isDependencyObject = IsDependencyObject(component.XamlObject);

								var wrapInstance = isDependencyObject ? "" : ".GetDependencyObjectForXBind()";

								writer.AppendLineIndented($"owner.{component.MemberName}{wrapInstance}.ApplyXBind();");
							}

							BuildxBindEventHandlerInitializers(writer, CurrentScope.xBindEventsHandlers, "owner.");
						}
					}
					using (writer.BlockInvariant($"void {bindingsInterfaceName}.UpdateResources()"))
					{
						writer.AppendLineIndented($"var owner = Owner;");

						for (var i = 0; i < CurrentScope.Components.Count; i++)
						{
							var component = CurrentScope.Components[i];

							if (HasMarkupExtensionNeedingComponent(component.XamlObject) && IsDependencyObject(component.XamlObject))
							{
								writer.AppendLineIndented($"owner.{component.MemberName}.UpdateResourceBindings(resourceContextProvider: {(component.ResourceContext is { } ctx ? $"owner.{ctx.MemberName}" : "null")});");
							}
						}
					}
					using (writer.BlockInvariant($"void {bindingsInterfaceName}.StopTracking()")) { }
				}
			}
		}

		/// <summary>
		/// Processes a top-level ResourceDictionary declaration.
		/// </summary>
		private void BuildTopLevelResourceDictionary(IIndentedStringBuilder writer, XamlObjectDefinition topLevelControl)
		{
			TryAnnotateWithGeneratorSource(writer);

			using (Scope(null, Path.GetFileNameWithoutExtension(_fileDefinition.FilePath).Replace(".", "_") + "RD"))
			{
				using (writer.BlockInvariant("namespace {0}", _defaultNamespace))
				{
					using (writer.BlockInvariant("public sealed partial class GlobalStaticResources"))
					{
						BuildBaseUri(writer);

						if (_isHotReloadEnabled)
						{
							// Create a public member to avoid having to remove all unused member warnings
							// The member is a method to avoid this error: error ENC0011: Updating the initializer of const field requires restarting the application.
							writer.AppendLineIndented("[global::System.ComponentModel.EditorBrowsable(global::System.ComponentModel.EditorBrowsableState.Never)]");
							writer.AppendLineIndented($"internal string __{_fileDefinition.UniqueID}_checksum() => \"{_fileDefinition.Checksum}\";");
						}

						IDisposable WrapSingleton()
						{
							writer.AppendLineIndented("// This non-static inner class is a means of reducing size of AOT compilations by avoiding many accesses to static members from a static callsite, which adds costly class initializer checks each time.");

							WriteMetadataNewTypeAttribute(writer);

							var block = writer.BlockInvariant("internal sealed class {0} : {1}", SingletonClassName, DictionaryProviderInterfaceName);
							_isInSingletonInstance = true;
							return new DisposableAction(() =>
							{
								block.Dispose();
								_isInSingletonInstance = false;
							});
						}

						var hasDefaultStyles = false;
						using (WrapSingleton())
						{
							// Build singleton
							writer.AppendLineInvariantIndented("private static global::Microsoft.UI.Xaml.NameScope __nameScope = new global::Microsoft.UI.Xaml.NameScope();");
							writer.AppendLineInvariantIndented("private static {0} __that;", DictionaryProviderInterfaceName);
							using (writer.BlockInvariant("internal static {0} Instance", DictionaryProviderInterfaceName))
							{
								using (writer.BlockInvariant("get"))
								{
									using (writer.BlockInvariant("if (__that == null)"))
									{
										var activator = _isHotReloadEnabled
											? $"({DictionaryProviderInterfaceName})global::Uno.UI.Helpers.TypeMappings.CreateInstance<{SingletonClassName}>()"
											: $"new {SingletonClassName}()";

										writer.AppendLineInvariantIndented($"__that = {activator};");
									}
									writer.AppendLine();
									writer.AppendLineIndented("return __that;");
								}
							}
							writer.AppendLine();
							writer.AppendLineInvariantIndented("private readonly {0} {1};", XamlCodeGeneration.ParseContextPropertyType, XamlCodeGeneration.ParseContextPropertyName);
							writer.AppendLineInvariantIndented("internal static {0} {1}() => (({2})Instance).{3};", XamlCodeGeneration.ParseContextPropertyType, XamlCodeGeneration.ParseContextGetterMethod, SingletonClassName, XamlCodeGeneration.ParseContextPropertyName);
							writer.AppendLine();
							using (writer.BlockInvariant("public {0}()", SingletonClassName))
							{
								var outerProperty = "{0}{1}.GlobalStaticResources.{2}".InvariantCultureFormat(
									GlobalPrefix,
									_defaultNamespace,
									XamlCodeGeneration.ParseContextPropertyName
								);
								writer.AppendLineInvariantIndented("{0} = {1};", XamlCodeGeneration.ParseContextPropertyName, outerProperty);
							}
							writer.AppendLine();

							// Build initializer methods for resource retrieval
							BuildTopLevelResourceDictionaryInitializers(writer, topLevelControl);

							var themeDictionaryMember = topLevelControl.Members.FirstOrDefault(m => m.Member.Name == "ThemeDictionaries");

							foreach (var dict in (themeDictionaryMember?.Objects).Safe())
							{
								BuildTopLevelResourceDictionaryInitializers(writer, dict);
							}

							TryAnnotateWithGeneratorSource(writer, suffix: "DictionaryProperty");
							writer.AppendLineInvariantIndented("private global::Microsoft.UI.Xaml.ResourceDictionary _{0}_ResourceDictionary;", _fileUniqueId);
							writer.AppendLine();
							using (writer.BlockInvariant("internal global::Microsoft.UI.Xaml.ResourceDictionary {0}_ResourceDictionary", _fileUniqueId))
							{
								using (writer.BlockInvariant("get"))
								{
									using (writer.BlockInvariant("if (_{0}_ResourceDictionary == null)", _fileUniqueId))
									{
										writer.AppendLineInvariantIndented("_{0}_ResourceDictionary = ", _fileUniqueId);
										InitializeAndBuildResourceDictionary(writer, topLevelControl, setIsParsing: true);
										writer.AppendLineIndented(";");
										var url = _globalStaticResourcesMap.GetSourceLink(_fileDefinition);
										writer.AppendLineInvariantIndented("_{0}_ResourceDictionary.Source = new global::System.Uri(\"{1}{2}\");", _fileUniqueId, XamlFilePathHelper.LocalResourcePrefix, url);
										writer.AppendLineInvariantIndented("_{0}_ResourceDictionary.CreationComplete();", _fileUniqueId);
									}

									writer.AppendLineInvariantIndented("return _{0}_ResourceDictionary;", _fileUniqueId);
								}
							}

							hasDefaultStyles = BuildDefaultStylesRegistration(writer, FindImplicitContentMember(topLevelControl));

							writer.AppendLine();
							writer.AppendLineInvariantIndented("global::Microsoft.UI.Xaml.ResourceDictionary {0}.GetResourceDictionary() => {1}_ResourceDictionary;", DictionaryProviderInterfaceName, _fileUniqueId);
						}
						writer.AppendLine();
						writer.AppendLineInvariantIndented("internal static global::Microsoft.UI.Xaml.ResourceDictionary {0}_ResourceDictionary => {1}.Instance.GetResourceDictionary();", _fileUniqueId, SingletonClassName);
						if (hasDefaultStyles)
						{
							writer.AppendLineInvariantIndented("static partial void RegisterDefaultStyles_{0}() => {1}.RegisterDefaultStyles_{0}();", _fileUniqueId, SingletonClassName);
						}

						BuildXBindTryGetDeclarations(writer);
					}
				}

				BuildChildSubclasses(writer, isTopLevel: true);
			}
		}

		private void WriteMetadataNewTypeAttribute(IIndentedStringBuilder writer)
		{
			if (_isHotReloadEnabled)
			{
				writer.AppendLineIndented("[global::System.Runtime.CompilerServices.CreateNewOnMetadataUpdate]");
			}
		}

		/// <summary>
		///Build initializers for the current ResourceDictionary.
		/// </summary>
		/// <param name="writer">The writer to use</param>
		/// <param name="dictionaryObject">The <see cref="XamlObjectDefinition"/> associated with the dictionary.</param>
		private void BuildTopLevelResourceDictionaryInitializers(IIndentedStringBuilder writer, XamlObjectDefinition dictionaryObject)
		{
			TryAnnotateWithGeneratorSource(writer);
			var resourcesRoot = FindImplicitContentMember(dictionaryObject);
			var theme = GetDictionaryResourceKey(dictionaryObject);
			var resources = (resourcesRoot?.Objects).Safe();

			// Pre-populate initializer names (though this is probably no longer necessary...?)
			var index = _dictionaryPropertyIndex;
			foreach (var resource in resources)
			{
				var key = GetDictionaryResourceKey(resource);

				if (key == null || IsNativeStyle(resource))
				{
					continue;
				}

				index++;
				var propertyName = GetInitializerNameForResourceKey(index);
				if (_topLevelQualifiedKeys.ContainsKey((theme, key)))
				{
					throw new InvalidOperationException($"Dictionary Item {resource.Type?.Name} has duplicate key `{key}` {(theme != null ? $" in theme {theme}" : "")}.");
				}
				var isStaticResourceAlias = resource.Type.Name == "StaticResource";
				if (!isStaticResourceAlias)
				{
					_topLevelQualifiedKeys[(theme, key)] = propertyName;
				}
			}

			var former = _themeDictionaryCurrentlyBuilding; //Will 99% of the time be null. (Mainly this is half-heartedly trying to support funky usage of recursive merged dictionaries.)
			_themeDictionaryCurrentlyBuilding = theme;
			foreach (var resource in resources)
			{
				var key = GetDictionaryResourceKey(resource);

				if (key == null || IsNativeStyle(resource))
				{
					continue;
				}

				_dictionaryPropertyIndex++;
				var isStaticResourceAlias = resource.Type.Name == "StaticResource";
				if (isStaticResourceAlias)
				{
					writer.AppendLineInvariantIndented("// Skipping initializer {0} for {1} {2} - StaticResource ResourceKey aliases are added directly to dictionary", _dictionaryPropertyIndex, key, theme);
				}
				else if (!ShouldLazyInitializeResource(resource))
				{
					writer.AppendLineInvariantIndented("// Skipping initializer {0} for {1} {2} - Literal declaration, will be eagerly materialized and added to the dictionary", _dictionaryPropertyIndex, key, theme);
				}
				else
				{
					var initializerName = GetInitializerNameForResourceKey(_dictionaryPropertyIndex);
					if (_topLevelQualifiedKeys[(theme, key)] != initializerName)
					{
						throw new InvalidOperationException($"Method name was not created correctly for {key} (theme={theme}).");
					}
					writer.AppendLineInvariantIndented("// Method for resource {0} {1}", key, theme != null ? "in theme {0}".InvariantCultureFormat(theme) : "");
					BuildSingleTimeInitializer(writer, initializerName, () => BuildChild(writer, resourcesRoot, resource));
				}
			}
			_themeDictionaryCurrentlyBuilding = former;
		}

		/// <summary>
		/// Build StaticResource alias inside a ResourceDictionary.
		/// </summary>
		private void BuildStaticResourceResourceKeyReference(IIndentedStringBuilder writer, XamlObjectDefinition resourceDefinition)
		{
			TryAnnotateWithGeneratorSource(writer);
			var targetKey = resourceDefinition.Members.FirstOrDefault(m => m.Member.Name == "ResourceKey")?.Value as string;

			writer.AppendLineInvariantIndented("global::Uno.UI.ResourceResolverSingleton.Instance.ResolveStaticResourceAlias(\"{0}\", {1})", targetKey, ParseContextPropertyAccess);
		}

		/// <summary>
		/// Get name to use for initializer associated with a resource.
		/// </summary>
		/// <param name="index">An index associated with the property.</param>
		/// <remarks>
		/// We don't use the unqualified resource key because there may be multiple dictionary definitions (merged dictionaries, themed
		/// dictionaries) in the same switch block, and it's possible (probable actually, in the case of theme dictionaries) to have
		/// duplicate resource keys.
		/// </remarks>
		private string GetInitializerNameForResourceKey(int index)
		{
			return $"Get_{index}";
		}

		/// <summary>
		/// Get the dictionary key set on a Xaml object, if any. This may be defined by x:Key or alternately x:Name.
		/// </summary>
		private string? GetDictionaryResourceKey(XamlObjectDefinition resource) => GetDictionaryResourceKey(resource, out var _);

		private string? GetDictionaryResourceKey(XamlObjectDefinition resource, out string? name)
			=> GetExplicitDictionaryResourceKey(resource, out name)
			?? GetImplicitDictionaryResourceKey(resource);


		/// <summary>
		/// Get the dictionary key set on a Xaml object, if any. This may be defined by x:Key or alternately x:Name.
		/// </summary>
		/// <param name="resource">The Xaml object.</param>
		/// <param name="name">The x:Name defined on the object, if any, returned as an out parameter.</param>
		/// <returns>The key to use if one is defined, otherwise null.</returns>
		private static string? GetExplicitDictionaryResourceKey(XamlObjectDefinition resource, out string? name)
		{
			var keyDef = resource.Members.FirstOrDefault(m => m.Member.Name == "Key");
			var nameDef = resource.Members.FirstOrDefault(m => m.Member.Name == "Name");
			name = nameDef?.Value?.ToString();
			var key = keyDef?.Value?.ToString() ?? name;
			return key;
		}

		/// <summary>
		/// Get the implicit key for a dictionary resource, if any.
		///
		/// An implicit key is the TargetType of a Style resource.
		/// </summary>
		private string? GetImplicitDictionaryResourceKey(XamlObjectDefinition resource)
		{
			if (resource.Type.Name == "Style"
				&& resource.Members.FirstOrDefault(m => m.Member.Name == "TargetType")?.Value is string targetTypeName)
			{
				var targetType = GetType(targetTypeName);
				return "typeof({0})".InvariantCultureFormat(targetType.GetFullyQualifiedTypeIncludingGlobal());
			}

			return null;
		}

		/// <summary>
		/// Builds registrations for the default styles defined in this ResourceDictionary.
		///
		/// Note: if we're currently building an app, these registrations will never actually be called (the styles will be treated as implicit styles
		/// instead).
		/// </summary>
		private bool BuildDefaultStylesRegistration(IIndentedStringBuilder writer, XamlMemberDefinition? resourcesRoot)
		{
			TryAnnotateWithGeneratorSource(writer);
			var stylesCandidates = resourcesRoot?.Objects.Where(o => o.Type.Name == "Style" && GetExplicitDictionaryResourceKey(o, out var _) == null);
			if (stylesCandidates?.None() ?? true)
			{
				return false;
			}

			writer.AppendLine();

			using (writer.BlockInvariant("public static void RegisterDefaultStyles_{0}()", _fileUniqueId))
			{
				if (_isHotReloadEnabled)
				{
					writer.AppendLineInvariantIndented("var instance = Instance;");
					using (writer.BlockInvariant("if (instance is {0} original)", SingletonClassName))
					{
						writer.AppendLineInvariantIndented("original.RegisterDefaultStyles_{1}_Core();", SingletonClassName, _fileUniqueId);
					}
					using (writer.BlockInvariant("else"))
					{
						writer.AppendLineInvariantIndented("instance?.GetType()?.GetMethod(\"RegisterDefaultStyles_{0}_Core\", global::System.Reflection.BindingFlags.Instance | global::System.Reflection.BindingFlags.NonPublic)?.Invoke(instance, null);", _fileUniqueId);
					}
				}
				else
				{
					writer.AppendLineInvariantIndented("(({0})Instance).RegisterDefaultStyles_{1}_Core();", SingletonClassName, _fileUniqueId);
				}
			}

			using (writer.BlockInvariant("private void RegisterDefaultStyles_{0}_Core()", _fileUniqueId))
			{
				foreach (var style in stylesCandidates)
				{
					var targetTypeMember = style.Members.FirstOrDefault(m => m.Member.Name == "TargetType");
					if (!(targetTypeMember?.Value is string targetTypeName))
					{
						continue;
					}

					var targetType = GetType(targetTypeName);
					var implicitKey = GetImplicitDictionaryResourceKey(style);
					if (SymbolEqualityComparer.Default.Equals(targetType.ContainingAssembly, _metadataHelper.Compilation.Assembly))
					{
						var isNativeStyle = IsNativeStyle(style);

						using (TrySingleLineIfForLinkerHint(writer, style))
						{
							writer.AppendLineInvariantIndented("global::Microsoft.UI.Xaml.Style.RegisterDefaultStyleForType({0}, {1}, /*isNativeStyle:*/{2});",
										implicitKey,
										SingletonInstanceAccess,
										isNativeStyle.ToString().ToLowerInvariant()
									);
						}
					}
					else
					{
						writer.AppendLineInvariantIndented("// Skipping style registration for {0} because the type is defined in assembly {1}", implicitKey, targetType.ContainingAssembly.Name);
					}
				}
			}

			return true;
		}

		/// <summary>
		/// Determines if the provided object is setting the "IsNativeStyle" property, used in
		/// conjuction with "FeatureConfiguration.Style.UseUWPDefaultStyles"
		/// </summary>
		private bool IsNativeStyle(XamlObjectDefinition style)
			=> string.Equals(style.Members.FirstOrDefault(m => m.Member.Name == "IsNativeStyle")?.Value as string, "True", StringComparison.OrdinalIgnoreCase);

		/// <summary>
		/// Initialize a new ResourceDictionary instance and populate its items and properties.
		/// </summary>
		private void InitializeAndBuildResourceDictionary(IIndentedStringBuilder writer, XamlObjectDefinition topLevelControl, bool setIsParsing)
		{
			TryAnnotateWithGeneratorSource(writer);

			if (IsResourceDictionarySubclass(topLevelControl.Type))
			{
				BuildTypedResourceDictionary(writer, topLevelControl);
			}
			else
			{
				using (writer.BlockInvariant("new global::Microsoft.UI.Xaml.ResourceDictionary"))
				{
					if (setIsParsing)
					{
						TrySetParsing(writer, FindType(topLevelControl.Type), isInitializer: true);
					}
					if (_isUnoAssembly)
					{
						writer.AppendLineIndented("IsSystemDictionary = true,");
					}
					BuildMergedDictionaries(writer, topLevelControl.Members.FirstOrDefault(m => m.Member.Name == "MergedDictionaries"), isInInitializer: true);
					BuildThemeDictionaries(writer, topLevelControl.Members.FirstOrDefault(m => m.Member.Name == "ThemeDictionaries"), isInInitializer: true);
					BuildResourceDictionary(writer, FindImplicitContentMember(topLevelControl), isInInitializer: true);
				}
			}
		}

		private void BuildTypedResourceDictionary(IIndentedStringBuilder writer, XamlObjectDefinition topLevelControl)
		{
			var type = GetType(topLevelControl.Type);

			if (type.GetFullyQualifiedTypeExcludingGlobal().Equals("Microsoft" + /* UWP don't rename */ ".UI.Xaml.Controls.XamlControlsResources", StringComparison.Ordinal))
			{
				int GetResourcesVersion()
				{
					// We're in a XAML file which uses the XamlControlsResources type. To ensure that the linker can work
					// properly we're redirecting the type creation to a type containing only the requested version.
					if (topLevelControl.Members.FirstOrDefault(m => m.Member.Name == "ControlsResourcesVersion") is { } versionMember)
					{
						if (versionMember.Value?.ToString()?.TrimStart("Version") is { } versionString)
						{
							if (int.TryParse(versionString, out var explicitVersion))
							{
								if (explicitVersion < 1 || explicitVersion > XamlConstants.MaxFluentResourcesVersion)
								{
									throw new Exception($"Unsupported XamlControlsResources version {explicitVersion}. Max version is {XamlConstants.MaxFluentResourcesVersion}");
								}
							}

							return explicitVersion;
						}
					}

					return XamlConstants.MaxFluentResourcesVersion;
				}

				using (writer.BlockInvariant($"new global::Microsoft" + /* UWP don't rename */ $".UI.Xaml.Controls.XamlControlsResourcesV{GetResourcesVersion()}()"))
				{
					BuildLiteralProperties(writer, topLevelControl);
				}
			}
			else
			{
				using (writer.BlockInvariant("new /* typed resource dictionary */ {0}()", type.GetFullyQualifiedTypeIncludingGlobal()))
				{
					BuildLiteralProperties(writer, topLevelControl);
				}
			}
		}

		/// <summary>
		/// Build backing class from a top-level ResourceDictionary. This is only applied if the 'x:Class' attribute is set.
		/// </summary>
		private void BuildResourceDictionaryBackingClass(IIndentedStringBuilder writer, XamlObjectDefinition topLevelControl)
		{
			TryAnnotateWithGeneratorSource(writer);
			var className = FindClassName(topLevelControl);

			if (className?.Namespace != null)
			{
				var controlBaseType = GetType(topLevelControl.Type);

				using (writer.BlockInvariant("namespace {0}", className.Namespace))
				{
					WriteMetadataNewTypeAttribute(writer);

					using (writer.BlockInvariant("public sealed partial class {0} : {1}", className.ClassName, controlBaseType.GetFullyQualifiedTypeIncludingGlobal()))
					{
						BuildBaseUri(writer);

						using (Scope(className.Namespace, className.ClassName!))
						{
							using (writer.BlockInvariant("public void InitializeComponent()"))
							{
								if (_isHotReloadEnabled)
								{
									TrySetOriginalSourceLocation(writer, "this", topLevelControl.LineNumber, topLevelControl.LinePosition);
								}

								BuildMergedDictionaries(writer, topLevelControl.Members.FirstOrDefault(m => m.Member.Name == "MergedDictionaries"), isInInitializer: false, dictIdentifier: "this");
								BuildThemeDictionaries(writer, topLevelControl.Members.FirstOrDefault(m => m.Member.Name == "ThemeDictionaries"), isInInitializer: false, dictIdentifier: "this");
								BuildResourceDictionary(writer, FindImplicitContentMember(topLevelControl), isInInitializer: false, dictIdentifier: "this");
							}

							writer.AppendLine();

							BuildChildSubclasses(writer);
							BuildXBindTryGetDeclarations(writer);
						}
					}
				}
			}
		}

		/// <summary>
		/// Build single initializer for resource retrieval
		/// </summary>
		private void BuildSingleTimeInitializer(IIndentedStringBuilder writer, string initializerName, Action propertyBodyBuilder)
		{
			TryAnnotateWithGeneratorSource(writer);
			using (ResourceOwnerScope())
			{
				writer.AppendLineIndented($"private object {initializerName}(object {CurrentResourceOwner}) =>");
				using (writer.Indent())
				{
					propertyBodyBuilder();
					writer.AppendLineIndented(";");
				}
				writer.AppendLine();
			}
		}

		private void BuildSourceLineInfo(IIndentedStringBuilder writer, XamlObjectDefinition definition)
		{
			TryAnnotateWithGeneratorSource(writer);
			writer.AppendLineInvariantIndented(
				"// Source {0} (Line {1}:{2})",
				_relativePath,
				definition.LineNumber,
				definition.LinePosition
			);
		}

		private void BuildNamedResources(
			IIndentedStringBuilder writer,
			IEnumerable<KeyValuePair<string, XamlObjectDefinition>> namedResources
		)
		{
			TryAnnotateWithGeneratorSource(writer);
			writer.AppendLine();
			if (namedResources.Any())
			{
				writer.AppendLineIndented($"// Force materialization of x:Name resources, which will assign them to named property field.");
				writer.AppendLineIndented("object _ = null;");
			}
			foreach (var namedResource in namedResources)
			{
				BuildSourceLineInfo(writer, namedResource.Value);

				writer.AppendLineInvariantIndented("Resources.TryGetValue(\"{0}\", out _);", namedResource.Key);
			}

			bool IsGenerateUpdateResourceBindings(KeyValuePair<string, XamlObjectDefinition> nr)
			{
				var type = GetType(nr.Value.Type);

				// Styles are handled differently for now, and there's no variable generated
				// for those entries. Skip the ApplyCompiledBindings for those. See
				// ImportResourceDictionary handling of x:Name for more details.
				if (SymbolEqualityComparer.Default.Equals(type, Generation.StyleSymbol.Value))
				{
					return false;
				}

				if (type.AllInterfaces.Any(i => SymbolEqualityComparer.Default.Equals(i, Generation.DependencyObjectSymbol.Value)))
				{
					return true;
				}

				return false;
			}

			var resourcesTogenerateUpdateBindings = namedResources
				.Where(IsGenerateUpdateResourceBindings)
				.ToArray();

			if (resourcesTogenerateUpdateBindings.Length > 0)
			{
				using (writer.BlockInvariant("Loading += (s, e) =>"))
				{
					foreach (var namedResource in resourcesTogenerateUpdateBindings)
					{
						var type = GetType(namedResource.Value.Type);

						writer.AppendLineIndented($"{namedResource.Key}.UpdateResourceBindings();");
					}
				}
				writer.AppendLineIndented(";");
			}
		}

		private void GenerateError(IIndentedStringBuilder writer, string message)
		{
			GenerateError(writer, message.Replace("{", "{{").Replace("}", "}}"), Array.Empty<object>());
		}

		private void GenerateError(IIndentedStringBuilder writer, string message, params object?[] options)
		{
			TryAnnotateWithGeneratorSource(writer);
			if (ShouldWriteErrorOnInvalidXaml)
			{
				// it's important to add a new line to make sure #error is on its own line.
				writer.AppendLineIndented(string.Empty);
				writer.AppendLineInvariantIndented("#error " + message, options);
			}
			else
			{
				GenerateSilentWarning(writer, message, options);
			}

		}

		private void GenerateSilentWarning(IIndentedStringBuilder writer, string message, params object?[] options)
		{
			TryAnnotateWithGeneratorSource(writer);
			// it's important to add a new line to make sure #error is on its own line.
			writer.AppendLineIndented(string.Empty);
			writer.AppendLineInvariantIndented("// WARNING " + message, options);
		}

		/// <summary>
		/// Is <paramref name="valueNode"/> the kind of thing that involves squiggly brackets?
		/// </summary>
		private bool HasMarkupExtension(XamlMemberDefinition? valueNode)
		{
			// Return false if the Owner is a custom markup extension
			if (valueNode == null || IsCustomMarkupExtensionType(valueNode.Owner?.Type))
			{
				return false;
			}

			return valueNode
				.Objects
				.Any(o =>
					o.Type.Name == "StaticResource"
					|| o.Type.Name == "ThemeResource"
					|| o.Type.Name == "Binding"
					|| o.Type.Name == "Bind"
					|| o.Type.Name == "TemplateBinding"
					|| o.Type.Name == "CustomResource"
				);
		}

		/// <summary>
		/// Determines if the member definition as x:Name property
		/// </summary>
		/// <param name="m"></param>
		/// <returns></returns>
		private static bool HasXNameProperty(XamlMemberDefinition m)
			=> m.Member.Name == "Name" && m.Member.PreferredXamlNamespace == XamlConstants.XamlXmlNamespace;

		private bool HasCustomMarkupExtension(XamlMemberDefinition valueNode)
		{
			// Verify if a custom markup extension exists
			return valueNode
				.Objects
				.Any(o => IsCustomMarkupExtensionType(o.Type));
		}

		private bool HasBindingMarkupExtension(XamlMemberDefinition valueNode)
		{
			return valueNode
				.Objects
				.Any(o =>
					o.Type.Name == "Binding"
					|| o.Type.Name == "Bind"
					|| o.Type.Name == "TemplateBinding"
				);
		}

		private bool HasXBindMarkupExtension(XamlObjectDefinition objectDefinition)
			=> objectDefinition
				.Members
				.Any(o => o.Objects.Any(o => o.Type.Name == "Bind"));

		private bool HasMarkupExtensionNeedingComponent(XamlObjectDefinition objectDefinition)
			=> objectDefinition
				.Members
				.Any(o =>
					o.Objects.Any(o =>
						o.Type.Name == "Bind"
						|| o.Type.Name == "StaticResource"
						|| o.Type.Name == "ThemeResource"

						// Bindings with ElementName properties needs to be resolved during Loading.
						|| (o.Type.Name == "Binding" && o.Members.Any(m => m.Member.Name == "ElementName"))
					)
				)
			|| (
				objectDefinition.Type.Name == "ElementStub"
			);

		/// <summary>
		/// Does this node or any nested nodes have markup extensions?
		/// </summary>
		private bool HasDescendantsWithMarkupExtension(XamlObjectDefinition xamlObjectDefinition)
			=> HasDescendantsWith(xamlObjectDefinition, HasMarkupExtension);

		private bool HasDescendantsWithXName(XamlMemberDefinition memberDefinition)
			=> memberDefinition.Objects.Any(o => HasDescendantsWith(o, HasXNameProperty));

		private bool HasDescendantsWith(XamlObjectDefinition xamlObjectDefinition, Func<XamlMemberDefinition, bool> predicate)
		{
			foreach (var member in xamlObjectDefinition.Members)
			{
				if (predicate(member))
				{
					return true;
				}

				foreach (var obj in member.Objects)
				{
					if (HasDescendantsWith(obj, predicate))
					{
						return true;
					}
				}
			}

			foreach (var obj in xamlObjectDefinition.Objects)
			{
				if (HasDescendantsWith(obj, predicate))
				{
					return true;
				}
			}

			return false;
		}

		[MethodImpl(MethodImplOptions.AggressiveInlining)]
		private INamedTypeSymbol? GetMarkupExtensionType(XamlType? xamlType)
		{
			if (xamlType == null)
			{
				return null;
			}

			var ns = GetTrimmedNamespace(xamlType.PreferredXamlNamespace); // No MarkupExtensions are defined in the framework, so we expect a user-defined namespace
			INamedTypeSymbol? findType;
			if (ns != xamlType.PreferredXamlNamespace)
			{
				// If GetTrimmedNamespace returned a different string, it's a "using:"-prefixed namespace.
				// In this case, we'll have `baseTypeString` as
				// the fully qualified type name.
				// In this case, we go through this code path as it's much more efficient than FindType.
				var baseTypeString = $"{ns}.{xamlType.Name}";
				findType = _metadataHelper.FindTypeByFullName(baseTypeString) as INamedTypeSymbol;
				findType ??= _metadataHelper.FindTypeByFullName(baseTypeString + "Extension") as INamedTypeSymbol; // Support shortened syntax
			}
			else
			{
				// It looks like FindType always returns null in this code path.
				// So, we avoid the costly call here.
				return null;
			}

			if (findType?.Is(Generation.MarkupExtensionSymbol.Value) ?? false)
			{
				return findType;
			}

			return null;
		}

		private bool IsCustomMarkupExtensionType(XamlType? xamlType) =>
			// Determine if the type is a custom markup extension
			GetMarkupExtensionType(xamlType) != null;

		private bool IsXamlTypeConverter(INamedTypeSymbol? symbol)
		{
			return symbol?.GetAttributes().Any(a => a.AttributeClass?.Equals(Generation.CreateFromStringAttributeSymbol.Value, SymbolEqualityComparer.Default) == true) == true;
		}

		private string BuildXamlTypeConverterLiteralValue(INamedTypeSymbol? symbol, string memberValue, bool includeQuotations)
		{
			var attributeData = symbol.FindAttribute(Generation.CreateFromStringAttributeSymbol.Value);
			var targetMethod = attributeData?.NamedArguments.FirstOrDefault(kvp => kvp.Key == "MethodName").Value.Value?.ToString();

			if (targetMethod == null)
			{
				throw new NotSupportedException($"Unable to find MethodNameproperty on {symbol}");
			}

			// Since the MethodName value can simply be the name of the method
			// without its full path, example: nameof(MyConversionMethod), we must
			// make sure to fully qualify the method name with its namespace
			var fullyQualifiedOwnerType = !targetMethod.Contains('.')
				? $"{symbol?.GetFullyQualifiedTypeIncludingGlobal()}.{targetMethod}"
				: GetGlobalizedTypeName(targetMethod);

			var literalValue = default(string);
			if (includeQuotations)
			{
				// Return a string that contains the code which calls the "conversion" function with the member value
				literalValue = "{0}(\"{1}\")".InvariantCultureFormat(fullyQualifiedOwnerType, memberValue);
			}
			else
			{
				// Return a string that contains the code which calls the "conversion" function with the member value.
				// By not including quotations, this allows us to use static resources instead of string values.
				literalValue = "{0}({1})".InvariantCultureFormat(fullyQualifiedOwnerType, memberValue);
			}

			TryAnnotateWithGeneratorSource(ref literalValue);
			return literalValue;
		}

		private XamlMemberDefinition? FindMember(XamlObjectDefinition xamlObjectDefinition, string memberName)
		{
			foreach (var member in xamlObjectDefinition.Members)
			{
				if (member.Member.Name == memberName)
				{
					return member;
				}
			}

			return null;
		}

		private XamlMemberDefinition? FindMember(XamlObjectDefinition xamlObjectDefinition, string memberName, string ns)
		{
			foreach (var member in xamlObjectDefinition.Members)
			{
				if (member.Member.Name == memberName && member.Member.PreferredXamlNamespace == ns)
				{
					return member;
				}
			}

			return null;
		}

		private XamlMemberDefinition GetMember(XamlObjectDefinition xamlObjectDefinition, string memberName)
		{
			var member = FindMember(xamlObjectDefinition, memberName);

			if (member == null)
			{
				throw new InvalidOperationException($"Unable to find {memberName} on {xamlObjectDefinition}");
			}

			return member;
		}

		private XClassName GetClassName(XamlObjectDefinition control)
		{
			var classMember = FindClassName(control);

			if (classMember == null)
			{
				throw new Exception("Unable to find class name for toplevel control");
			}

			return classMember;
		}

		private XClassName? FindClassName(XamlObjectDefinition control)
		{
			var classMember = control.Members.FirstOrDefault(m => m.Member.Name == "Class");

			if (classMember?.Value != null)
			{
				var fullName = classMember.Value.ToString() ?? "";

				var index = fullName.LastIndexOf('.');

				return new(fullName.Substring(0, index), fullName.Substring(index + 1), _metadataHelper.FindTypeByFullName(fullName) as INamedTypeSymbol);
			}
			else
			{
				return null;
			}
		}

		internal static INamedTypeSymbol? FindClassSymbol(XamlObjectDefinition control, RoslynMetadataHelper metadataHelper)
		{
			var classMember = control.Members.FirstOrDefault(m => m.Member.Name == "Class");

			if (classMember?.Value != null)
			{
				var fullName = classMember.Value.ToString() ?? "";
				return metadataHelper.FindTypeByFullName(fullName) as INamedTypeSymbol;
			}
			else
			{
				return null;
			}
		}

		[MemberNotNull(nameof(_xClassName))]
		private void EnsureXClassName()
		{
			if (_xClassName == null)
			{
				throw new Exception($"Unable to find x:Class on the top level element");
			}
		}

		private bool BuildProperties(IIndentedStringBuilder writer, XamlObjectDefinition topLevelControl, bool isInline = true, string? closureName = null, bool useBase = false)
		{
			TryAnnotateWithGeneratorSource(writer);
			try
			{
				BuildSourceLineInfo(writer, topLevelControl);

				if (topLevelControl.Members.Count > 0)
				{
					var setterPrefix = string.IsNullOrWhiteSpace(closureName) ? string.Empty : closureName + ".";

					var implicitContentChild = FindImplicitContentMember(topLevelControl);

					if (implicitContentChild != null)
					{
						var topLevelControlSymbol = FindType(topLevelControl.Type);
						if (IsTextBlock(topLevelControlSymbol))
						{
							if (IsPropertyLocalized(topLevelControl, "Text"))
							{
								// A localized value is available. Ignore this implicit content as localized resources take precedence over XAML.
								return true;
							}

							if (implicitContentChild.Objects.Count != 0)
							{
								using (writer.BlockInvariant("{0}Inlines = ", setterPrefix))
								{
									foreach (var child in implicitContentChild.Objects)
									{
										BuildChild(writer, implicitContentChild, child);
										writer.AppendLineIndented(",");
									}
								}
							}
							else if (implicitContentChild.Value != null)
							{
								var escapedString = DoubleEscape(implicitContentChild.Value.ToString());
								writer.AppendIndented($"{setterPrefix}Text = \"{escapedString}\"");
							}
						}
						else if (IsRun(topLevelControlSymbol))
						{
							if (IsPropertyLocalized(topLevelControl, "Text"))
							{
								// A localized value is available. Ignore this implicit content as localized resources take precedence over XAML.
								return true;
							}

							if (implicitContentChild.Value != null)
							{
								var escapedString = DoubleEscape(implicitContentChild.Value.ToString());
								writer.AppendIndented($"{setterPrefix}Text = \"{escapedString}\"");
							}
						}
						else if (IsSpan(topLevelControlSymbol))
						{
							if (IsPropertyLocalized(topLevelControl, "Text"))
							{
								// A localized value is available. Ignore this implicit content as localized resources take precedence over XAML.
								return true;
							}

							if (implicitContentChild.Objects.Count != 0)
							{
								using (writer.BlockInvariant("{0}Inlines = ", setterPrefix))
								{
									foreach (var child in implicitContentChild.Objects)
									{
										BuildChild(writer, implicitContentChild, child);
										writer.AppendLineIndented(",");
									}
								}
							}
							else if (implicitContentChild.Value != null)
							{
								using (writer.BlockInvariant("{0}Inlines = ", setterPrefix))
								{
									var escapedString = DoubleEscape(implicitContentChild.Value.ToString());
									writer.AppendIndented("new Run { Text = \"" + escapedString + "\" }");
								}
							}
						}
						else if (IsPage(topLevelControlSymbol))
						{
							if (implicitContentChild.Objects.Count > 0)
							{
								writer.AppendLineInvariantIndented("{0}Content = ", setterPrefix);

								BuildChild(writer, implicitContentChild, implicitContentChild.Objects.First());
							}
						}
						else if (IsBorder(topLevelControlSymbol))
						{
							if (implicitContentChild.Objects.Count > 0)
							{
								if (implicitContentChild.Objects.Count > 1)
								{
									throw new InvalidOperationException("The type {0} does not support multiple children.".InvariantCultureFormat(topLevelControl.Type.Name));
								}

								writer.AppendLineInvariantIndented("{0}Child = ", setterPrefix);

								var implicitContent = implicitContentChild.Objects.First();
								using (TryAdaptNative(writer, implicitContent, Generation.UIElementSymbol.Value))
								{
									BuildChild(writer, implicitContentChild, implicitContent);
								}
							}
						}
						else if (IsType(topLevelControlSymbol, Generation.SolidColorBrushSymbol.Value))
						{
							if (implicitContentChild.Value is string content && !content.IsNullOrWhiteSpace())
							{
								writer.AppendLineIndented($"{setterPrefix}Color = {BuildColor(content)}");
							}
						}
						// WinUI assigned ContentProperty syntax
						else if (
							(IsType(topLevelControlSymbol, Generation.RowDefinitionSymbol.Value) ||
							IsType(topLevelControlSymbol, Generation.ColumnDefinitionSymbol.Value)) &&
							implicitContentChild.Value is string content &&
							!content.IsNullOrWhiteSpace())
						{
							var propertyName = topLevelControl.Type.Name == "ColumnDefinition"
								? "Width"
								: "Height";

							writer.AppendLineInvariantIndented("{0} = {1}", propertyName, BuildGridLength(content));
						}
						else if (topLevelControlSymbol is not null && IsInitializableCollection(topLevelControl, topLevelControlSymbol))
						{
							if (IsDictionary(topLevelControlSymbol))
							{
								foreach (var child in implicitContentChild.Objects)
								{
									if (GetMember(child, "Key") is var keyDefinition)
									{
										using (writer.BlockInvariant(""))
										{
											writer.AppendLineIndented($"\"{keyDefinition.Value}\"");
											writer.AppendLineIndented(",");
											BuildChild(writer, implicitContentChild, child);
										}
									}
									else
									{
										GenerateError(writer, "Unable to find the x:Key property");
									}

									writer.AppendLineIndented(",");
								}
							}
							else
							{
								foreach (var child in implicitContentChild.Objects)
								{
									BuildChild(writer, implicitContentChild, child);
									writer.AppendLineIndented($", /* IsInitializableCollection {topLevelControlSymbol.GetFullyQualifiedTypeExcludingGlobal()} */");
								}
							}
						}
						else // General case for implicit content
						{
							if (topLevelControlSymbol != null)
							{
								var contentProperty = FindContentProperty(topLevelControlSymbol);

								if (contentProperty != null)
								{
									if (IsCollectionOrListType(contentProperty.Type as INamedTypeSymbol))
									{
										if (IsInitializableProperty(contentProperty))
										{
											string contentPropertyName = useBase ? $"base.{contentProperty.Name}" : contentProperty.Name;
											if (isInline)
											{
												using (writer.BlockInvariant($"{contentPropertyName} = "))
												{
													foreach (var child in implicitContentChild.Objects)
													{
														BuildChild(writer, implicitContentChild, child);
														writer.AppendLineIndented(",");
													}
												}
											}
											else
											{
												foreach (var inner in implicitContentChild.Objects)
												{
													writer.AppendIndented($"{contentPropertyName}.Add(");

													BuildChild(writer, implicitContentChild, inner);

													writer.AppendLineIndented(");");
												}
											}
										}
										else if (IsNewableProperty(contentProperty, out var newableTypeName))
										{
											if (string.IsNullOrWhiteSpace(newableTypeName))
											{
												throw new InvalidOperationException("Unable to initialize newable collection type.  Type name for property {0} is empty."
													.InvariantCultureFormat(contentProperty.Name));
											}

											// Explicitly instantiate the collection and set it using the content property
											if (implicitContentChild.Objects.Count == 1
												&& SymbolEqualityComparer.Default.Equals(contentProperty.Type, FindType(implicitContentChild.Objects[0].Type)))
											{
												writer.AppendIndented(contentProperty.Name + " = ");
												BuildChild(writer, implicitContentChild, implicitContentChild.Objects[0]);
												writer.AppendLineIndented(",");
											}
											else
											{
												using (writer.BlockInvariant("{0}{1} = new {2} ", setterPrefix, contentProperty.Name, newableTypeName))
												{
													foreach (var child in implicitContentChild.Objects)
													{
														BuildChild(writer, implicitContentChild, child);
														writer.AppendLineIndented(",");
													}
												}
											}
										}
										else if (GetKnownNewableListOrCollectionInterface(contentProperty.Type as INamedTypeSymbol, out newableTypeName))
										{
											if (string.IsNullOrWhiteSpace(newableTypeName))
											{
												throw new InvalidOperationException("Unable to initialize known newable collection or list interface.  Type name for property {0} is empty."
													.InvariantCultureFormat(contentProperty.Name));
											}

											using (writer.BlockInvariant("{0}{1} = new {2} ", setterPrefix, contentProperty.Name, newableTypeName))
											{
												foreach (var child in implicitContentChild.Objects)
												{
													BuildChild(writer, implicitContentChild, child);
													writer.AppendLineIndented(",");
												}
											}
											writer.AppendLineIndented(",");
										}
										else
										{
											throw new InvalidOperationException("There is no known way to initialize collection property {0}."
												.InvariantCultureFormat(contentProperty.Name));
										}
									}
									else if (IsLazyVisualStateManagerProperty(contentProperty) && !HasDescendantsWithXName(implicitContentChild))
									{
										writer.AppendLineIndented($"/* Lazy VisualStateManager property {contentProperty}*/");
									}
									else // Content is not a collection
									{
										var objectUid = GetObjectUid(topLevelControl);
										var isLocalized = objectUid != null &&
											IsLocalizablePropertyType(contentProperty.Type as INamedTypeSymbol) &&
											BuildLocalizedResourceValue(null, contentProperty.Name, objectUid) != null;

										if (implicitContentChild.Objects.Count > 0 &&
											// A localized value is available. Ignore this implicit content as localized resources take precedence over XAML.
											!isLocalized)
										{
											// At the time of writing, if useBase is true, setterPrefix will be empty.
											// This assertion serves as reminder to re-evaluate the logic if setterPrefix becomes a non-null.
											Debug.Assert(!useBase || setterPrefix.Length == 0);
											writer.AppendLineIndented((useBase ? "base." : string.Empty) + setterPrefix + contentProperty.Name + " = ");

											if (implicitContentChild.Objects.Count > 1)
											{
												throw new InvalidOperationException("The type {0} does not support multiple children.".InvariantCultureFormat(topLevelControl.Type.Name));
											}

											var xamlObjectDefinition = implicitContentChild.Objects.First();
											using (TryAdaptNative(writer, xamlObjectDefinition, contentProperty.Type as INamedTypeSymbol))
											{
												BuildChild(writer, implicitContentChild, xamlObjectDefinition);
											}

											if (isInline)
											{
												writer.AppendLineIndented(",");
											}
										}
										else if (
											implicitContentChild.Value is string implicitValue
											&& !implicitValue.IsNullOrWhiteSpace()
										)
										{
											writer.AppendLineIndented(setterPrefix + contentProperty.Name + " = " + SyntaxFactory.Literal(implicitValue).ToString());

											if (isInline)
											{
												writer.AppendLineIndented(",");
											}
										}
									}
								}
							}
						}

						return true;
					}
				}

				return false;
			}
			catch (OperationCanceledException)
			{
				throw;
			}
			catch (Exception e)
			{
				throw new XamlParsingException(
					$"An error was found in {topLevelControl.Type.Name}"
					, e
					, topLevelControl.LineNumber
					, topLevelControl.LinePosition
					, _fileDefinition.FilePath
				);
			}
		}

		private IPropertySymbol? FindContentProperty(INamedTypeSymbol elementType) => _metadataHelper.FindContentProperty(elementType);

		private INamedTypeSymbol GetAttachedPropertyType(INamedTypeSymbol type, string propertyName) => _metadataHelper.GetAttachedPropertyType(type, propertyName);

		private bool IsTypeImplemented(INamedTypeSymbol type) => _metadataHelper.IsTypeImplemented(type);

		private string GetFullGenericTypeName(INamedTypeSymbol? propertyType)
		{
			if (propertyType == null)
			{
				return string.Empty;
			}

			return "{0}.{1}".InvariantCultureFormat(propertyType.ContainingNamespace, propertyType.Name) +
				(
					propertyType.IsGenericType ?
					"<{0}>".InvariantCultureFormat(propertyType.TypeArguments.Select(ts => GetFullGenericTypeName(ts as INamedTypeSymbol)).JoinBy(",")) :
					string.Empty
				);
		}

		private bool IsPage(INamedTypeSymbol? symbol) => IsType(symbol, Generation.NativePageSymbol.Value);

		private bool IsWindow(INamedTypeSymbol? symbol) => IsType(symbol, Generation.WindowSymbol.Value);

		private bool IsApplication(INamedTypeSymbol symbol) => IsType(symbol, Generation.ApplicationSymbol.Value);

		private bool IsResourceDictionary(XamlType xamlType) => IsType(xamlType, Generation.ResourceDictionarySymbol.Value);

		private bool IsResourceDictionarySubclass(XamlType xamlType) => xamlType.Name != "ResourceDictionary" && IsResourceDictionary(xamlType);

		private XamlMemberDefinition? FindImplicitContentMember(XamlObjectDefinition topLevelControl, string memberName = "_UnknownContent")
		{
			return topLevelControl
				.Members
				.FirstOrDefault(m => m.Member.Name == memberName);
		}

		/// <summary>
		/// Processes a Resources node, creating a ResourceDictionary if needed, and saving static resources for later registration.
		/// </summary>
		/// <param name="isInInitializer">True if inside an object initialization</param>
		private void RegisterAndBuildResources(IIndentedStringBuilder writer, XamlObjectDefinition topLevelControl, bool isInInitializer)
		{
			TryAnnotateWithGeneratorSource(writer);
			var resourcesMember = topLevelControl.Members.FirstOrDefault(m => m.Member.Name == "Resources");

			if (resourcesMember != null)
			{
				// To be able to have MergedDictionaries, the first node of the Resource node
				// must be an explicit resource dictionary.
				var isExplicitResDictionary = resourcesMember.Objects.Any(o => o.Type.Name == "ResourceDictionary");
				var resourcesRoot = isExplicitResDictionary
					? FindImplicitContentMember(resourcesMember.Objects.First())
					: resourcesMember;
				var mergedDictionaries = isExplicitResDictionary ?
					resourcesMember.Objects
						.First().Members
							.Where(m => m.Member.Name == "MergedDictionaries")
							.FirstOrDefault()
					: null;
				var themeDictionaries = isExplicitResDictionary ?
					resourcesMember.Objects
						.First().Members
							.Where(m => m.Member.Name == "ThemeDictionaries")
							.FirstOrDefault()
					: null;

				var source = resourcesMember
					.Objects
					.FirstOrDefault(o => o.Type.Name == "ResourceDictionary")?
					.Members
					.FirstOrDefault(m => m.Member.Name == "Source");

				var rdSubclass = resourcesMember.Objects
					.FirstOrDefault(o => IsResourceDictionarySubclass(o.Type));

				if (rdSubclass != null)
				{
					writer.AppendLineIndented("Resources = ");

					BuildTypedResourceDictionary(writer, rdSubclass);

					writer.AppendLineIndented(isInInitializer ? "," : ";");
				}
				else if (resourcesRoot != null || mergedDictionaries != null || themeDictionaries != null)
				{
					if (isInInitializer)
					{
						writer.AppendLineIndented("Resources = {");
					}

					BuildMergedDictionaries(writer, mergedDictionaries, isInInitializer, dictIdentifier: "Resources");
					BuildThemeDictionaries(writer, themeDictionaries, isInInitializer, dictIdentifier: "Resources");
					BuildResourceDictionary(writer, resourcesRoot, isInInitializer, dictIdentifier: "Resources");

					if (isInInitializer)
					{
						writer.AppendLineIndented("},");
					}
				}
				else if (source != null)
				{
					writer.AppendLineIndented("Resources = ");
					BuildDictionaryFromSource(writer, source, dictObject: null);
					writer.AppendLineIndented(isInInitializer ? "," : ";");
				}
			}
		}

		/// <summary>
		/// Build resources declarations inside a resource dictionary.
		/// </summary>
		/// <param name="writer">The StringBuilder</param>
		/// <param name="resourcesRoot">The xaml member within which resources are declared</param>
		/// <param name="isInInitializer">Whether we're within an object initializer</param>
		private void BuildResourceDictionary(IIndentedStringBuilder writer, XamlMemberDefinition? resourcesRoot, bool isInInitializer, string? dictIdentifier = null)
		{
			TryAnnotateWithGeneratorSource(writer);
			var closingPunctuation = isInInitializer ? "," : ";";

			foreach (var resource in (resourcesRoot?.Objects).Safe())
			{
				TryAnnotateWithGeneratorSource(writer, suffix: "PerKey");
				var key = GetDictionaryResourceKey(resource, out var name);

				if (key != null)
				{
					var wrappedKey = key;
					if (!key.StartsWith("typeof(", StringComparison.InvariantCulture))
					{
						wrappedKey = "\"{0}\"".InvariantCultureFormat(key);
					}

					if (isInInitializer)
					{
						writer.AppendLineIndented("[");
						using (TryTernaryForLinkerHint(writer, resource))
						{
							writer.AppendLineIndented(wrappedKey);
						}
						writer.AppendLineIndented("] = ");
					}
					else
					{
						writer.AppendLineInvariantIndented("{0}[", dictIdentifier);
						using (TryTernaryForLinkerHint(writer, resource))
						{
							writer.AppendLineIndented(wrappedKey);
						}
						writer.AppendLineIndented("] = ");
					}

					if (resource.Type.Name == "StaticResource")
					{
						BuildStaticResourceResourceKeyReference(writer, resource);
					}
					else if (!ShouldLazyInitializeResource(resource))
					{
						BuildChild(writer, null, resource);
					}
					else if (_isTopLevelDictionary
						// Note: It's possible to be in a top-level ResourceDictionary file but for initializerName to be null, eg for
						// a FrameworkElement.Resources declaration inside of a template
						//
						// Actually in this case if it's non-null it's worse still, eg if the main dictionary sets an implicit style for
						// Button, and a FrameworkElement.Resources declaration in a template *also* sets an implicit Button style, we
						// don't want to use the former as a backing for the latter
						&& !_isInChildSubclass
						&& GetResourceDictionaryInitializerName(key) is string initializerName)
					{
						using (TryTernaryForLinkerHint(writer, resource))
						{
							writer.AppendLineInvariantIndented("new global::Uno.UI.Xaml.WeakResourceInitializer(this, {0})", initializerName);
						}
					}
					else
					{
						using (TryTernaryForLinkerHint(writer, resource))
						{
							using (BuildLazyResourceInitializer(writer))
							{
								BuildChild(writer, null, resource);
							}
						}
					}

					writer.AppendLineIndented(closingPunctuation);
				}

				if (name != null && !_isTopLevelDictionary)
				{
					if (_namedResources.ContainsKey(name))
					{
						throw new InvalidOperationException($"There is already a resource with name {name}");
					}
					_namedResources.Add(name, resource);
				}
			}
		}

		private IDisposable TryTernaryForLinkerHint(IIndentedStringBuilder writer, XamlObjectDefinition resource)
			=> TryLinkerHint(
				resource,
				s => writer.AppendLineIndented($"{s} ? ("),
				() => writer.AppendLineIndented("): null")
			);

		private IDisposable TrySingleLineIfForLinkerHint(IIndentedStringBuilder writer, XamlObjectDefinition resource)
			=> TryLinkerHint(
				resource,
				s => writer.AppendLineIndented($"if({s})"),
				() => { }
			);

		private IDisposable TryLinkerHint(XamlObjectDefinition resource, Action<string> prefix, Action suffix)
		{
			var hintEnabled = false;

			if (_xamlResourcesTrimming)
			{
				var styleTargetType = (resource.Type.Name == "Style" || resource.Type.Name == "ControlTemplate")
						? resource.Members.FirstOrDefault(m => m.Member.Name == "TargetType")?.Value as string
						: null;

				if (styleTargetType != null)
				{
					var symbol = GetType(styleTargetType);

					if (symbol.AllInterfaces.Any(i => SymbolEqualityComparer.Default.Equals(i, Generation.DependencyObjectSymbol.Value)))
					{
						var safeTypeName = LinkerHintsHelpers.GetPropertyAvailableName(symbol.GetFullMetadataName());
						var linkerHintClass = LinkerHintsHelpers.GetLinkerHintsClassName(_defaultNamespace);

						prefix($"global::{linkerHintClass}.{safeTypeName}");

						hintEnabled = true;
					}
				}
			}

			return Disposable.Create(() =>
			{
				if (hintEnabled)
				{
					suffix();
				}
			});
		}

		/// <summary>
		/// Whether this resource should be lazily initialized.
		/// </summary>
		private bool ShouldLazyInitializeResource(XamlObjectDefinition resource)
		{
			var typeName = resource.Type.Name;
			var symbol = GetType(resource.Type);

			if (resource.Members.Any(HasXNameProperty)

				// Disable eager materialization for internal resource dictionaries
				// where x:Name members are not used
				&& !_isTopLevelDictionary && !_isUnoAssembly && !_isUnoFluentAssembly)
			{
				return false;
			}

			if (!IsTypeImplemented(symbol))
			{
				// Lazily initialize not-implemented types, since there's no point creating them except to surface an error if explicitly required
				return true;
			}

			if (
				typeName == "Style"
				|| typeName == "ControlTemplate"
				|| typeName == "DataTemplate"
				|| symbol.Is(Generation.BrushSymbol.Value)
			)
			{
				// Always lazily initialize these types, since they may be large or many being unused (e.g. brushes)
				return true;
			}

			// If value declaration contains no markup, we can safely create it eagerly. Otherwise, we will wrap it in a lazy initializer
			// to be able to handle lexically-forward resource references correctly.
			return HasDescendantsWithMarkupExtension(resource);
		}

		/// <summary>
		/// Wrap ResourceDictionary resource in a lazy-initializer function.
		/// </summary>
		private IDisposable BuildLazyResourceInitializer(IIndentedStringBuilder writer)
		{
			var currentScope = CurrentResourceOwnerName;
			var resourceOwnerScope = ResourceOwnerScope();

			writer.AppendLineIndented($"new global::Uno.UI.Xaml.WeakResourceInitializer({currentScope}, {CurrentResourceOwner} => ");

			var indent = writer.Indent();

			return new DisposableAction(() =>
			{
				resourceOwnerScope.Dispose();
				indent.Dispose();
				writer.AppendLineIndented(")");
			});
		}

		/// <summary>
		/// Populate MergedDictionaries property of a ResourceDictionary.
		/// </summary>
		private void BuildMergedDictionaries(IIndentedStringBuilder writer, XamlMemberDefinition? mergedDictionaries, bool isInInitializer, string? dictIdentifier = null, bool isSetExtensionMethod = false)
		{
			TryAnnotateWithGeneratorSource(writer);
			BuildDictionaryCollection(writer, mergedDictionaries, isInInitializer, propertyName: "MergedDictionaries", isDict: false, dictIdentifier, isSetExtensionMethod);
		}

		/// <summary>
		/// Populate ThemeDictionaries property of a ResourceDictionary.
		/// </summary>
		private void BuildThemeDictionaries(IIndentedStringBuilder writer, XamlMemberDefinition? themeDictionaries, bool isInInitializer, string? dictIdentifier = null, bool isSetExtensionMethod = false)
		{
			TryAnnotateWithGeneratorSource(writer);
			BuildDictionaryCollection(writer, themeDictionaries, isInInitializer, propertyName: "ThemeDictionaries", isDict: true, dictIdentifier, isSetExtensionMethod);
		}

		/// <summary>
		/// Build a collection of ResourceDictionaries.
		/// </summary>
		private void BuildDictionaryCollection(IIndentedStringBuilder writer, XamlMemberDefinition? dictionaries, bool isInInitializer, string propertyName, bool isDict, string? dictIdentifier, bool isSetExtensionMethod)
		{
			TryAnnotateWithGeneratorSource(writer);
			if (dictionaries == null)
			{
				return;
			}

			if (isInInitializer)
			{
				writer.AppendLineInvariantIndented("{0} = {{", propertyName);
			}
			else
			{
				writer.AppendLineInvariantIndented("// {0}", propertyName);
			}

			for (int i = 0; i < dictionaries.Objects.Count; i++)
			{
				var dictObject = dictionaries.Objects[i];
				var source = dictObject.Members.FirstOrDefault(m => m.Member.Name == "Source");
				if (source != null && dictObject.Members.Any(m => m.Member.Name == "_UnknownContent"))
				{
					throw new Exception("Local values are not allowed in resource dictionary with Source set");
				}

				var key = GetDictionaryResourceKey(dictObject);
				if (isDict && key == null)
				{
					throw new Exception("Each dictionary entry must have an associated key.");
				}

				var former = _themeDictionaryCurrentlyBuilding; //Will 99% of the time be null.
				if (isDict)
				{
					_themeDictionaryCurrentlyBuilding = key;
				}

				if (!isSetExtensionMethod)
				{
					if (!isInInitializer && !isDict)
					{
						writer.AppendLineInvariantIndented("{0}.{1}.Add(", dictIdentifier, propertyName);
					}
					else if (!isInInitializer && isDict)
					{
						writer.AppendLineInvariantIndented("{0}.{1}[\"{2}\"] = ", dictIdentifier, propertyName, key);
					}
					else if (isInInitializer && isDict)
					{
						writer.AppendLineInvariantIndented("[\"{0}\"] = ", key);
					}
				}

				using (isDict ? BuildLazyResourceInitializer(writer) : null)
				{
					if (source != null)
					{
						BuildDictionaryFromSource(writer, source, dictObject);
					}
					else
					{
						InitializeAndBuildResourceDictionary(writer, dictObject, setIsParsing: false);
					}
				}

				if (isSetExtensionMethod)
				{
					if (i < dictionaries.Objects.Count - 1)
					{
						writer.AppendLineIndented(",");
					}
				}
				else if (isInInitializer)
				{
					writer.AppendLineIndented(",");
				}
				else if (!isDict)
				{
					writer.AppendLineIndented(");");
				}
				else
				{
					writer.AppendLineIndented(";");
				}

				_themeDictionaryCurrentlyBuilding = former;
			}

			if (isInInitializer && !isSetExtensionMethod)
			{
				writer.AppendLineIndented("},");
			}
		}

		/// <summary>
		/// Try to create a ResourceDictionary assignment from supplied Source property.
		/// </summary>
		private void BuildDictionaryFromSource(IIndentedStringBuilder writer, XamlMemberDefinition sourceDef, XamlObjectDefinition? dictObject)
		{
			TryAnnotateWithGeneratorSource(writer);
			var source = (sourceDef?.Value as string)?.Replace('\\', '/');

			var customResourceResourceId = GetCustomResourceResourceId(sourceDef);

			if (source == null && customResourceResourceId == null)
			{
				return;
			}

			var sourceProp = source != null ?
				_globalStaticResourcesMap.FindTargetPropertyForMergedDictionarySource(_fileDefinition, source) :
				null;

			if (sourceProp != null)
			{
				writer.AppendLineInvariantIndented("global::{0}.GlobalStaticResources.{1}", _defaultNamespace, sourceProp);
			}
			else
			{
				var innerSource = source != null ?
					"\"{0}\"".InvariantCultureFormat(source) :
					GetCustomResourceRetrieval(customResourceResourceId, "string");
				var currentAbsolutePath = _globalStaticResourcesMap.GetSourceLink(_fileDefinition);
				writer.AppendLineIndented("// Source not resolved statically, falling back on external resource retrieval.");
				writer.AppendLineInvariantIndented("global::Uno.UI.ResourceResolver.RetrieveDictionaryForSource({0}, \"{1}\")", innerSource, currentAbsolutePath);
			}

			if (dictObject is not null)
			{
				var mergedDictionaries = dictObject.Members.FirstOrDefault(m => m.Member.Name == "MergedDictionaries");
				if (mergedDictionaries is not null)
				{
					writer.AppendLineInvariantIndented(".AddMergedDictionaries(");
					BuildMergedDictionaries(writer, mergedDictionaries, isInInitializer: false, isSetExtensionMethod: true);
					writer.AppendLineInvariantIndented(")");
				}

				var themeDictionaries = dictObject.Members.FirstOrDefault(m => m.Member.Name == "ThemeDictionaries");
				if (themeDictionaries is not null)
				{
					writer.AppendLineIndented("#error Nested ThemeDictionaries are not yet supported.");
				}
			}
		}

		private bool IsTextBlock(INamedTypeSymbol? symbol)
		{
			return IsType(symbol, Generation.TextBlockSymbol.Value);
		}

		private void TryExtractAutomationId(XamlMemberDefinition member, string[] targetMembers, ref string? uiAutomationId)
		{
			if (!uiAutomationId.IsNullOrEmpty())
			{
				return;
			}

			var fullMemberName = $"{FindType(member.Member.DeclaringType)?.GetFullMetadataName()}.{member.Member.Name}";

			// Try to match each potential candidate by comparing based only on the name of the member first.
			// If that fails, try matching based on the full metadata name of the member
			var hasUiAutomationMapping = targetMembers
				.Any(candidateMember =>
					(!candidateMember.Contains(".") && candidateMember == member.Member.Name) ||
					candidateMember == fullMemberName
				);

			if (!hasUiAutomationMapping)
			{
				return;
			}

			var bindingMembers = member
				.Objects
				.FirstOrDefault(o => o.Type.Name == "Binding" || o.Type.Name == "TemplateBinding")
				?.Members
				.ToArray();

			string? bindingPath;

			// Checks the first binding member, which can be used to implicitlty declare the binding path (i.e. without
			// declaring a "Path=" specifier). Otherwise, the we look for any explicit binding path declaration.
			var firstBindingMember = bindingMembers?.FirstOrDefault();
			if (firstBindingMember != null &&
				(firstBindingMember.Member.Name == "Path" ||
				 firstBindingMember.Member.Name == "_PositionalParameters" ||
				 firstBindingMember.Member.Name.IsNullOrWhiteSpace())
			)
			{
				bindingPath = firstBindingMember.Value?.ToString();
			}
			else
			{
				bindingPath = bindingMembers
					?.FirstOrDefault(bindingMember => bindingMember.Member.Name == "Path")
					?.Value
					?.ToString();
			}

			if (bindingPath.IsNullOrEmpty())
			{
				return;
			}

			// Replace bracket-based notation with dot notation.
			// ex: [FirstMember][SecondMember] --> FirstMember.SecondMember
			uiAutomationId = new string(bindingPath
				.TrimStart("Parent")
				.Replace("][", ".")
				.Where(c => c != '[' && c != ']')
				.ToArray());
		}

		private void BuildExtendedProperties(IIndentedStringBuilder outerwriter, XamlObjectDefinition objectDefinition, bool useGenericApply = false)
		{
			_generatorContext.CancellationToken.ThrowIfCancellationRequested();

			TryAnnotateWithGeneratorSource(outerwriter);
			var objectUid = GetObjectUid(objectDefinition);

			var extendedProperties = GetExtendedProperties(objectDefinition);
			bool hasChildrenWithPhase = HasChildrenWithPhase(objectDefinition);
			var objectDefinitionType = FindType(objectDefinition.Type);
			var isFrameworkElement = IsType(objectDefinitionType, Generation.FrameworkElementSymbol.Value);
			var hasIsParsing = HasIsParsing(objectDefinitionType);

			if (extendedProperties.Any() || hasChildrenWithPhase || isFrameworkElement || hasIsParsing || !objectUid.IsNullOrEmpty())
			{
				string closureName;
				if (!useGenericApply && objectDefinitionType is null)
				{
					throw new InvalidOperationException("The type {0} could not be found".InvariantCultureFormat(objectDefinition.Type));
				}

				using (var writer = CreateApplyBlock(outerwriter, useGenericApply ? null : objectDefinitionType, out closureName))
				{
					XamlMemberDefinition? uidMember = null;
					XamlMemberDefinition? nameMember = null;
					ComponentDefinition? componentDefinition = null;
					string? uiAutomationId = null;
					string[]? extractionTargetMembers = null;

					if (_isUiAutomationMappingEnabled)
					{
						// Look up any potential UI automation member mappings available for the current object definition
						extractionTargetMembers = _uiAutomationMappings
							?.FirstOrDefault(m => _metadataHelper.FindTypeByFullName(m.Key) is INamedTypeSymbol mappingKeySymbol && (IsType(objectDefinitionType, mappingKeySymbol) || IsImplementingInterface(objectDefinitionType, mappingKeySymbol)))
							.Value
							?.ToArray() ?? Array.Empty<string>();
					}

					if (hasChildrenWithPhase)
					{
						writer.AppendIndented(GenerateRootPhases(objectDefinition, closureName) ?? "");
					}

					var isInsideFrameworkTemplate = IsMemberInsideFrameworkTemplate(objectDefinition).isInside;
					var isDependencyObject = IsType(objectDefinitionType, Generation.DependencyObjectSymbol.Value);
					if (isInsideFrameworkTemplate && isDependencyObject)
					{
						writer.AppendLineIndented($"{closureName}.SetTemplatedParent(__settings?.TemplatedParent);");
						writer.AppendLineIndented($"__settings?.TemplateMemberCreatedCallback?.Invoke({closureName});");
					}

					componentDefinition = CurrentScope.Components.FirstOrDefault(x => x.XamlObject == objectDefinition);
					if (componentDefinition is { } || // element can also be register for component by a descendant DO as its resource provider
						HasXBindMarkupExtension(objectDefinition) ||
						HasMarkupExtensionNeedingComponent(objectDefinition))
					{
						writer.AppendLineIndented($"/* _isTopLevelDictionary:{_isTopLevelDictionary} */");
						if (!_isTopLevelDictionary || isInsideFrameworkTemplate)
						{
							componentDefinition ??= AddComponentForCurrentScope(objectDefinition);

							var componentName = componentDefinition.MemberName;

							writer.AppendLineIndented($"__that.{componentName} = {closureName};");

							if (isInsideFrameworkTemplate
								&& HasMarkupExtensionNeedingComponent(objectDefinition)
								&& IsDependencyObject(objectDefinition)
								&& !IsUIElement(objectDefinitionType))
							{
								// Ensure that the namescope is property propagated to instances
								// that are not UIElements in order for ElementName to resolve properly
								writer.AppendLineIndented($"global::Microsoft.UI.Xaml.NameScope.SetNameScope(__that.{componentName}, __nameScope);");
							}
						}
						else if (isFrameworkElement && HasMarkupExtensionNeedingComponent(objectDefinition))
						{
							// Register directly for binding updates on the resource referencer itself, since we're inside a top-level ResourceDictionary
							using (writer.BlockInvariant("{0}.Loading += (obj, args) =>", closureName))
							{
								writer.AppendLineIndented("((DependencyObject)obj).UpdateResourceBindings();");
							}
							writer.AppendLineIndented(";");
						}
					}

					var lazyProperties = extendedProperties.Where(IsLazyVisualStateManagerProperty).ToArray();

					foreach (var member in extendedProperties.Except(lazyProperties))
					{
						_generatorContext.CancellationToken.ThrowIfCancellationRequested();

						if (extractionTargetMembers != null)
						{
							TryExtractAutomationId(member, extractionTargetMembers, ref uiAutomationId);
						}

						if (HasMarkupExtension(member))
						{
							if (!IsXLoadMember(member))
							{
								TryValidateContentPresenterBinding(writer, objectDefinition, member);

								BuildComplexPropertyValue(writer, member, closureName + ".", closureName, componentDefinition: componentDefinition);
							}
							else
							{
								writer.AppendLineIndented($"/* Skipping x:Load attribute already applied to ElementStub */");
							}
						}
						else if (HasCustomMarkupExtension(member))
						{
							if (IsAttachedProperty(member) && FindPropertyType(member.Member) != null)
							{
								BuildSetAttachedProperty(writer, closureName, member, objectUid ?? "", isCustomMarkupExtension: true);
							}
							else
							{
								BuildCustomMarkupExtensionPropertyValue(writer, member, closureName);
							}
						}
						else if (member.Objects.Count > 0)
						{
							if (member.Member.Name == "_UnknownContent") // So : FindType(member.Owner.Type) is INamedTypeSymbol type && IsCollectionOrListType(type)
							{
								foreach (var item in member.Objects)
								{
									writer.AppendLineIndented($"{closureName}.Add(");
									using (writer.Indent())
									{
										if (objectDefinitionType?.AllInterfaces.Any(i => i.OriginalDefinition.Equals(Generation.IDictionaryOfTKeySymbol.Value, SymbolEqualityComparer.Default)) == true &&
											GetDictionaryResourceKey(item) is string dictionaryKey)
										{
											writer.AppendLineIndented($"\"{dictionaryKey}\",");
										}
										BuildChild(writer, member, item);
									}
									writer.AppendLineIndented(");");
								}
							}
							else if (!IsType(objectDefinition.Type, member.Member.DeclaringType))
							{
								var ownerType = GetType(member.Member.DeclaringType!);

								var propertyType = GetPropertyTypeByOwnerSymbol(ownerType, member.Member.Name, member.LineNumber, member.LinePosition);

								if (member.Objects.Count == 1 && member.Objects[0] is var child && IsAssignableTo(child.Type, propertyType))
								{
									writer.AppendLineInvariantIndented(
										"{0}.Set{1}({2}, ",
										ownerType.GetFullyQualifiedTypeIncludingGlobal(),
										member.Member.Name,
										closureName
									);

									using (writer.Indent())
									{
										BuildChild(writer, member, member.Objects[0]);
									}

									writer.AppendLineIndented(");");
								}
								else if (IsExactlyCollectionOrListType(propertyType))
								{
									// If the property is specifically an IList or an ICollection
									// we can use C#'s collection initializer.
									writer.AppendLineInvariantIndented(
										"{0}.Set{1}({2}, ",
										ownerType.GetFullyQualifiedTypeIncludingGlobal(),
										member.Member.Name,
										closureName
									);

									using (writer.BlockInvariant("new[]"))
									{
										foreach (var inner in member.Objects)
										{
											BuildChild(writer, member, inner);
											writer.AppendIndented(",");
										}
									}

									writer.AppendLineIndented(");");
								}
								else if (IsCollectionOrListType(propertyType))
								{
									// If the property is a concrete type that implements an IList or
									// an ICollection, we must get the property and call add explicitly
									// on it.
									var localCollectionName = $"{closureName}_collection_{_collectionIndex++}";

									var getterMethod = $"Get{member.Member.Name}";

									if (ownerType.GetFirstMethodWithName(getterMethod) is not null)
									{
										// Attached property
										writer.AppendLineIndented(
											$"var {localCollectionName} = {ownerType.GetFullyQualifiedTypeIncludingGlobal()}.{getterMethod}({closureName});"
										);
									}
									else
									{
										// Plain object
										writer.AppendLineIndented(
											$"var {localCollectionName} = {closureName}.{member.Member.Name};"
										);
									}

									foreach (var inner in member.Objects)
									{
										writer.AppendIndented($"{localCollectionName}.Add(");

										BuildChild(writer, member, inner);

										writer.AppendLineIndented(");");
									}
								}
								else if (member.Objects.Count == 1)
								{
									var childType = GetType(member.Objects[0].Type).GetFullyQualifiedTypeExcludingGlobal();
									throw new InvalidOperationException($"Cannot assign child of type '{childType}' to property of type '{propertyType.GetFullyQualifiedTypeExcludingGlobal()}'.'");
								}
								else
								{
									throw new InvalidOperationException($"The property {member.Member.Name} of type {propertyType} does not support adding multiple objects.");
								}
							}
							else
							{
								// GenerateWarning(writer, $"Unknown type {objectDefinition.Type} for property {member.Member.DeclaringType}");
							}
						}
						else
						{
							var isMemberInsideResourceDictionary = IsMemberInsideResourceDictionary(objectDefinition);
							var value = member.Value?.ToString();

							if (
								member.Member.Name == "Name"
								&& member.Member.PreferredXamlNamespace == XamlConstants.XamlXmlNamespace
								&& !isMemberInsideResourceDictionary.isInside
							)
							{
								ValidateName(value);

								writer.AppendLineIndented($@"__nameScope.RegisterName(""{value}"", {closureName});");
							}

							if (
								member.Member.Name == "Name"
								&& !IsAttachedProperty(member)
								&& !isMemberInsideResourceDictionary.isInside
							)
							{
								nameMember = member;

								var type = FindType(objectDefinition.Type)?.GetFullyQualifiedTypeIncludingGlobal();

								if (type == null)
								{
									throw new InvalidOperationException($"Unable to find type {objectDefinition.Type}");
								}

								writer.AppendLineInvariantIndented("__that.{0} = {1};", value, closureName);
								// value is validated as non-null in ValidateName call above.
								RegisterBackingField(type, value!, FindObjectFieldAccessibility(objectDefinition));
							}
							else if (member.Member.Name == "Name"
								&& member.Member.PreferredXamlNamespace == XamlConstants.XamlXmlNamespace)
							{
								writer.AppendLineInvariantIndented("// x:Name {0}", member.Value, member.Value);
							}
							else if (member.Member.Name == "Key")
							{
								writer.AppendLineInvariantIndented("// Key {0}", member.Value, member.Value);
							}
							else if (member.Member.Name == "DeferLoadStrategy"
								&& member.Member.PreferredXamlNamespace == XamlConstants.XamlXmlNamespace)
							{
								writer.AppendLineInvariantIndented("// DeferLoadStrategy {0}", member.Value);
							}
							else if (IsXLoadMember(member))
							{
								writer.AppendLineInvariantIndented("// Load {0}", member.Value);
							}
							else if (member.Member.Name == "Uid")
							{
								uidMember = member;
								writer.AppendLineIndented($"{GlobalPrefix}Uno.UI.Helpers.MarkupHelper.SetXUid({closureName}, \"{objectUid}\");");
							}
							else if (member.Member.Name == "FieldModifier")
							{
								writer.AppendLineInvariantIndented("// FieldModifier {0}", member.Value);
							}
							else if (member.Member.Name == "Phase")
							{
								writer.AppendLineIndented($"{GlobalPrefix}Uno.UI.FrameworkElementHelper.SetRenderPhase({closureName}, {member.Value});");
							}
							else if (member.Member.Name == "DefaultBindMode"
								&& member.Member.PreferredXamlNamespace == XamlConstants.XamlXmlNamespace)
							{
								writer.AppendLineInvariantIndented("// DefaultBindMode {0}", member.Value);
							}
							else if (member.Member.Name == "Class" && member.Member.PreferredXamlNamespace == XamlConstants.XamlXmlNamespace)
							{
								writer.AppendLineInvariantIndented("// Class {0}", member.Value, member.Value);
							}
							else if (
								member.Member.Name == "TargetName" &&
								IsAttachedProperty(member) &&
								member.Member.DeclaringType?.Name == "Storyboard"
							)
							{
								if (member.Value == null)
								{
									throw new InvalidOperationException($"The TargetName property cannot be empty");
								}

								var memberGlobalizedType = FindType(member.Member.DeclaringType)?.GetFullyQualifiedTypeIncludingGlobal() ?? GetGlobalizedTypeName(member.Member.DeclaringType.Name);
								writer.AppendLineInvariantIndented(@"{0}.SetTargetName({2}, ""{1}"");",
									memberGlobalizedType,
									this.RewriteAttachedPropertyPath(member.Value.ToString() ?? ""),
									closureName);

								writer.AppendLineInvariantIndented("{0}.SetTarget({2}, _{1}Subject);",
									memberGlobalizedType,
									member.Value,
									closureName);
							}
							else if (
								member.Member.Name == "TargetName" &&
								!IsAttachedProperty(member) &&
								(member.Member.DeclaringType?.Name.EndsWith("ThemeAnimation", StringComparison.Ordinal) ?? false)
							)
							{
								// Those special animations (xxxThemeAnimation) needs to resolve their target at runtime.
								writer.AppendLineInvariantIndented(@"NameScope.SetNameScope({0}, __nameScope);", closureName);
							}
							else if (
								member.Member.Name == "TargetProperty" &&
								IsAttachedProperty(member) &&
								member.Member.DeclaringType?.Name == "Storyboard"
							)
							{
								if (member.Value == null)
								{
									throw new InvalidOperationException($"The TargetProperty property cannot be empty");
								}

								var memberGlobalizedType = FindType(member.Member.DeclaringType)?.GetFullyQualifiedTypeIncludingGlobal() ?? GetGlobalizedTypeName(member.Member.DeclaringType.Name);
								writer.AppendLineInvariantIndented(@"{0}.SetTargetProperty({2}, ""{1}"");",
									memberGlobalizedType,
									this.RewriteAttachedPropertyPath(member.Value.ToString() ?? ""),
									closureName);
							}
							else if (
								member.Member.DeclaringType?.Name == "RelativePanel" &&
								IsAttachedProperty(member) &&
								IsRelativePanelSiblingProperty(member.Member.Name)
							)
							{
								var memberGlobalizedType = FindType(member.Member.DeclaringType)?.GetFullyQualifiedTypeIncludingGlobal() ?? GetGlobalizedTypeName(member.Member.DeclaringType.Name);
								writer.AppendLineInvariantIndented(@"{0}.Set{1}({2}, _{3}Subject);",
									memberGlobalizedType,
									member.Member.Name,
									closureName,
									member.Value);
							}
							else
							{
								IEventSymbol? eventSymbol = null;
								var declaringTypeSymbol = FindType(member.Member.DeclaringType);
								if (
									!IsType(declaringTypeSymbol, objectDefinitionType)
									|| IsAttachedProperty(member)
									|| (eventSymbol = _metadataHelper.FindEventType(declaringTypeSymbol, member.Member.Name)) != null
								)
								{
									if (_metadataHelper.FindPropertyTypeByOwnerSymbol(declaringTypeSymbol, member.Member.Name) != null)
									{
										BuildSetAttachedProperty(writer, closureName, member, objectUid ?? "", isCustomMarkupExtension: false);
									}
									else if (eventSymbol != null)
									{
										GenerateInlineEvent(closureName, writer, member, eventSymbol, componentDefinition);
									}
									else
									{
										GenerateError(
											writer,
											$"Property {member.Member.PreferredXamlNamespace}:{member.Member} is not available on {member.Member.DeclaringType?.Name}, value is {member.Value}"
										);
									}
								}
							}
						}
					}

					var implicitContentChild = FindImplicitContentMember(objectDefinition);
					var lazyContentProperty = FindLazyContentProperty(implicitContentChild, objectDefinitionType);

					if (lazyProperties.Length > 0 || lazyContentProperty != null)
					{
						// This block is used to generate lazy initializations of some
						// inner VisualStateManager properties in VisualState and VisualTransition.
						// This allows for faster materialization of controls, avoiding the construction
						// of inferequently used objects graphs.

						using (writer.BlockInvariant($"global::Uno.UI.Helpers.MarkupHelper.Set{objectDefinition.Type.Name}Lazy({closureName}, () => "))
						{
							BuildLiteralLazyVisualStateManagerProperties(writer, objectDefinition, closureName);

							if (implicitContentChild != null && lazyContentProperty != null)
							{
								writer.AppendLineIndented($"{closureName}.{lazyContentProperty.Name} = ");

								var xamlObjectDefinition = implicitContentChild.Objects.First();
								using (TryAdaptNative(writer, xamlObjectDefinition, lazyContentProperty.Type as INamedTypeSymbol))
								{
									BuildChild(writer, implicitContentChild, xamlObjectDefinition);
								}
								writer.AppendLineIndented($";");
							}
						}
						writer.AppendLineIndented($");");
					}

					if (IsFrameworkElement(objectDefinition.Type))
					{
						if (_isHotReloadEnabled)
						{
							writer.AppendLineIndented(
								$"global::Uno.UI.FrameworkElementHelper.SetBaseUri(" +
								$"{closureName}, " +
								$"__baseUri_{_fileUniqueId}, " +
								$"\"file:///{_fileDefinition.FilePath.Replace("\\", "/")}\", " +
								$"{objectDefinition.LineNumber}, " +
								$"{objectDefinition.LinePosition}" +
								$");");
						}
						else
						{
							writer.AppendLineIndented($"global::Uno.UI.FrameworkElementHelper.SetBaseUri({closureName}, __baseUri_{_fileUniqueId});");
						}
					}

					if (IsNotFrameworkElementButNeedsSourceLocation(objectDefinition) && _isHotReloadEnabled)
					{
						TrySetOriginalSourceLocation(writer, $"{closureName}", objectDefinition.LineNumber, objectDefinition.LinePosition);
					}

					if (_isUiAutomationMappingEnabled)
					{
						// Prefer using the Uid or the Name if their value has been explicitly assigned
						var assignedUid = uidMember?.Value?.ToString();
						var assignedName = nameMember?.Value?.ToString();

						if (!assignedUid.IsNullOrEmpty())
						{
							uiAutomationId = assignedUid;
						}
						else if (!assignedName.IsNullOrEmpty())
						{
							uiAutomationId = assignedName;
						}

						BuildUiAutomationId(writer, closureName, uiAutomationId, objectDefinition);
					}

					BuildStatementLocalizedProperties(writer, objectDefinition, closureName);

					if (hasIsParsing)
					{
						// This should always be the last thing called when an element is parsed.
						writer.AppendLineInvariantIndented("{0}.CreationComplete();", closureName);
					}
				}
			}

			// Local function used to build a property/value for any custom MarkupExtensions
			void BuildCustomMarkupExtensionPropertyValue(IIndentedStringBuilder writer, XamlMemberDefinition member, string closure)
			{
				var propertyValue = GetCustomMarkupExtensionValue(member, closure);
				if (!propertyValue.IsNullOrEmpty())
				{
					writer.AppendIndented($"{closure}.{member.Member.Name} = {propertyValue};\r\n");
				}
			}
		}

		private static bool IsNotFrameworkElementButNeedsSourceLocation(XamlObjectDefinition objectDefinition)
			=> objectDefinition.Type.Name is "VisualState" or "AdaptiveTrigger" or "StateTrigger";

		private void ValidateName(string? value)
		{
			// Nullable suppressions are due to https://github.com/dotnet/roslyn/issues/55507
			if (!SyntaxFacts.IsValidIdentifier(value!))
			{
				throw new InvalidOperationException($"The value '{value}' is an invalid value for 'Name' property.");
			}

			if (!CurrentScope.DeclaredNames.Add(value!))
			{
				throw new InvalidOperationException($"The name '{value}' is already defined in this scope.");
			}
		}

		private IPropertySymbol? FindLazyContentProperty(XamlMemberDefinition? implicitContentChild, INamedTypeSymbol? elementType)
		{
			if (implicitContentChild != null && elementType != null)
			{
				var contentProperty = FindContentProperty(elementType);

				if (contentProperty != null && IsLazyVisualStateManagerProperty(contentProperty) && !HasDescendantsWithXName(implicitContentChild))
				{
					return contentProperty;
				}
			}

			return null;
		}

		private bool IsXLoadMember(XamlMemberDefinition member) =>
			member.Member.Name == "Load"
			&& member.Member.PreferredXamlNamespace == XamlConstants.XamlXmlNamespace;

		private void GenerateInlineEvent(string? closureName, IIndentedStringBuilder writer, XamlMemberDefinition member, IEventSymbol eventSymbol, ComponentDefinition? componentDefinition = null)
		{
			// If a binding is inside a DataTemplate, the binding root in the case of an x:Bind is
			// the DataContext, not the control's instance.
			var isInsideDataTemplate = IsMemberInsideFrameworkTemplate(member.Owner);

			void writeEvent(string? ownerPrefix)
			{
				if (eventSymbol.Type is INamedTypeSymbol delegateSymbol)
				{
					var parmsNames = delegateSymbol
						.DelegateInvokeMethod
						?.Parameters
						.Select(p => member.Value + "_" + p.Name)
						.ToArray();

					var parms = parmsNames.JoinBy(",");

					var eventSource = !ownerPrefix.IsNullOrEmpty() ? ownerPrefix : "__that";

					if (member.Objects.FirstOrDefault() is XamlObjectDefinition bind && bind.Type.Name == "Bind")
					{
						CurrentScope.XBindExpressions.Add(bind);

						var eventTarget = XBindExpressionParser.RestoreSinglePath(bind.Members.First().Value?.ToString());

						if (eventTarget == null)
						{
							throw new InvalidOperationException("x:Bind event path cannot by empty");
						}

						var parts = eventTarget.Split('.').ToList();
						var isStaticTarget = parts.FirstOrDefault()?.Contains(":") ?? false;

						eventTarget = RewriteNamespaces(eventTarget);

						// x:Bind to second-level method generates invalid code
						// sanitizing member.Member.Name so that "ViewModel.SearchBreeds" becomes "ViewModel_SearchBreeds"
						var sanitizedEventTarget = SanitizeResourceName(eventTarget);

						(string target, string weakReference, IMethodSymbol targetMethod) buildTargetContext()
						{
							IMethodSymbol FindTargetMethodSymbol(INamedTypeSymbol? sourceType)
							{
								if (eventTarget.Contains("."))
								{
									ITypeSymbol? currentType = sourceType;

									if (isStaticTarget)
									{
										// First part is a type for static method binding and should
										// overide the original source type
										currentType = GetType(RewriteNamespaces(parts[0]));
										parts.RemoveAt(0);
									}

									for (var i = 0; i < parts.Count - 1; i++)
									{
										var next = currentType.GetAllMembersWithName(RewriteNamespaces(parts[i])).FirstOrDefault();

										currentType = next switch
										{
											IFieldSymbol fs => fs.Type,
											IPropertySymbol ps => ps.Type,
											null => throw new InvalidOperationException($"Unable to find member {parts[i]} on type {currentType}"),
											_ => throw new InvalidOperationException($"The field {next.Name} is not supported for x:Bind event binding")
										};
									}

									var method = currentType?.GetFirstMethodWithName(parts.Last(), includeBaseTypes: true)
										?? throw new InvalidOperationException($"Failed to find {parts.Last()} on {currentType}");

									return method;
								}
								else
								{
									return sourceType?.GetFirstMethodWithName(eventTarget, includeBaseTypes: true)
										?? throw new InvalidOperationException($"Failed to find {eventTarget} on {sourceType}");
								}
							}

							if (isInsideDataTemplate.isInside)
							{
								var dataTypeObject = FindMember(isInsideDataTemplate.xamlObject!, "DataType", XamlConstants.XamlXmlNamespace);

								if (dataTypeObject?.Value == null)
								{
									throw new Exception($"Unable to find x:DataType in enclosing DataTemplate for x:Bind event");
								}

								var dataTypeSymbol = GetType(dataTypeObject.Value.ToString() ?? "");

								return (
									$"({member.Member.Name}_{sanitizedEventTarget}_That.Target as {XamlConstants.Types.FrameworkElement})?.DataContext as {dataTypeSymbol.GetFullyQualifiedTypeIncludingGlobal()}",

									// Use of __rootInstance is required to get the top-level DataContext, as it may be changed
									// in the current visual tree by the user.
									$"(__rootInstance as global::Uno.UI.DataBinding.IWeakReferenceProvider).WeakReference",
									FindTargetMethodSymbol(dataTypeSymbol)
								);
							}
							else
							{
								if (_xClassName?.Symbol != null)
								{
									return (
										$"{member.Member.Name}_{sanitizedEventTarget}_That.Target as {_xClassName}",
										$"({eventSource} as global::Uno.UI.DataBinding.IWeakReferenceProvider).WeakReference",
										FindTargetMethodSymbol(_xClassName.Symbol)
									);
								}
								else
								{
									throw new Exception($"Unable to find the type {_xClassName?.Namespace}.{_xClassName?.ClassName}");
								}
							}
						}

						var targetContext = buildTargetContext();

						var targetMethodHasParamters = targetContext.targetMethod?.Parameters.Any() ?? false;
						var xBindParams = targetMethodHasParamters ? parms : "";

						var builderName = $"_{ownerPrefix}_{CurrentScope.xBindEventsHandlers.Count}_{member.Member.Name}_{sanitizedEventTarget}_Builder";

						EnsureXClassName();

						var ownerName = CurrentScope.ClassName;

						AddXBindEventHandlerToScope(builderName, ownerName, eventSymbol.ContainingType, componentDefinition);

						var handlerParameters = _isHotReloadEnabled ? "(__that, __owner)" : "(__owner)";

						using (writer.BlockInvariant($"__that.{builderName} = {handlerParameters} => "))
						{
							//
							// Generate a weak delegate, so the owner is not being held onto by the delegate. We can
							// use the WeakReferenceProvider to get a self reference to avoid adding the cost of the
							// creation of a WeakReference.
							//
							var thatVariableName = $"{member.Member.Name}_{sanitizedEventTarget}_That";
							writer.AppendLineIndented($"var {thatVariableName} = {targetContext.weakReference};");

							if (_isHotReloadEnabled)
							{
								// Attach the current context to the owner to avoid closing on "this" in the
								// handler of the event.
								writer.AppendLineIndented($"global::Uno.UI.Helpers.MarkupHelper.SetElementProperty(__owner, \"{eventTarget}\", {thatVariableName});");
							}

							using (writer.BlockInvariant($"/* first level targetMethod:{targetContext.targetMethod} */ __owner.{member.Member.Name} += ({parms}) => "))
							{
								if (isStaticTarget)
								{
									writer.AppendLineIndented($"{eventTarget}({xBindParams});");
								}
								else
								{
									if (_isHotReloadEnabled && parmsNames is { Length: > 0 })
									{
										writer.AppendLineIndented(
											$"var {thatVariableName} = /* {delegateSymbol.GetFullyQualifiedTypeExcludingGlobal()} */" +
											$"global::Uno.UI.Helpers.MarkupHelper.GetElementProperty<global::Uno.UI.DataBinding.ManagedWeakReference>({parmsNames[0]}, \"{eventTarget}\");");
									}

									writer.AppendLineIndented($"({targetContext.target})?.{eventTarget}({xBindParams});");
								}
							}
							writer.AppendLineIndented($";");
						}

						writer.AppendLineIndented($";");
					}
					else
					{
						EnsureXClassName();

						// x:Bind to second-level method generates invalid code
						// sanitizing member.Value so that "ViewModel.SearchBreeds" becomes "ViewModel_SearchBreeds"
						var sanitizedMemberValue = SanitizeResourceName(member.Value?.ToString());

						//
						// Generate a weak delegate, so the owner is not being held onto by the delegate. We can
						// use the WeakReferenceProvider to get a self reference to avoid adding the cost of the
						// creation of a WeakReference.
						//
						writer.AppendLineIndented($"var {member.Member.Name}_{sanitizedMemberValue}_That = ({eventSource} as global::Uno.UI.DataBinding.IWeakReferenceProvider).WeakReference;");

						writer.AppendLineIndented($"/* second level */ {closureName}.{member.Member.Name} += ({parms}) => ({member.Member.Name}_{sanitizedMemberValue}_That.Target as {_xClassName})?.{member.Value}({parms});");
					}
				}
				else
				{
					GenerateError(writer, $"{eventSymbol.Type} is not a supported event");
				}
			}

			if (!isInsideDataTemplate.isInside)
			{
				writeEvent("");
			}
			else if (_xClassName?.ClassName != null)
			{
				writeEvent(CurrentResourceOwner);
			}
			else
			{
				GenerateError(writer, $"Unable to use event {member.Member.Name} without a backing class (use x:Class)");
			}
		}

		/// <summary>
		/// Build localized properties which have not been set in the xaml.
		/// </summary>
		private void BuildInlineLocalizedProperties(IIndentedStringBuilder writer, XamlObjectDefinition objectDefinition, INamedTypeSymbol? objectDefinitionType, bool isInInitializer = true)
		{
			TryAnnotateWithGeneratorSource(writer);
			var objectUid = GetObjectUid(objectDefinition);

			if (objectUid != null)
			{
				var candidateProperties = FindLocalizableProperties(objectDefinitionType)
					.Except(objectDefinition.Members.Select(m => m.Member.Name));
				foreach (var prop in candidateProperties)
				{
					var localizedValue = BuildLocalizedResourceValue(null, prop, objectUid);
					if (localizedValue != null)
					{
						if (isInInitializer)
						{
							writer.AppendLineInvariantIndented("{0} = {1},", prop, localizedValue);
						}
						else
						{
							writer.AppendLineInvariantIndented("{0} = {1};", prop, localizedValue);
						}
					}
				}
			}
		}

		/// <summary>
		/// Build localized properties which have not been set in the xaml.
		/// </summary>
		private void BuildStatementLocalizedProperties(IIndentedStringBuilder writer, XamlObjectDefinition objectDefinition, string closureName)
		{
			TryAnnotateWithGeneratorSource(writer);
			var objectUid = GetObjectUid(objectDefinition);

			if (objectUid != null)
			{
				var candidateAttachedProperties = FindLocalizableAttachedProperties(objectUid);
				foreach (var candidate in candidateAttachedProperties)
				{
					var localizedValue = BuildLocalizedResourceValue(candidate.ownerType, candidate.property, objectUid);
					if (localizedValue != null)
					{
						var propertyType = GetAttachedPropertyType(candidate.ownerType, candidate.property).GetFullyQualifiedTypeIncludingGlobal();
						var convertedLocalizedProperty =
							$"({propertyType})global::Microsoft.UI.Xaml.Markup.XamlBindingHelper.ConvertValue(typeof({propertyType}),{localizedValue})";

						writer.AppendLineInvariantIndented($"{candidate.ownerType.GetFullyQualifiedTypeIncludingGlobal()}.Set{candidate.property}({closureName}, {convertedLocalizedProperty});");
					}
				}
			}
		}

		private void TryValidateContentPresenterBinding(IIndentedStringBuilder writer, XamlObjectDefinition objectDefinition, XamlMemberDefinition member)
		{
			TryAnnotateWithGeneratorSource(writer);
			if (
				SymbolEqualityComparer.Default.Equals(FindType(objectDefinition.Type), Generation.ContentPresenterSymbol.Value)
				&& member.Member.Name == "Content"
			)
			{
				var binding = member.Objects.FirstOrDefault(o => o.Type.Name == "Binding");

				if (binding != null)
				{
					var hasRelativeSource = binding.Members
						.Any(m =>
							m.Member.Name == "RelativeSource"
						// It can either be TemplatedParent or Self. In either cases, it does not use the inherited
						// DataContext, which falls outside of the scenario we want to avoid.
						);

					if (!hasRelativeSource)
					{
						writer.AppendLine();
						writer.AppendIndented("#error Using a non-template binding expression on Content " +
							"will likely result in an undefined runtime behavior, as ContentPresenter.Content overrides " +
							"the local value of ContentPresenter.DataContent. " +
							"Use ContentControl instead if you really need a normal binding on Content.\n");
					}
				}
			}
		}

		private void BuildUiAutomationId(IIndentedStringBuilder writer, string closureName, string? uiAutomationId, XamlObjectDefinition parent)
		{
			TryAnnotateWithGeneratorSource(writer);
			if (uiAutomationId.IsNullOrEmpty())
			{
				return;
			}

			writer.AppendLineInvariantIndented("// UI automation id: {0}", uiAutomationId);

			// ContentDescription and AccessibilityIdentifier are used by Xamarin.UITest (Test Cloud) to identify visual elements
			if (IsAndroidView(parent.Type))
			{
				writer.AppendLineInvariantIndented("{0}.ContentDescription = \"{1}\";", closureName, uiAutomationId);
			};

			if (IsIOSUIView(parent.Type))
			{
				writer.AppendLineInvariantIndented("{0}.AccessibilityIdentifier = \"{1}\";", closureName, uiAutomationId);
			}
		}

		private bool IsRelativePanelSiblingProperty(string name)
		{
			return name.Equals("Above") ||
				name.Equals("Below") ||
				name.Equals("LeftOf") ||
				name.Equals("RightOf") ||
				name.Equals("AlignBottomWith") ||
				name.Equals("AlignHorizontalCenterWith") ||
				name.Equals("AlignLeftWith") ||
				name.Equals("AlignRightWith") ||
				name.Equals("AlignTopWith") ||
				name.Equals("AlignVerticalCenterWith");
		}

		private void BuildSetAttachedProperty(IIndentedStringBuilder writer, string closureName, XamlMemberDefinition member, string objectUid, bool isCustomMarkupExtension, INamedTypeSymbol? propertyType = null)
		{
			TryAnnotateWithGeneratorSource(writer);
			var literalValue = isCustomMarkupExtension
				? GetCustomMarkupExtensionValue(member, closureName)
				: BuildLiteralValue(member, propertyType: propertyType, owner: member, objectUid: objectUid);

			var memberGlobalizedType = FindType(member.Member.DeclaringType)?.GetFullyQualifiedTypeIncludingGlobal() ?? GetGlobalizedTypeName(member.Member.DeclaringType.Name);
			writer.AppendLineInvariantIndented(
				"{0}.Set{1}({3}, {2});",
				memberGlobalizedType,
				member.Member.Name,
				literalValue,
				closureName
			);
		}

		private XamlLazyApplyBlockIIndentedStringBuilder CreateApplyBlock(IIndentedStringBuilder writer, INamedTypeSymbol? appliedType, out string closureName)
		{
			TryAnnotateWithGeneratorSource(writer);
			closureName = "c" + (_applyIndex++).ToString(CultureInfo.InvariantCulture);

			//
			// Since we're using strings to generate the code, we can't know ahead of time if
			// content will be generated only by looking at the Xaml object model.
			// For now, we only observe if the inner code has generated code, and we create
			// the apply block at that time.
			//
			string? delegateType = null;

			if (appliedType != null)
			{
				var globalizedFullyQualifiedAppliedType = GetGlobalizedTypeName(appliedType.ToString());
				if (!_xamlAppliedTypes.TryGetValue(globalizedFullyQualifiedAppliedType, out var appliedTypeIndex))
				{
					appliedTypeIndex = _xamlAppliedTypes.Count;
					_xamlAppliedTypes.Add(globalizedFullyQualifiedAppliedType, _xamlAppliedTypes.Count);
				}

				if (_isHotReloadEnabled)
				{
					// In C# HotReload mode, and with recent versions of the C# compiler,
					// nested resolution of the delegate type is less costly than it
					// used to.
					// delegateType = $"global::System.Action<global::{appliedType.ToDisplayString()}>";
				}
				else
				{
					delegateType = $"{_fileUniqueId}XamlApplyExtensions.XamlApplyHandler{appliedTypeIndex}";
				}
			}

			return new XamlLazyApplyBlockIIndentedStringBuilder(
				writer,
				closureName,
				appliedType != null && !_isHotReloadEnabled ? _fileUniqueId : null,
				delegateType,
				!_isTopLevelDictionary && _isHotReloadEnabled);
		}

		private void RegisterPartial(string format, params object[] values)
		{
			_partials.Add(format.InvariantCultureFormat(values));
		}

		private void RegisterXBindTryGetDeclaration(string declaration)
		{
			CurrentScope.XBindTryGetMethodDeclarations.Add(declaration);
		}

		private void RegisterBackingField(string globalizedType, string name, Accessibility accessibility)
		{
			CurrentScope.BackingFields.Add(new BackingFieldDefinition(globalizedType, name, accessibility));
		}

		private void RegisterChildSubclass(string name, XamlMemberDefinition owner, string returnType)
		{
			CurrentScope.Subclasses[name] = new Subclass(owner, returnType, GetDefaultBindMode());
		}

		private void BuildComplexPropertyValue(IIndentedStringBuilder writer, XamlMemberDefinition member, string? prefix, string? closureName = null, bool generateAssignation = true, ComponentDefinition? componentDefinition = null)
		{
			TryAnnotateWithGeneratorSource(writer);
			Func<string, string> formatLine = format => prefix + format + (!prefix.IsNullOrEmpty() ? ";\r\n" : "");
			var postfix = !prefix.IsNullOrEmpty() ? ";" : "";

			var bindingNode = member.Objects.FirstOrDefault(o => o.Type.Name == "Binding");
			var bindNode = member.Objects.FirstOrDefault(o => o.Type.Name == "Bind");
			var templateBindingNode = member.Objects.FirstOrDefault(o => o.Type.Name == "TemplateBinding");
			var declaringType = FindType(member.Member.DeclaringType);
			if (_metadataHelper.FindEventType(declaringType, member.Member.Name) is IEventSymbol eventSymbol)
			{
				GenerateInlineEvent(closureName, writer, member, eventSymbol, componentDefinition);
			}
			else
			{
				(IEnumerable<XamlMemberDefinition>?, IEnumerable<string>?) GetBindingOptions()
				{
					if (bindingNode != null)
					{
						return (bindingNode.Members, default);
					}
					if (bindNode != null)
					{
						return (
							bindNode.Members
								.Where(m => m.Member.Name != "_PositionalParameters" && m.Member.Name != "Path" && m.Member.Name != "BindBack"),
							new[] { bindNode.Members.Any(m => m.Member.Name == "Mode") ? "" : ("Mode = BindingMode." + GetDefaultBindMode()) }
						);
					}
					if (templateBindingNode != null)
					{
						return (
							templateBindingNode.Members,
							new[] { "RelativeSource = new RelativeSource(RelativeSourceMode.TemplatedParent)" }
						);
					}

					return default;
				}

				var (bindingOptions, additionalOptions) = GetBindingOptions();
				if (bindingOptions != null)
				{
					TryAnnotateWithGeneratorSource(writer, suffix: "HasBindingOptions");
					var isDependencyProperty = IsDependencyProperty(declaringType, member.Member.Name);
					var isBindingType = SymbolEqualityComparer.Default.Equals(_metadataHelper.FindPropertyTypeByOwnerSymbol(declaringType, member.Member.Name), Generation.DataBindingSymbol.Value);
					var isOwnerDependencyObject = member.Owner != null && GetType(member.Owner.Type) is { } ownerType &&
						(
							(_xamlTypeToXamlTypeBaseMap.TryGetValue(ownerType, out var baseTypeSymbol) && FindType(baseTypeSymbol)?.GetAllInterfaces().Any(i => SymbolEqualityComparer.Default.Equals(i, Generation.DependencyObjectSymbol.Value)) == true) ||
							ownerType.GetAllInterfaces().Any(i => SymbolEqualityComparer.Default.Equals(i, Generation.DependencyObjectSymbol.Value))
						);

					if (isDependencyProperty)
					{
						var propertyOwner = declaringType;

						using (writer.Indent($"{prefix}SetBinding(", $"){postfix}"))
						{
							writer.AppendLineIndented($"{propertyOwner!.GetFullyQualifiedTypeIncludingGlobal()}.{member.Member.Name}Property,");
							WriteBinding(isTemplateBindingAttachedProperty: templateBindingNode is not null && IsAttachedProperty(declaringType, member.Member.Name));
						}
					}
					else if (isBindingType)
					{
						WriteBinding(isTemplateBindingAttachedProperty: false, prefix: $"{prefix}{member.Member.Name} = ");
						writer.AppendLineIndented(postfix);
					}
					else
					{
						var pocoBuilder = isOwnerDependencyObject ? "" : $"GetDependencyObjectForXBind().";

						using (writer.Indent($"{prefix}{pocoBuilder}SetBinding(", $"){postfix}"))
						{
							writer.AppendLineIndented($"\"{member.Member.Name}\",");
							WriteBinding(isTemplateBindingAttachedProperty: false);
						}
					}

					void WriteBinding(bool isTemplateBindingAttachedProperty, string? prefix = null)
					{
						writer.AppendLineIndented($"{prefix}new {XamlConstants.Types.Binding}()");

						var containsCustomMarkup = bindingOptions.Any(x => IsCustomMarkupExtensionType(x.Objects.FirstOrDefault()?.Type));
						var closure = containsCustomMarkup ? "___b" : default;
						var setters = bindingOptions
							.Select(x => BuildMemberPropertyValue(x, isTemplateBindingAttachedProperty, closure))
							.Concat(additionalOptions ?? Array.Empty<string>())
							.Where(x => !string.IsNullOrEmpty(x))
							.ToArray();

						// members initialization
						if (setters.Length > 0)
						{
							if (containsCustomMarkup)
							{
								// for custom MarkupExtension, we need to pass the `Binding` to build its parser context:
								// new Binding().BindingApply(___b => { x = y,... })
								using var _ = writer.Indent();

								writer.AppendLineIndented($".BindingApply({closure} =>");
								using (writer.Indent("{", "})"))
								{
									foreach (var setter in setters)
									{
										writer.AppendLineIndented($"{closure}.{setter};");
									}

									writer.AppendLineIndented($"return {closure};");
								}
							}
							else
							{
								// using object initializers syntax:
								// new Binding() { x = y, ... }
								using (writer.Block())
								{
									foreach (var setter in setters)
									{
										writer.AppendLineIndented($"{setter},");
									}
								}
							}
						}

						foreach (var option in bindingOptions)
						{
							var themeResourceCandidate = option.Objects.FirstOrDefault();
							if (themeResourceCandidate?.Type is { PreferredXamlNamespace: XamlConstants.PresentationXamlXmlNamespace, Name: "ThemeResource" })
							{
								if (option.Member.Name == "TargetNullValue" && themeResourceCandidate.Members.FirstOrDefault().Value is string targetNullValueKey)
								{
									writer.AppendLineIndented($".ApplyTargetNullValueThemeResource(@\"{targetNullValueKey}\", {ParseContextPropertyAccess})");
								}
								else if (option.Member.Name == "FallbackValue" && themeResourceCandidate.Members.FirstOrDefault().Value is string fallbackValueKey)
								{
									writer.AppendLineIndented($".ApplyFallbackValueThemeResource(@\"{fallbackValueKey}\", {ParseContextPropertyAccess})");
								}
							}
						}

						// xbind initialization
						if (bindNode != null && !isBindingType)
						{
							var xBindEvalFunction = BuildXBindEvalFunction(member, bindNode);

							using var _ = writer.Indent();
							writer.AppendLineIndented(xBindEvalFunction);
						}
					}
				}

				(var resourceKey, var isThemeResourceExtension) = GetStaticResourceKey(member);

				if (resourceKey != null)
				{
					TryAnnotateWithGeneratorSource(writer, suffix: "HasResourceKey");

					if (IsDependencyProperty(declaringType, member.Member.Name))
					{
						var propertyOwner = declaringType;
						if (member.Owner is { } owner && !IsFrameworkElement(owner.Type))
						{
							if (_logicalScopeStack.FirstOrDefault(x => IsFrameworkElement(x.Object.Type)) is { } nearestFE)
							{
								var thisComponent = GetOrAddComponentForCurrentScope(owner);
								thisComponent.ResourceContext = GetOrAddComponentForCurrentScope(nearestFE.Object);
							}
						}

						var args = string.Join(", ", new string[]
						{
							closureName!,
							$"{propertyOwner!.GetFullyQualifiedTypeIncludingGlobal()}.{member.Member.Name}Property",
							$"\"{resourceKey}\"",
							$"isThemeResourceExtension: {(isThemeResourceExtension ? "true" : "false")}",
							$"isHotReloadSupported: {(_isHotReloadEnabled ? "true" : "false")}",
							$"context: {ParseContextPropertyAccess}",
						});
						writer.AppendLineInvariantIndented($"global::Uno.UI.ResourceResolverSingleton.Instance.ApplyResource({args});");
					}
					else if (IsAttachedProperty(member))
					{
						if (closureName == null)
						{
							throw new InvalidOperationException("A closure name is required for attached properties");
						}

						BuildSetAttachedProperty(writer, closureName, member, objectUid: "", isCustomMarkupExtension: false, propertyType: GetAttachedPropertyType(member));
					}
					else
					{
						// Load-time resolution isn't feasible for non-DPs, so we just set the Application-level value right away, and that's it.
						var rightSide = GetSimpleStaticResourceRetrieval(member);
						if (generateAssignation)
						{
							writer.AppendLineInvariantIndented(formatLine("{0} = {1}"), member.Member.Name, rightSide);
						}
						else
						{
							writer.AppendLineIndented(rightSide);
						}
					}
				}

				var customResourceResourceId = GetCustomResourceResourceId(member);
				if (customResourceResourceId != null)
				{
					var type = GetPropertyTypeByOwnerSymbol(declaringType!, member.Member.Name, member.LineNumber, member.LinePosition);
					var rightSide = GetCustomResourceRetrieval(customResourceResourceId, type.GetFullyQualifiedTypeIncludingGlobal());
					writer.AppendLineInvariantIndented("{0}{1} = {2};", prefix, member.Member.Name, rightSide);
				}
			}
		}

		/// <summary>
		/// Gets string to retrieve a CustomResource
		/// </summary>
		/// <param name="customResourceResourceId">The id set by the CustomResource markup</param>
		/// <param name="typeStr">The type expected to be returned</param>
		private static string GetCustomResourceRetrieval(object? customResourceResourceId, string typeStr)
		{
			return "global::Uno.UI.ResourceResolver.RetrieveCustomResource<{0}> (\"{1}\", null, null, null)".InvariantCultureFormat(typeStr, customResourceResourceId);
		}

		/// <summary>
		/// Looks for a XamlObjectDefinition from a {CustomResource resourceID} markup and returns resourceId if it exists, null otherwise
		/// </summary>
		private static object? GetCustomResourceResourceId(XamlMemberDefinition? member)
		{
			return member?.Objects.FirstOrDefault(o => o.Type.Name == "CustomResource")?.Members.FirstOrDefault()?.Value;
		}

		private string BuildXBindEvalFunction(XamlMemberDefinition member, XamlObjectDefinition bindNode)
		{
			_xBindCounter++;
			CurrentScope.XBindExpressions.Add(bindNode);

			// If a binding is inside a DataTemplate, the binding root in the case of an x:Bind is
			// the DataContext, not the control's instance.
			var (isInsideDataTemplate, dataTemplateObject) = IsMemberInsideDataTemplate(member.Owner);

			var pathMember = bindNode.Members.FirstOrDefault(m => m.Member.Name == "_PositionalParameters" || m.Member.Name == "Path");

			var rawFunction = XBindExpressionParser.RestoreSinglePath(pathMember?.Value?.ToString() ?? "");
			var propertyType = FindPropertyType(member.Member);

			// Apply replacements to avoid having issues with the XAML parser which does not
			// support quotes in positional markup extensions parameters.
			// Note that the UWP preprocessor does not need to apply those replacements as the x:Bind expressions
			// are being removed during the first phase and replaced by "connections".
			rawFunction = rawFunction
				?.Replace("x:False", "false")
				.Replace("x:True", "true")
				.Replace("{x:Null}", "null")
				.Replace("x:Null", "null")
				?? "";

			rawFunction = RewriteNamespaces(rawFunction);

			var modeMember = bindNode.Members.FirstOrDefault(m => m.Member.Name == "Mode")?.Value?.ToString() ?? GetDefaultBindMode();
			var rawBindBack = bindNode.Members.FirstOrDefault(m => m.Member.Name == "BindBack")?.Value?.ToString();

			var applyBindingParameters = _isHotReloadEnabled
				? "__that, (___b, __that)"
				: "___b";

			if (isInsideDataTemplate)
			{
				var dataTypeObject = FindMember(dataTemplateObject!, "DataType", XamlConstants.XamlXmlNamespace);
				if (dataTypeObject?.Value == null)
				{
					throw new Exception($"Unable to find x:DataType in enclosing DataTemplate");
				}

				var dataType = RewriteNamespaces(dataTypeObject.Value.ToString() ?? "");
				var dataTypeSymbol = GetType(dataType);

				var contextFunction = XBindExpressionParser.Rewrite("___tctx", rawFunction, dataTypeSymbol, _metadataHelper.Compilation.GlobalNamespace, isRValue: true, _xBindCounter, FindType, targetPropertyType: null);
				if (contextFunction.MethodDeclaration is not null)
				{
					RegisterXBindTryGetDeclaration(contextFunction.MethodDeclaration);
				}

				// Populate the property paths only if updateable bindings.
				// TODO: Properties is currently evaluated regardless of the mode. We just throw it out here.
				// Consider optimizing that.
				var propertyPaths = modeMember != "OneTime"
					? contextFunction.Properties
					: ImmutableArray<string>.Empty;

				var formattedPaths = propertyPaths
					.Where(p => !p.StartsWith("global::", StringComparison.Ordinal))  // Don't include paths that start with global:: (e.g. Enums)
					.Select(p => $"\"{p.Replace("\"", "\\\"")}\"");

				var pathsArray = formattedPaths.Any()
					? ", new [] {" + string.Join(", ", formattedPaths) + "}"
					: "";

				string buildBindBack()
				{
					if (modeMember == "TwoWay")
					{
						if (contextFunction.HasFunction)
						{
							if (!string.IsNullOrWhiteSpace(rawBindBack))
							{
								return $"(___ctx, __value) => {{ if(___ctx is {dataType} ___tctx) {{ ___tctx.{rawBindBack}(({propertyType})__value); }} }}";
							}
							else
							{
								throw new NotSupportedException($"Expected BindBack for {rawFunction}");
							}
						}
						else
						{
							if (contextFunction.Properties.Length == 1)
							{
								var targetPropertyType = GetXBindPropertyPathType(contextFunction.Properties[0], dataTypeSymbol).GetFullyQualifiedTypeIncludingGlobal();
								var contextFunctionLValue = XBindExpressionParser.Rewrite("___tctx", rawFunction, dataTypeSymbol, _metadataHelper.Compilation.GlobalNamespace, isRValue: false, _xBindCounter, FindType, targetPropertyType);
								if (contextFunctionLValue.MethodDeclaration is not null)
								{
									RegisterXBindTryGetDeclaration(contextFunctionLValue.MethodDeclaration);
									return $"(___ctx, __value) => {{ if(___ctx is {dataType} ___tctx) {{ {contextFunctionLValue.Expression}; }} }}";
								}
								else
								{
									return $"(___ctx, __value) => {{ if(___ctx is {dataType} ___tctx) {{ {contextFunctionLValue.Expression} = ({targetPropertyType})global::Microsoft.UI.Xaml.Markup.XamlBindingHelper.ConvertValue(typeof({targetPropertyType}), __value); }} }}";
								}
							}
							else
							{
								throw new NotSupportedException($"Invalid x:Bind property path count (This should not happen)");
							}
						}
					}
					else
					{
						return "null";
					}
				}

				return $".BindingApply({applyBindingParameters} => /*defaultBindMode{GetDefaultBindMode()}*/ global::Uno.UI.Xaml.BindingHelper.SetBindingXBindProvider(___b, null, ___ctx => ___ctx is {GetType(dataType)} ___tctx ? ({contextFunction.Expression}) : (false, default), {buildBindBack()} {pathsArray}))";
			}
			else
			{
				EnsureXClassName();

				var rewrittenRValue = string.IsNullOrEmpty(rawFunction)
					? (MethodDeclaration: null, Expression: "(true, ___ctx)", Properties: ImmutableArray<string>.Empty, HasFunction: false)
					: XBindExpressionParser.Rewrite("___tctx", rawFunction, _xClassName.Symbol, _metadataHelper.Compilation.GlobalNamespace, isRValue: true, _xBindCounter, FindType, targetPropertyType: null);

				if (rewrittenRValue.MethodDeclaration is not null)
				{
					RegisterXBindTryGetDeclaration(rewrittenRValue.MethodDeclaration);
				}

				string buildBindBack()
				{
					if (modeMember == "TwoWay")
					{
						if (rewrittenRValue.HasFunction)
						{
							if (!string.IsNullOrWhiteSpace(rawBindBack))
							{
								return $"(___tctx, __value) => {rawBindBack}(({propertyType})__value)";
							}
							else
							{
								throw new NotSupportedException($"Expected BindBack for x:Bind function [{rawFunction}]");
							}
						}
						else
						{
							if (rewrittenRValue.Properties.Length == 1)
							{
								var targetPropertyType = GetXBindPropertyPathType(rewrittenRValue.Properties[0]).GetFullyQualifiedTypeIncludingGlobal();

								if (string.IsNullOrEmpty(rawFunction))
								{
									return $"(___ctx, __value) => {{ " +
										$"if(___ctx is {_xClassName} ___tctx) " +
										$"___ctx = ({targetPropertyType})global::Microsoft.UI.Xaml.Markup.XamlBindingHelper.ConvertValue(typeof({targetPropertyType}), __value);" +
										$" }}";
								}

								var rewrittenLValue = XBindExpressionParser.Rewrite("___tctx", rawFunction, _xClassName.Symbol, _metadataHelper.Compilation.GlobalNamespace, isRValue: false, _xBindCounter, FindType, targetPropertyType);
								if (rewrittenLValue.MethodDeclaration is not null)
								{
									RegisterXBindTryGetDeclaration(rewrittenLValue.MethodDeclaration);
									return $"(___ctx, __value) => {{ if(___ctx is {_xClassName} ___tctx) {rewrittenLValue.Expression}; }}";
								}
								else
								{
									return $"(___ctx, __value) => {{ " +
										$"if(___ctx is {_xClassName} ___tctx) " +
										$"{rewrittenLValue.Expression} = ({targetPropertyType})global::Microsoft.UI.Xaml.Markup.XamlBindingHelper.ConvertValue(typeof({targetPropertyType}), __value);" +
										$" }}";
								}
							}
							else
							{
								throw new NotSupportedException($"Invalid x:Bind property path count (This should not happen)");
							}
						}
					}
					else
					{
						return "null";
					}
				}

				var bindFunction = $"___ctx is {_xClassName} ___tctx ? ({rewrittenRValue.Expression}) : (false, default)";

				// Populate the property paths only if updateable bindings.
				// TODO: Properties is currently evaluated regardless of the mode. We just throw it out here.
				// Consider optimizing that.
				var propertyPaths = modeMember != "OneTime"
					? rewrittenRValue.Properties
					: ImmutableArray<string>.Empty;

				var formattedPaths = propertyPaths
					.Where(p => !p.StartsWith("global::", StringComparison.Ordinal))  // Don't include paths that start with global:: (e.g. Enums)
					.Select(p => $"\"{p.Replace("\"", "\\\"")}\"");

				var pathsArray = formattedPaths.Any()
					? ", new [] {" + string.Join(", ", formattedPaths) + "}"
					: "";

				return $".BindingApply({applyBindingParameters} =>  /*defaultBindMode{GetDefaultBindMode()} {rawFunction}*/ global::Uno.UI.Xaml.BindingHelper.SetBindingXBindProvider(___b, __that, ___ctx => {bindFunction}, {buildBindBack()} {pathsArray}))";
			}
		}

		private ITypeSymbol GetXBindPropertyPathType(string propertyPath, INamedTypeSymbol? rootType = null)
		{
			ITypeSymbol currentType = rootType
				?? _xClassName?.Symbol
				?? throw new InvalidCastException($"Unable to find type {_xClassName}");

			var parts = propertyPath.Split('.');

			for (int i = 0; i < parts.Length; i++)
			{
				var part = parts[i];
				var isIndexer = false;
				if (part.IndexOf('[') is int indexOfIndexer && indexOfIndexer > 0)
				{
					isIndexer = true;
					part = part.Substring(0, indexOfIndexer);
				}

				if (currentType.TryGetPropertyOrFieldType(part) is ITypeSymbol partType)
				{
					currentType = partType;
				}
				else if (i == 0 && FindSubElementByName(_fileDefinition.Objects.First(), part) is XamlObjectDefinition elementByName)
				{
					currentType = GetType(elementByName.Type);

					if (currentType == null)
					{
						throw new InvalidOperationException($"Unable to find member [{part}] on type [{elementByName.Type}]");
					}
				}
				else
				{
					// We can't find the type. It could be something that is source-generated, or it could be a user error.
					// For source-generated members, it's not possible to reliably get this information due to https://github.com/dotnet/roslyn/issues/57239
					// However, we do a best effort to handle the common scenario, which is code generated by CommunityToolkit.Mvvm.
					foreach (var typeProvider in Generation.TypeProviders)
					{
						if (typeProvider.TryGetType(currentType, part) is { } thirdPartyType)
						{
							currentType = thirdPartyType;
							break;
						}
					}

					if (currentType is null)
						throw new InvalidOperationException($"Unable to find member [{part}] on type [{currentType}]");
				}

				if (isIndexer)
				{
					currentType = currentType.GetMembers().OfType<IPropertySymbol>().FirstOrDefault(p => p.IsIndexer).Type;
				}
			}

			return currentType;
		}

		private string RewriteNamespaces(string xamlString)
		{
			foreach (var ns in _fileDefinition.Namespaces)
			{
				xamlString = ReplaceNamespace(xamlString, ns);
			}

			return xamlString;

			// This is a performance-sensitive code. It used to be using Regex and was improved to avoid Regex.
			// It might be possible to improve it further, but that seems to do the job for now.
			// We can optimize further if future performance measures shows it being problematic.
			// What this method does is:
			// Given a xamlString like "muxc:SomeControl", converts it to Microsoft .UI.Xaml.Controls.SomeControl.
			// Note that the given xamlString can be a more complex expression involving multiple namespaces.
			static string ReplaceNamespace(string xamlString, NamespaceDeclaration ns)
			{
				// Note: The call xamlString.IndexOf($"{ns.Prefix}:", StringComparison.Ordinal) can be replaced with xamlString.IndexOf(ns.Prefix)
				// followed by a separate check for ":" character. This will save a string allocation.
				// But for now, we keep it as is. We can always revisit if it shows performance issues.
				if (ns.Namespace.StartsWith("using:", StringComparison.Ordinal))
				{
					while (xamlString.Length > ns.Prefix.Length)
					{
						var index = xamlString.IndexOf($"{ns.Prefix}:", StringComparison.Ordinal);
						if (index == 0 || (index > 0 && !char.IsLetterOrDigit(xamlString[index - 1])))
						{
							var nsGlobalized = ns.Namespace.Replace("using:", "global::");

							// following is the equivalent of "string.Concat(xamlString.Substring(0, index), nsGlobalized, ".", xamlString.Substring(index + ns.Prefix.Length + 1))"
							// but in a way that allocates less memory.
							var newLength = xamlString.Length + nsGlobalized.Length - ns.Prefix.Length;
							xamlString = StringExtensions.Create(newLength, (xamlString, index, nsGlobalized, ns.Prefix), static (span, state) =>
							{
								var (xamlString, index, nsGlobalized, nsPrefix) = state;
								var copiedLengthSoFar = 0;

								xamlString.AsSpan().Slice(0, index).CopyTo(span.Slice(copiedLengthSoFar));
								copiedLengthSoFar += index;

								nsGlobalized.AsSpan().CopyTo(span.Slice(copiedLengthSoFar));
								copiedLengthSoFar += nsGlobalized.Length;

								span[copiedLengthSoFar] = '.';
								copiedLengthSoFar++;

								xamlString.AsSpan().Slice(index + nsPrefix.Length + 1).CopyTo(span.Slice(copiedLengthSoFar));
							});

						}
						else
						{
							break;
						}
					}

					return xamlString;
				}
				else if (ns.Namespace == XamlConstants.XamlXmlNamespace)
				{
					while (xamlString.Length > ns.Prefix.Length)
					{
						var index = xamlString.IndexOf($"{ns.Prefix}:", StringComparison.Ordinal);
						if (index == 0 || (index > 0 && !char.IsLetterOrDigit(xamlString[index - 1])))
						{
							const string nsGlobalized = "global::System.";

							// following is the equivalent of "string.Concat(xamlString.Substring(0, index), nsGlobalized, xamlString.Substring(index + ns.Prefix.Length + 1))"
							// but in a way that allocates less memory.
							var newLength = xamlString.Length + nsGlobalized.Length - ns.Prefix.Length - 1;
							xamlString = StringExtensions.Create(newLength, (xamlString, index, ns.Prefix), static (span, state) =>
							{
								var (xamlString, index, nsPrefix) = state;
								var copiedLengthSoFar = 0;

								xamlString.AsSpan().Slice(0, index).CopyTo(span.Slice(copiedLengthSoFar));
								copiedLengthSoFar += index;

								nsGlobalized.AsSpan().CopyTo(span.Slice(copiedLengthSoFar));
								copiedLengthSoFar += nsGlobalized.Length;

								xamlString.AsSpan().Slice(index + nsPrefix.Length + 1).CopyTo(span.Slice(copiedLengthSoFar));
							});
						}
						else
						{
							break;
						}
					}

					return xamlString;
				}
				else
				{
					return xamlString;
				}
			}
		}

		private string GetDefaultBindMode() => _currentDefaultBindMode.Peek();

		private string BuildMemberPropertyValue(XamlMemberDefinition m, bool isTemplateBindingAttachedProperty, string? closure = null)
		{
			if (IsCustomMarkupExtensionType(m.Objects.FirstOrDefault()?.Type))
			{
				// If the member contains a custom markup extension, build the inner part first
				var propertyValue = GetCustomMarkupExtensionValue(m, closure);
				return "{0} = {1}".InvariantCultureFormat(m.Member.Name, propertyValue);
			}
			else
			{
				return "{0} = {1}".InvariantCultureFormat(
					m.Member.Name == "_PositionalParameters" ? "Path" : m.Member.Name,
					BuildBindingOption(m, FindPropertyType(m.Member), isTemplateBindingAttachedProperty));
			}
		}

		private string GetCustomMarkupExtensionValue(XamlMemberDefinition member, string? target = null)
		{
			// Get the type of the custom markup extension
			var markup = member
				.Objects
				.Select(x => new { Value = x, Symbol = GetMarkupExtensionType(x.Type) })
				.FirstOrDefault(x => x.Symbol != null);
			if (markup == null)
			{
				throw new InvalidOperationException($"Unable to find markup extension type: '{member.Objects.FirstOrDefault()?.Type}' on '{member.Member}'");
			}

			var property = FindProperty(member.Member);
			var declaringType = property?.ContainingType;
			var propertyType = property?.FindDependencyPropertyType();

			if (declaringType == null || propertyType == null)
			{
#if DEBUG
				Console.WriteLine($"Unable to determine the target dependency property for the markup extension ('{member.Member}' cannot be found).");
#endif
				return string.Empty;
			}

			// Get the full globalized names
			var globalized = new
			{
				MarkupType = markup.Symbol!.GetFullyQualifiedTypeIncludingGlobal(),
				MarkupHelper = $"global::{XamlConstants.Types.MarkupHelper}",
				IMarkupExtensionOverrides = $"global::{XamlConstants.Types.IMarkupExtensionOverrides}",
				XamlBindingHelper = $"global::{XamlConstants.Types.MarkupXamlBindingHelper}",
				PvtpDeclaringType = declaringType.GetFullyQualifiedTypeIncludingGlobal(),
				PvtpType = propertyType.GetFullyQualifiedTypeIncludingGlobal(),
			};

			// Build a string of all its properties
			var properties = markup.Value
				.Members
				.Select(m =>
				{
					var propertyType = markup.Symbol.GetPropertyWithName(m.Member.Name)?.Type as INamedTypeSymbol;
					var resourceName = GetSimpleStaticResourceRetrieval(m, propertyType);
					var value = resourceName ?? BuildLiteralValue(m, propertyType: propertyType, owner: member);

					return "{0} = {1}".InvariantCultureFormat(m.Member.Name, value);
				})
				.JoinBy(", ");
			var markupInitializer = !properties.IsNullOrEmpty() ? $" {{ {properties} }}" : "()";

			// Build the parser context for ProvideValue(IXamlServiceProvider)
			var providerDetails = new string[]
			{
				// CreateParserContext(object? target, Type propertyDeclaringType, string propertyName, Type propertyType, object rootObject)
				target ?? "null",
				$"typeof({globalized.PvtpDeclaringType})",
				$"\"{member.Member.Name}\"",
				$"typeof({globalized.PvtpType})",
				// the ResourceOwner for an ResDict is the RD's singleton instance, not the RD itself
				$"({CurrentResourceOwnerName} as object as {DictionaryProviderInterfaceName})?.GetResourceDictionary() ?? (object){CurrentResourceOwnerName}",
			};
			var provider = $"{globalized.MarkupHelper}.CreateParserContext({providerDetails.JoinBy(", ")})";

			var provideValue = $"(({globalized.IMarkupExtensionOverrides})new {globalized.MarkupType}{markupInitializer}).ProvideValue({provider})";
			if (IsImplementingInterface(propertyType, Generation.IConvertibleSymbol.Value))
			{
				provideValue = $"{globalized.XamlBindingHelper}.ConvertValue(typeof({globalized.PvtpType}), {provideValue})";
			}
			var unboxed = $"({globalized.PvtpType}){provideValue}";

			return unboxed;
		}

		private (bool isInside, XamlObjectDefinition? xamlObject) IsMemberInsideDataTemplate(XamlObjectDefinition? xamlObject)
			=> IsMemberInside(xamlObject, "DataTemplate");

		private (bool isInside, XamlObjectDefinition? xamlObject) IsMemberInsideFrameworkTemplate(XamlObjectDefinition? xamlObject) =>
			FrameworkTemplateTypes
				.Select(n => IsMemberInside(xamlObject, n))
				.FirstOrDefault(n => n.isInside);

		private (bool isInside, XamlObjectDefinition? xamlObject) IsMemberInsideResourceDictionary(XamlObjectDefinition xamlObject, int? maxDepth = 1)
			=> IsMemberInside(xamlObject, "ResourceDictionary", maxDepth: maxDepth);

		private static (bool isInside, XamlObjectDefinition? xamlObject) IsMemberInside(XamlObjectDefinition? xamlObject, string typeName, int? maxDepth = null)
		{
			if (xamlObject == null)
			{
				return (false, null);
			}

			int depth = 0;
			do
			{
				if (xamlObject.Type?.Name == typeName)
				{
					return (true, xamlObject);
				}

				xamlObject = xamlObject.Owner;
			}
			while (xamlObject != null && (maxDepth == null || ++depth <= maxDepth));

			return (false, null);
		}

		/// <summary>
		/// Gets the key referred to by a StaticResourceExtension or ThemeResourceExtension.
		/// </summary>
		/// <param name="member">The StaticResourceExtension or ThemeResourceExtension member</param>
		/// <returns>(Key referred to, true if ThemeResource)</returns>
		private (string? key, bool isThemeResourceExtension) GetStaticResourceKey(XamlMemberDefinition member)
		{
			var staticResourceNode = member.Objects.FirstOrDefault(o => o.Type.Name == "StaticResource");
			var themeResourceNode = member.Objects.FirstOrDefault(o => o.Type.Name == "ThemeResource");

			var staticResourcePath = staticResourceNode?.Members.First().Value?.ToString();
			var themeResourcePath = themeResourceNode?.Members.First().Value?.ToString();

			return (staticResourcePath ?? themeResourcePath, themeResourceNode != null);
		}

		/// <summary>
		/// Returns code for simple initialization-time retrieval for StaticResource/ThemeResource markup.
		/// </summary>
		private string? GetSimpleStaticResourceRetrieval(XamlMemberDefinition member, INamedTypeSymbol? targetPropertyType = null)
		{
			//Both ThemeResource and StaticResource use the same lookup mechanism
			var resourcePath = GetStaticResourceKey(member).key;

			if (resourcePath == null)
			{
				return null;
			}
			else
			{
				targetPropertyType = targetPropertyType ?? FindPropertyType(member.Member);

				// If the property Type is attributed with the CreateFromStringAttribute
				if (IsXamlTypeConverter(targetPropertyType))
				{
					// We expect the resource to be a string if we're applying the CreateFromStringAttribute
					var memberValue = GetSimpleStaticResourceRetrieval(targetPropertyType: Generation.StringSymbol.Value, resourcePath);

					// We must build the member value as a call to a "conversion" function
					var converterValue = BuildXamlTypeConverterLiteralValue(targetPropertyType, memberValue, includeQuotations: false);
					TryAnnotateWithGeneratorSource(ref converterValue);
					return converterValue;
				}

				var retrieval = GetSimpleStaticResourceRetrieval(targetPropertyType, resourcePath);
				TryAnnotateWithGeneratorSource(ref retrieval);
				return retrieval;
			}
		}

		/// <summary>
		/// Returns code for simple initialization-time retrieval for StaticResource/ThemeResource markup.
		/// </summary>
		private string GetSimpleStaticResourceRetrieval(INamedTypeSymbol? targetPropertyType, string? keyStr)
		{
			targetPropertyType = targetPropertyType ?? Generation.ObjectSymbol.Value;

			var targetPropertyFQT = targetPropertyType.GetFullyQualifiedTypeIncludingGlobal();

			var staticRetrieval = $"({targetPropertyFQT})global::Uno.UI.ResourceResolverSingleton.Instance.ResolveResourceStatic(" +
				$"\"{keyStr}\", typeof({targetPropertyFQT}), context: {ParseContextPropertyAccess})";
			TryAnnotateWithGeneratorSource(ref staticRetrieval);
			return staticRetrieval;
		}

		/// <summary>
		/// Get the retrieval key associated with the given resource key, if one exists, otherwise null.
		/// </summary>
		private string? GetResourceDictionaryInitializerName(string keyStr)
		{
			if (_topLevelQualifiedKeys.TryGetValue((_themeDictionaryCurrentlyBuilding, keyStr), out var qualifiedKey))
			{
				return qualifiedKey;
			}

			return null;
		}

		private INamedTypeSymbol FindUnderlyingType(INamedTypeSymbol propertyType)
		{
			return (propertyType.IsNullable(out var underlyingType) && underlyingType is INamedTypeSymbol underlyingNamedType) ? underlyingNamedType : propertyType;
		}

		private string BuildLiteralValue(INamedTypeSymbol propertyType, bool isTemplateBindingAttachedProperty, string? memberValue, XamlMemberDefinition? owner = null, string memberName = "", string objectUid = "")
		{
			var literalValue = Inner();
			TryAnnotateWithGeneratorSource(ref literalValue);
			return literalValue;

			string GetMemberValue()
			{
				if (string.IsNullOrWhiteSpace(memberValue))
				{
					throw new InvalidOperationException($"The property value is invalid");
				}

				return memberValue!;
			}

			string Inner()
			{
				if (IsLocalizedString(propertyType, objectUid))
				{
					var resourceValue = BuildLocalizedResourceValue(FindType(owner?.Member.DeclaringType), memberName, objectUid);

					if (resourceValue != null)
					{
						return resourceValue;
					}
				}

				// If the property Type is attributed with the CreateFromStringAttribute
				if (IsXamlTypeConverter(propertyType))
				{
					// We must build the member value as a call to a "conversion" function
					return BuildXamlTypeConverterLiteralValue(propertyType, GetMemberValue(), includeQuotations: true);
				}

				propertyType = FindUnderlyingType(propertyType);
				switch (propertyType.SpecialType)
				{
					case SpecialType.System_Int32:
						// UWP ignores everything starting from a space. So `5 6 7` is a valid int value and it's "5".
						return IgnoreStartingFromFirstSpaceIgnoreLeading(GetMemberValue());
					case SpecialType.System_Int64:
					case SpecialType.System_Int16:
					case SpecialType.System_Byte:
						// UWP doesn't ignore spaces here.
						return GetMemberValue();
					case SpecialType.System_Single:
					case SpecialType.System_Double:
						return GetFloatingPointLiteral(GetMemberValue(), propertyType, owner);
					case SpecialType.System_String:
						return "\"" + DoubleEscape(memberValue) + "\"";
					case SpecialType.System_Boolean:
						return bool.Parse(GetMemberValue()).ToString().ToLowerInvariant();
				}

				var propertyTypeWithoutGlobal = propertyType.GetFullyQualifiedTypeExcludingGlobal();
				switch (propertyTypeWithoutGlobal)
				{
					case XamlConstants.Types.DependencyProperty:
						return BuildDependencyProperty(GetMemberValue());

					case XamlConstants.Types.Brush:
					case XamlConstants.Types.SolidColorBrush:
						return BuildBrush(GetMemberValue());

					case XamlConstants.Types.Thickness:
						return BuildThickness(GetMemberValue());

					case XamlConstants.Types.CornerRadius:
						return BuildCornerRadius(GetMemberValue());

					case XamlConstants.Types.FontFamily:
						return $@"new global::{propertyTypeWithoutGlobal}(""{memberValue}"")";

					case XamlConstants.Types.FontWeight:
						return BuildFontWeight(GetMemberValue());

					case XamlConstants.Types.GridLength:
						return BuildGridLength(GetMemberValue());

					case "UIKit.UIColor":
						return BuildColor(GetMemberValue());

					case "Windows.UI.Color":
						return BuildColor(GetMemberValue());

					case "Android.Graphics.Color":
						return BuildColor(GetMemberValue());

					case "System.Uri":
						var uriValue = GetMemberValue();
						return $"new System.Uri({RewriteUri(uriValue)}, global::System.UriKind.RelativeOrAbsolute)";

					case "System.Type":
						return $"typeof({GetType(GetMemberValue(), owner?.Owner).GetFullyQualifiedTypeIncludingGlobal()})";

					case XamlConstants.Types.Geometry:
						return $"@\"{memberValue}\"";

					case XamlConstants.Types.KeyTime:
						return ParseTimeSpan(GetMemberValue());

					case XamlConstants.Types.Duration:
						return $"new Duration({ParseTimeSpan(GetMemberValue())})";

					case "System.TimeSpan":
						return ParseTimeSpan(GetMemberValue());

					case "System.Drawing.Point":
						return "new System.Drawing.Point(" + memberValue + ")";

					case "Microsoft.UI.Xaml.Media.CacheMode":
						return ParseCacheMode(GetMemberValue());

					case "System.Drawing.PointF":
						return "new System.Drawing.PointF(" + AppendFloatSuffix(GetMemberValue()) + ")";

					case "System.Drawing.Size":
						return "new System.Drawing.Size(" + SplitAndJoin(memberValue) + ")";

					case "Windows.Foundation.Size":
						return "new Windows.Foundation.Size(" + SplitAndJoin(memberValue) + ")";

					case "Microsoft.UI.Xaml.Media.Matrix":
						return "new Microsoft.UI.Xaml.Media.Matrix(" + SplitAndJoin(memberValue) + ")";

					case "Windows.Foundation.Point":
						return "new Windows.Foundation.Point(" + SplitAndJoin(memberValue) + ")";

					case "System.Numerics.Vector3":
						return "new global::System.Numerics.Vector3(" + memberValue + ")";

					case "Microsoft.UI.Xaml.Input.InputScope":
						return "new global::Microsoft.UI.Xaml.Input.InputScope { Names = { new global::Microsoft.UI.Xaml.Input.InputScopeName { NameValue = global::Microsoft.UI.Xaml.Input.InputScopeNameValue." + memberValue + "} } }";

					case "UIKit.UIImage":
						var imageValue = GetMemberValue();
						if (imageValue.StartsWith(XamlConstants.BundleResourcePrefix, StringComparison.InvariantCultureIgnoreCase))
						{
							return "UIKit.UIImage.FromBundle(\"" + imageValue.Substring(XamlConstants.BundleResourcePrefix.Length, imageValue.Length - XamlConstants.BundleResourcePrefix.Length) + "\")";
						}
						return imageValue;

					case "Microsoft.UI.Xaml.Controls.IconElement":
						return "new Microsoft.UI.Xaml.Controls.SymbolIcon { Symbol = Microsoft.UI.Xaml.Controls.Symbol." + memberValue + "}";

					case "Windows.Media.Playback.IMediaPlaybackSource":
						return "Windows.Media.Core.MediaSource.CreateFromUri(new Uri(\"" + memberValue + "\"))";

					case "Microsoft.UI.Xaml.Media.ImageSource":
						return RewriteUri(memberValue);

					case "Microsoft.UI.Xaml.TargetPropertyPath":
						return BuildTargetPropertyPath(GetMemberValue(), owner);
				}

				var isEnum = propertyType.TypeKind == TypeKind.Enum;
				if (isEnum)
				{
					var value = GetMemberValue();
					var isEnumSigned = propertyType.EnumUnderlyingType!.SpecialType switch
					{
						// CS1008 Type byte, sbyte, short, ushort, int, uint, long, or ulong expected
						SpecialType.System_Byte => false,
						SpecialType.System_SByte => true,
						SpecialType.System_Int16 => true,
						SpecialType.System_UInt16 => false,
						SpecialType.System_Int32 => true,
						SpecialType.System_UInt32 => false,
						SpecialType.System_Int64 => true,
						SpecialType.System_UInt64 => false,

						_ => throw new Exception($"The enum underlying type '{propertyType.EnumUnderlyingType}' is not expected."),
					};

					var definedFlags = propertyType.GetFields().Select(field => field.Name).ToArray();
					var flags = value.Split(',')
						.Select(x => x.Trim())
						.Select(x => new
						{
							Text = x,
							DefinedName = definedFlags.FirstOrDefault(y => y.Equals(x, StringComparison.OrdinalIgnoreCase)),
							IsValidNumeric = x.SkipWhile((c, i) => isEnumSigned && i == 0 && c == '-').All(char.IsNumber),
						})
						.ToArray();

					// FIXME: UWP throws on undefined numerical value for some enum type like <StackPanel Orientation="2" />, but not on some others (eg: user-defined enums)".
					// Setting the same Orientation to 2 in code behind is fine however...
					// Given the logic is not well understood, we are ignoring this behavior here.
					if (flags.Any(x => x.DefinedName == null && !x.IsValidNumeric))
					{
						throw new Exception($"Failed to create a '{propertyTypeWithoutGlobal}' from the text '{value}'.");
					}

					var values = flags.Select(x => x.DefinedName is { }
						? $"global::{propertyTypeWithoutGlobal}.{x.DefinedName}" // x.Text may not be properly cased
						: $"(global::{propertyTypeWithoutGlobal})({x.Text})" // Parentheses are needed to cast negative value (CS0075)
					).ToArray();

					return string.Join("|", values);
				}

				var hasImplictToString = propertyType
					.GetMethodsWithName("op_Implicit")
					.Any(m => m.Parameters.FirstOrDefault().SelectOrDefault(p => p?.Type.SpecialType == SpecialType.System_String)
					);

				if (hasImplictToString

					// Can be an object (e.g. in case of Binding.ConverterParameter).
					|| propertyType.SpecialType == SpecialType.System_Object
				)
				{
					if (isTemplateBindingAttachedProperty)
					{
						return "@\"(" + memberValue + ")\"";
					}
					else
					{
						return "@\"" + memberValue + "\"";
					}
				}

				if (memberValue == null && propertyType.IsReferenceType)
				{
					return "null";
				}

				throw new Exception("Unable to convert {0} for {1} with type {2}".InvariantCultureFormat(memberValue, memberName, propertyType));

				static string? SplitAndJoin(string? value)
					=> value == null ? null : splitRegex.Replace(value, ", ");

				string RewriteUri(string? rawValue)
				{
					if (rawValue is not null
						&& Uri.TryCreate(rawValue, UriKind.RelativeOrAbsolute, out var parsedUri)
						&& !parsedUri.IsAbsoluteUri)
					{
						var declaringType = FindFirstConcreteAncestorType(owner?.Owner);

						if (
							declaringType.Is(Generation.ImageSourceSymbol.Value)
							|| declaringType.Is(Generation.ImageSymbol.Value)
						)
						{
							var uriBase = rawValue.StartsWith("/", StringComparison.Ordinal)
								? "\"ms-appx:///\""
								: $"__baseUri_prefix_{_fileUniqueId}";

							return $"{uriBase} + \"{rawValue.TrimStart('/')}\"";
						}
						else
						{
							// Breaking change, support for ms-resource:// for non framework owners (https://github.com/unoplatform/uno/issues/8339)
						}
					}

					return $"@\"{rawValue}\"";
				}
			}
		}

		/// <summary>
		/// Finds the first ancestor type that is resolving to a known type (excluding _unknownContent members)
		/// </summary>
		private INamedTypeSymbol? FindFirstConcreteAncestorType(XamlObjectDefinition? objectDefinition)
		{
			while (objectDefinition is not null)
			{
				if (FindType(objectDefinition.Type) is { } type)
				{
					return type;
				}

				objectDefinition = objectDefinition.Owner;
			}

			return null;
		}

		private string? BuildLocalizedResourceValue(INamedTypeSymbol? owner, string memberName, string objectUid)
		{
			//windows 10 localization concat the xUid Value with the member value (Text, Content, Header etc...)
			string fullKey;

			if (owner != null && IsAttachedProperty(owner, memberName))
			{
				var declaringType = owner;
				var nsRaw = declaringType.ContainingNamespace.ToDisplayString();
				var type = declaringType.Name;

				fullKey = $"{objectUid}.[using:{nsRaw}]{type}.{memberName}";
			}
			else
			{
				fullKey = objectUid + "." + memberName;
			}

			if (_resourceDetailsCollection.FindByKey(fullKey) is { } resourceDetail)
			{
				var viewName = _isInsideMainAssembly
					? resourceDetail.FileName
					: resourceDetail.Assembly + "/" + resourceDetail.FileName;

				return $"global::Uno.UI.Helpers.MarkupHelper.GetResourceStringForXUid(\"{viewName}\", \"{RewriteResourceKeyName(resourceDetail.Key)}\")";
			}

			return null; // $"null /*{fullKeyWithLibrary}*/";
		}

		private StringBuilder _keyRewriteBuilder = new();
		private string RewriteResourceKeyName(string keyName)
		{
			var firstDotIndex = keyName.IndexOf('.');
			if (firstDotIndex != -1)
			{
				_keyRewriteBuilder.Clear();
				_keyRewriteBuilder.Append(keyName);

				_keyRewriteBuilder[firstDotIndex] = '/';

				return _keyRewriteBuilder.ToString();
			}

			return keyName;
		}

		private bool IsPropertyLocalized(XamlObjectDefinition obj, string propertyName)
		{
			var uid = GetObjectUid(obj);
			var isLocalized = uid != null && BuildLocalizedResourceValue(null, propertyName, uid) != null;

			return isLocalized;
		}

		private string ParseCacheMode(string memberValue)
		{
			if (memberValue.Equals("BitmapCache", StringComparison.OrdinalIgnoreCase))
			{
				return "new global::Microsoft.UI.Xaml.Media.BitmapCache()";
			}

			throw new Exception($"The [{memberValue}] cache mode is not supported");
		}

		private string BuildTargetPropertyPath(string target, XamlMemberDefinition? owner)
		{
			// https://learn.microsoft.com/en-us/uwp/api/windows.ui.xaml.setter.target?view=winrt-22621
			// The Setter.Target property can be used in either a Style or a VisualState, but in different ways.
			// - When used in a Style, the property that needs to be modified can be specified directly.
			// - When used in VisualState, the Target property must be given a TargetPropertyPath(dotted syntax with a target element and property explicitly specified).
			if (CurrentStyleTargetType is not null)
			{
				// Target is used in a style, so it defines the DP directly.
				return BuildDependencyProperty(target);
			}

			var ownerControl = GetControlOwner(owner?.Owner);
			if (ownerControl != null)
			{
				// This builds property setters for specified member setter.
				var separatorIndex = target.IndexOf(".", StringComparison.Ordinal);
				var elementName = target.Substring(0, separatorIndex);
				var targetElement = FindSubElementByName(ownerControl, elementName);
				if (targetElement != null)
				{
					var propertyName = target.Substring(separatorIndex + 1);
					// Attached properties need to be expanded using the namespace, otherwise the resolution will be
					// performed at runtime at a higher cost.
					propertyName = RewriteAttachedPropertyPath(propertyName);
					return $"new global::Microsoft.UI.Xaml.TargetPropertyPath(this._{elementName}Subject, \"{propertyName}\")";
				}
				else
				{
					return $"/* target element not found {elementName} */ null";
				}
			}

			throw new InvalidOperationException("GetControlOwner returned null.");
		}

		private static string? DoubleEscape(string? thisString)
		{
			//http://stackoverflow.com/questions/366124/inserting-a-tab-character-into-text-using-c-sharp
			return thisString
				?.Replace("\\", "\\\\")
				.Replace("\"", "\\\"")
				.Replace("\n", "\\n")
				.Replace("\r", "\\r")
				.Replace("\t", "\\t");
		}

		private static string ParseTimeSpan(string memberValue)
		{
			var value = TimeSpan.Parse(memberValue, CultureInfo.InvariantCulture);

			return $"global::System.TimeSpan.FromTicks({value.Ticks} /* {memberValue} */)";
		}

		private static string BuildGridLength(string memberValue)
		{
			var gridLength = Microsoft.UI.Xaml.GridLength.ParseGridLength(memberValue).FirstOrDefault();

			return $"new global::{XamlConstants.Types.GridLength}({gridLength.Value.ToStringInvariant()}f, global::{XamlConstants.Types.GridUnitType}.{gridLength.GridUnitType})";
		}

		private string BuildLiteralValue(XamlMemberDefinition member, INamedTypeSymbol? propertyType = null, XamlMemberDefinition? owner = null, string objectUid = "", bool isTemplateBindingAttachedProperty = false)
		{
			var literal = Inner();
			TryAnnotateWithGeneratorSource(ref literal);

			return literal;

			string Inner()
			{
				if (member.Objects.None())
				{
					var memberValue = member.Value?.ToString();

					var originalType = propertyType;

					propertyType = propertyType ?? FindPropertyType(member.Member);



					if (propertyType != null)
					{
						var s = BuildLiteralValue(propertyType, isTemplateBindingAttachedProperty, memberValue, owner ?? member, member.Member.Name, objectUid);
						return s;
					}
					else
					{
						throw new Exception($"The property {member.Owner?.Type?.Name}.{member.Member?.Name} is unknown. Line number: {member.LineNumber}, Line position: {member.LinePosition}, File: {_fileDefinition.FilePath}");
					}
				}
				else
				{
					var expression = member.Objects.First();

					if (expression.Type.Name == "StaticResource" || expression.Type.Name == "ThemeResource")
					{
						return GetSimpleStaticResourceRetrieval(propertyType, expression.Members.First().Value?.ToString());
					}
					else if (expression.Type.Name == "NullExtension")
					{
						return "null";
					}
					else
					{
						throw new NotSupportedException("MarkupExtension {0} is not supported.".InvariantCultureFormat(expression.Type.Name));
					}
				}
			}
		}

		private string BuildFontWeight(string memberValue)
		{
			var fontWeights = Generation.FontWeightsSymbol.Value;
			var fontWeight = fontWeights.GetProperties().FirstOrDefault(p => p.Name.Equals(memberValue, StringComparison.OrdinalIgnoreCase))?.Name;
			if (fontWeight is not null)
			{
				return $"global::{XamlConstants.Types.FontWeights}.{fontWeight}";
			}
			else if (ushort.TryParse(memberValue, out var numericWeightValue))
			{
				return $"new global::{XamlConstants.Types.FontWeight}() {{ Weight = {numericWeightValue.ToStringInvariant()} }}";
			}
			else
			{
				return $"global::{XamlConstants.Types.FontWeights}.Normal /* Warning {memberValue} is not supported on this platform */";
			}
		}

		private INamedTypeSymbol? GetDependencyPropertyTypeForSetter(string property)
		{
			property = property.Trim('(', ')');
			// Handle attached properties
			var isAttachedProperty = property.Contains(".");
			if (isAttachedProperty)
			{
				var separatorIndex = property.IndexOf('.');

				var target = property.Remove(separatorIndex);
				property = property.Substring(separatorIndex + 1);
				var type = FindType(target);
				return _metadataHelper.GetAttachedPropertyType(type!, property);
			}

			return _metadataHelper.FindPropertyTypeByOwnerSymbol(CurrentStyleTargetType, property);
		}

		private string BuildDependencyProperty(string property)
		{
			property = property.Trim('(', ')');
			// Handle attached properties
			var isAttachedProperty = property.Contains(".");
			if (isAttachedProperty)
			{
				var separatorIndex = property.IndexOf('.');

				var target = property.Remove(separatorIndex);
				property = property.Substring(separatorIndex + 1);
				var foundFullTargetType = FindType(target)?.GetFullyQualifiedTypeIncludingGlobal();

				return $"{foundFullTargetType}.{property}Property";
			}

			var currentStyleTargetType = CurrentStyleTargetType;
			if (currentStyleTargetType is null)
			{
				throw new InvalidOperationException($"Cannot convert '{property}' to DependencyProperty");
			}

			if (IsDependencyProperty(currentStyleTargetType, property))
			{
				return $"{currentStyleTargetType.GetFullyQualifiedTypeIncludingGlobal()}.{property}Property";
			}

			throw new InvalidOperationException($"{property} is not a DependencyProperty in type {currentStyleTargetType.GetFullyQualifiedTypeExcludingGlobal()}");
		}

		private string BuildBrush(string memberValue)
		{
			var colors = (INamedTypeSymbol)_metadataHelper.GetTypeByFullName(XamlConstants.Types.Colors);

			// This ensures that a memberValue "DarkGoldenRod" gets converted to colorName "DarkGoldenrod" (notice the lowercase 'r')
			var colorName = colors.GetProperties().FirstOrDefault(m => m.Name.Equals(memberValue, StringComparison.OrdinalIgnoreCase))?.Name;
			if (colorName != null)
			{
				return $"new global::{XamlConstants.Types.SolidColorBrush}(global::{XamlConstants.Types.Colors}.{colorName})";
			}
			else
			{
				memberValue = ColorCodeParser.ParseColorCode(memberValue);
				return $"new global::{XamlConstants.Types.SolidColorBrush}(global::{XamlConstants.Types.Color}.FromArgb({{0}}))".InvariantCultureFormat(memberValue);
			}
		}

		private static string BuildThickness(string memberValue)
		{
			// This is until we find an appropriate way to convert strings to Thickness.
			if (!memberValue.Contains(","))
			{
				memberValue = ReplaceWhitespaceByCommas(memberValue);
			}

			if (memberValue.Contains("."))
			{
				// Append 'f' to every decimal value in the thickness
				memberValue = AppendFloatSuffix(memberValue);
			}

			return "new global::Microsoft.UI.Xaml.Thickness(" + memberValue + ")";
		}

		private static string BuildCornerRadius(string memberValue)
		{
			// values can be separated by commas or whitespace
			// ensure commas are used for the constructor
			if (!memberValue.Contains(","))
			{
				memberValue = ReplaceWhitespaceByCommas(memberValue);
			}

			return $"new {XamlConstants.Types.CornerRadius}({memberValue})";
		}

		private static string ReplaceWhitespaceByCommas(string memberValue)
		{
			// empty delimiter array = whitespace in string.Split
			return string.Join(",", memberValue.Split(Array.Empty<char>(), StringSplitOptions.RemoveEmptyEntries));
		}

		private static string AppendFloatSuffix(string memberValue)
		{
			return memberValue.Split(',')
					.Select(s => s.Contains(".") ? s + "f" : s)
					.Aggregate((s1, s2) => "{0},{1}".InvariantCultureFormat(s1, s2));
		}

		private string BuildColor(string memberValue)
		{
			var colorsSymbol = Generation.ColorsSymbol.Value;

			if (colorsSymbol.GetProperties().FirstOrDefault(p =>
				SymbolEqualityComparer.Default.Equals(p.Type, Generation.ColorSymbol.Value) &&
					p.Name.Equals(memberValue, StringComparison.OrdinalIgnoreCase)) is IPropertySymbol property)
			{
				return $"{GlobalPrefix}{XamlConstants.Types.Colors}.{property.Name}";
			}
			else
			{
				memberValue = ColorCodeParser.ParseColorCode(memberValue);

				return $"{GlobalPrefix}{XamlConstants.Types.ColorHelper}.FromARGB({memberValue})";
			}
		}

		private string BuildBindingOption(XamlMemberDefinition m, INamedTypeSymbol? propertyType, bool isTemplateBindingAttachedProperty)
		{
			// The default member is Path
			var isPositionalParameter = m.Member.Name == "_PositionalParameters";
			var memberName = isPositionalParameter ? "Path" : m.Member.Name;

			if (m.Objects.Count > 0)
			{
				var bindingType = m.Objects.First();

				if (
					bindingType.Type.Name == "StaticResource"
					|| bindingType.Type.Name == "ThemeResource"
					)
				{
					var resourceName = bindingType.Members.First().Value?.ToString();
					return GetSimpleStaticResourceRetrieval(propertyType, resourceName);
				}

				if (bindingType.Type.Name == "RelativeSource")
				{
					var firstMember = bindingType.Members.First();
					var resourceName = firstMember.Value?.ToString();
					if (resourceName == null)
					{
						resourceName = firstMember.Objects.SingleOrDefault()?.Members?.SingleOrDefault()?.Value?.ToString();
					}

					return $"new RelativeSource(RelativeSourceMode.{resourceName})";
				}

				if (bindingType.Type.Name == "NullExtension")
				{
					return "null";
				}

				if (IsCustomMarkupExtensionType(bindingType.Type))
				{
					return GetCustomMarkupExtensionValue(m);
				}

				if (memberName == "Converter" &&
					m.Objects.SingleOrDefault() is XamlObjectDefinition { } converterObjectDefinition)
				{
					var fullTypeName = converterObjectDefinition.Type.Name;
					var knownType = FindType(converterObjectDefinition.Type);
					if (knownType == null && converterObjectDefinition.Type.PreferredXamlNamespace.StartsWith("using:", StringComparison.Ordinal))
					{
						fullTypeName = converterObjectDefinition.Type.PreferredXamlNamespace.TrimStart("using:") + "." + converterObjectDefinition.Type.Name;
					}
					if (knownType != null)
					{
						// Override the using with the type that was found in the list of loaded assemblies
						fullTypeName = knownType.GetFullyQualifiedTypeExcludingGlobal();
					}

					return $"new {GetGlobalizedTypeName(fullTypeName)}()";
				}

				if (FindType(bindingType.Type) is INamedTypeSymbol namedTypeSymbol &&
					m.Objects.SingleOrDefault()?.Members?.SingleOrDefault() is XamlMemberDefinition { } innerMember)
				{
					m = innerMember;
				}
				else
				{
					// If type specified in the binding was not found, log and return an error message
					if (!string.IsNullOrEmpty(bindingType.Type.Name))
					{
						var message = $"null\r\n#error Invalid binding: {bindingType.Type.Name} could not be found.\r\n";

						return message;
					}

					return $"null\r\n#error Invalid binding. Location: ({m.LineNumber}, {m.LinePosition})\r\n";
				}
			}

			if (memberName == "Path")
			{
				var value = BuildLiteralValue(m, GetPropertyTypeByOwnerSymbol(Generation.DataBindingSymbol.Value, memberName, m.LineNumber, m.LinePosition), isTemplateBindingAttachedProperty: isTemplateBindingAttachedProperty);
				value = RewriteAttachedPropertyPath(value);
				return value;
			}
			else if (memberName == "ElementName")
			{
				if (m.Value == null)
				{
					throw new InvalidOperationException($"The property ElementName cannot be empty");
				}

				// Skip the literal value, use the elementNameSubject instead
				var elementName = m.Value.ToString() ?? "";
				var value = "_" + elementName + "Subject";

				// Track referenced ElementNames
				CurrentScope.ReferencedElementNames.Add(elementName);

				return value;
			}
			else
			{
				var shouldMatchPropertyType =
					// FallbackValue can match the type of the property being bound.
					memberName == "FallbackValue" ||
					// TargetNullValue possibly doesn't match the type of the property being bound, if there is a converter
					(memberName == "TargetNullValue" &&
						m.Owner != null &&
						m.Owner.Members.None(otherMember => otherMember.Member.Name == "Converter"));
				propertyType = shouldMatchPropertyType
					? propertyType
					: GetPropertyTypeByOwnerSymbol(Generation.DataBindingSymbol.Value, memberName, m.LineNumber, m.LinePosition);
				var targetValueType = propertyType;

				// If value is typed and the property is not, the value type should be preserved.
				var explicitCast = string.Empty;
				if (propertyType?.SpecialType == SpecialType.System_Object &&
					!isPositionalParameter &&
					FindType(m.Owner?.Type) is { } actualValueType)
				{
					targetValueType = actualValueType;

					// These members of Binding will upcast enum to its underlying type.
					if (actualValueType.TypeKind == TypeKind.Enum && (
						memberName == "ConverterParameter" ||
						memberName == "FallbackValue" ||
						memberName == "TargetNullValue"
					))
					{
						explicitCast = actualValueType.EnumUnderlyingType!.SpecialType switch
						{
							// CS1008 Type byte, sbyte, short, ushort, int, uint, long, or ulong expected
							SpecialType.System_Byte => "(byte)",
							SpecialType.System_SByte => "(sbyte)",
							SpecialType.System_Int16 => "(short)",
							SpecialType.System_UInt16 => "(ushort)",
							SpecialType.System_Int32 => "(int)",
							SpecialType.System_UInt32 => "(uint)",
							SpecialType.System_Int64 => "(long)",
							SpecialType.System_UInt64 => "(ulong)",

							_ => throw new Exception($"The enum underlying type '{actualValueType.EnumUnderlyingType}' is not expected."),
						};
					}
				}

				var value = BuildLiteralValue(m, targetValueType);
				value = explicitCast + value;

				return value;
			}
		}

		private string RewriteAttachedPropertyPath(string value)
		{
			if (value.Contains("("))
			{
				foreach (var ns in _fileDefinition.Namespaces)
				{
					if (ns != null)
					{
						var clrNamespace = ns.Namespace.TrimStart("using:");

						value = value.Replace("(" + ns.Prefix + ":", "(" + clrNamespace + ":");
					}
				}

				var match = Regex.Match(value, @"(\(.*?\))");

				if (match.Success)
				{
					do
					{
						if (!match.Value.Contains(":"))
						{
							// if there is no ":" this means that the type is using the default
							// namespace, so try to resolve the best way we can.

							var parts = match.Value.Trim(_parenthesesArray).Split(_dotArray);

							if (parts.Length == 2)
							{
								var targetType = FindType(parts[0]);

								if (targetType != null)
								{
									var newPath = targetType.ContainingNamespace.ToDisplayString() + ":" + targetType.Name + "." + parts[1];

									value = value.Replace(match.Value, '(' + newPath + ')');
								}
							}
						}
					}
					while ((match = match.NextMatch()).Success);
				}
			}

			return value;
		}

		private void BuildLiteralProperties(IIndentedStringBuilder writer, XamlObjectDefinition objectDefinition, string? closureName = null)
		{
			var extendedProperties = GetExtendedProperties(objectDefinition);

			bool PropertyFilter(XamlMemberDefinition member)
			{
				var type = FindType(member.Member.DeclaringType);
				return IsType(objectDefinition.Type, type)
					&& !IsAttachedProperty(type, member.Member.Name)
					&& !IsLazyVisualStateManagerProperty(member)
					&& _metadataHelper.FindEventType(type, member.Member.Name) == null
					&& member.Member.Name != "_UnknownContent"; // We are defining the elements of a collection explicitly declared in XAML
			}

			BuildLiteralPropertiesWithFilter(writer, objectDefinition, closureName, extendedProperties, PropertyFilter);
		}

		private void BuildLiteralLazyVisualStateManagerProperties(IIndentedStringBuilder writer, XamlObjectDefinition objectDefinition, string? closureName = null)
		{
			var extendedProperties = GetExtendedProperties(objectDefinition);

			bool PropertyFilter(XamlMemberDefinition member)
				=> IsLazyVisualStateManagerProperty(member);

			BuildLiteralPropertiesWithFilter(writer, objectDefinition, closureName, extendedProperties, PropertyFilter);
		}

		private void BuildLiteralPropertiesWithFilter(
			IIndentedStringBuilder writer,
			XamlObjectDefinition objectDefinition,
			string? closureName,
			IEnumerable<XamlMemberDefinition> extendedProperties,
			Func<XamlMemberDefinition, bool> propertyPredicate
		)
		{
			if (extendedProperties.Any())
			{
				TryAnnotateWithGeneratorSource(writer);

				var objectUid = GetObjectUid(objectDefinition);
				var closingPunctuation = string.IsNullOrWhiteSpace(closureName) ? "," : ";";

				foreach (var member in extendedProperties)
				{
					var fullValueSetter = string.IsNullOrWhiteSpace(closureName) ? member.Member!.Name : "{0}.{1}".InvariantCultureFormat(closureName, member.Member!.Name);

					// Exclude attached properties, must be set in the extended apply section.
					// If there is no type attached, this can be a binding.
					// Exclude lazy initialized properties, those are always in the extended block.
					if (propertyPredicate(member))
					{
						if (member.Objects.None())
						{
							if (IsInitializableCollection(member.Member))
							{
								// WinUI Grid succinct syntax
								if (member.Owner?.Type.Name == "Grid" &&
									member.Owner?.Type.PreferredXamlNamespace == XamlConstants.PresentationXamlXmlNamespace &&
									(member.Member.Name == "ColumnDefinitions" || member.Member.Name == "RowDefinitions") &&
									member.Member.PreferredXamlNamespace == XamlConstants.PresentationXamlXmlNamespace &&
									member.Value is string definitions)
								{
									using (writer.BlockInvariant($"{fullValueSetter} = "))
									{
										var propertyName = member.Member.Name == "ColumnDefinitions"
											? "Width"
											: "Height";

										var values = definitions
											.Split(',')
											.Select(static definition => definition.Trim())
											.ToArray();

										foreach (var value in values)
										{
											using (writer.BlockInvariant($"new global::{(member.Member.Name == "ColumnDefinitions" ? XamlConstants.Types.ColumnDefinition : XamlConstants.Types.RowDefinition)}"))
											{
												writer.AppendLineInvariantIndented("{0} = {1}", propertyName, BuildGridLength(value));
											}

											writer.AppendLineIndented(",");
										}
									}
									writer.AppendLineIndented(",");
								}
								else
								{
									writer.AppendLineIndented("// Empty collection");
								}
							}
							else
							{
								INamedTypeSymbol? setterPropertyType = null;
								if (member.Owner?.Type.Name == "Setter" &&
									member.Member.Name == "Value")
								{
									if (FindMember(member.Owner, "Property") is { Value: string setterPropertyName })
									{
										setterPropertyType = GetDependencyPropertyTypeForSetter(setterPropertyName);
									}
									else if (CurrentStyleTargetType is not null && GetMember(member.Owner, "Target") is { Value: string setterTarget })
									{
										// TODO: Confirm if (or not) we need to find the type even if we are not in a Style.
										setterPropertyType = GetDependencyPropertyTypeForSetter(setterTarget);
									}
								}
								else if (member.Owner?.Type.Name == "Setter" && member.Member.Name == "Target" && CurrentStyleTargetType is not null)
								{
									// A setter's Target inside a style will set Property instead of Target
									fullValueSetter = string.IsNullOrWhiteSpace(closureName) ? "Property" : $"{closureName}.Property";
								}

								if (FindPropertyType(member.Member) != null)
								{
									writer.AppendLineInvariantIndented("{0} = {1}{2}", fullValueSetter, BuildLiteralValue(member, propertyType: setterPropertyType, objectUid: objectUid ?? ""), closingPunctuation);
								}
								else
								{
									if (IsRelevantNamespace(member?.Member?.PreferredXamlNamespace)
										&& IsRelevantProperty(member?.Member, objectDefinition))
									{
										GenerateError(
											writer,
											"Property {0} does not exist on {1}, name is {2}, preferrednamespace {3}",
											fullValueSetter,
											member?.Member?.DeclaringType,
											member?.Member?.Name,
											member?.Member?.PreferredXamlNamespace);
									}
									else
									{
										GenerateSilentWarning(
											writer,
											"Property {0} does not exist on {1}, the namespace is {2}. This error was considered irrelevant by the XamlFileGenerator",
											fullValueSetter,
											member?.Member?.DeclaringType,
											member?.Member?.PreferredXamlNamespace);
									}
								}
							}
						}
						else
						{
							var nonBindingObjects = member
								.Objects
								.Where(m =>
									m.Type.Name != "Binding"
									&& m.Type.Name != "Bind"
									&& m.Type.Name != "StaticResource"
									&& m.Type.Name != "ThemeResource"
									&& m.Type.Name != "CustomResource"
									&& m.Type.Name != "TemplateBinding"
									&& !IsCustomMarkupExtensionType(m.Type)
								);

							if (nonBindingObjects.Any())
							{
								var isInitializableCollection = IsInitializableCollection(member.Member);
								var isInlineCollection = IsInlineCollection(member.Member, nonBindingObjects);

								if (isInlineCollection && closureName != null)
								{
									foreach (var child in nonBindingObjects)
									{
										writer.AppendLineIndented($"{fullValueSetter}.Add(");
										using (writer.Indent())
										{
											BuildChild(writer, member, child);
										}
										writer.AppendLineIndented(");");
									}
								}
								else if (isInitializableCollection || isInlineCollection)
								{
									using (writer.BlockInvariant($"{fullValueSetter} = "))
									{
										foreach (var child in nonBindingObjects)
										{
											BuildChild(writer, member, child);
											writer.AppendLineIndented(",");
										}
									}
								}
								else
								{
									writer.AppendIndented($"{fullValueSetter} = ");
									var nonBindingObject = nonBindingObjects.First();
									using (TryAdaptNative(writer, nonBindingObject, FindPropertyType(member.Member)))
									{
										BuildChild(writer, member, nonBindingObject);
									}
								}

								writer.AppendLineIndented(closingPunctuation);
							}
						}
					}
					else if (member.Member.DeclaringType == null && member.Member.Name == "Name")
					{
						// This is a special case, where the declaring type is from the x: namespace,
						// but is considered of an unknown type. This can happen when providing the
						// name of a control using x:Name instead of Name.
						var hasNameProperty = HasProperty(objectDefinition.Type, "Name");
						if (hasNameProperty)
						{
							writer.AppendLineInvariantIndented("{0} = \"{1}\"{2}", fullValueSetter, member.Value, closingPunctuation);
						}
					}
				}
			}
		}

		private bool IsLazyVisualStateManagerProperty(XamlMemberDefinition member)
			=> _isLazyVisualStateManagerEnabled
				&& member.Owner != null
				&& member.Owner.Type.Name switch
				{
					"VisualState" => (member.Member.Name == "Storyboard"
									|| member.Member.Name == "Setters") && !HasDescendantsWithXName(member),
					"VisualTransition" => member.Member.Name == "Storyboard" && !HasDescendantsWithXName(member),
					_ => false,
				};

		private bool IsLazyVisualStateManagerProperty(IPropertySymbol property)
			=> _isLazyVisualStateManagerEnabled
				&& property.ContainingSymbol.Name switch
				{
					"VisualState" => property.Name == "Storyboard"
									|| property.Name == "Setters",
					"VisualTransition" => property.Name == "Storyboard",
					_ => false,
				};

		/// <summary>
		/// Determines if the member is inline initializable and the first item is not a new collection instance
		/// </summary>
		private bool IsInlineCollection(XamlMember member, IEnumerable<XamlObjectDefinition> elements)
		{
			var declaringType = member.DeclaringType;
			var propertyName = member.Name;
			var property = GetPropertyWithName(declaringType, propertyName);

			if (property?.Type is INamedTypeSymbol collectionType)
			{
				if (IsCollectionOrListType(collectionType) && elements.FirstOrDefault() is XamlObjectDefinition first)
				{
					var firstElementType = GetType(first.Type);

					return !SymbolEqualityComparer.Default.Equals(collectionType, firstElementType);
				}
			}

			return false;
		}

		private static bool IsLocalizedString(INamedTypeSymbol? propertyType, string? objectUid)
		{
			return !objectUid.IsNullOrEmpty() && IsLocalizablePropertyType(propertyType);
		}

		internal static bool IsLocalizablePropertyType(INamedTypeSymbol? propertyType)
		{
			return propertyType is { SpecialType: SpecialType.System_String or SpecialType.System_Object };
		}

		private string? GetObjectUid(XamlObjectDefinition objectDefinition)
		{
			string? objectUid = null;
			var localizedObject = FindMember(objectDefinition, "Uid");
			if (localizedObject?.Value != null)
			{
				objectUid = localizedObject.Value.ToString();
			}

			return objectUid;
		}

		/// <summary>
		/// Gets a basic class that implements a know collection or list interface
		/// </summary>
		private bool GetKnownNewableListOrCollectionInterface(INamedTypeSymbol? type, out string? newableTypeName)
		{
			switch (type?.Name)
			{
				case "ICollection":
				case "IList":
					newableTypeName = type.IsGenericType ?
						"List<{0}>".InvariantCultureFormat(GetFullGenericTypeName(type.TypeArguments.Single() as INamedTypeSymbol)) :
						"List<System.Object>";
					return true;
			};

			newableTypeName = null;
			return false;
		}

		private IEnumerable<XamlMemberDefinition> GetExtendedProperties(XamlObjectDefinition objectDefinition)
		{
			var objectUid = GetObjectUid(objectDefinition);
			var hasUnkownContentOnly = objectDefinition.Members.All(m => m.Member.Name == "_UnknownContent");

			return objectDefinition
				.Members
				.Where(m =>
					(
						m.Member.Name != "_UnknownContent"

						&& m.Member.Name != "Resources"
						&& m.Member.Name != "Key"
					)
					||
					(
						m.Member.Name == "Content" && HasMarkupExtension(m)
					)
					||
					(
						m.Member.Name == "Content" && IsLocalizedString(FindPropertyType(m.Member), objectUid)
					)
					||
					(
						m.Member.Name == "Style" && HasBindingMarkupExtension(m)
					)
					|| IsAttachedProperty(m)
					|| IsLazyVisualStateManagerProperty(m)
					||
					(
						// If the object is a collection and it has both _UnknownContent (i.e. an item) and other properties defined,
						// we cannot use property ADN collection initializer syntax at same time, so we will add items using an ApplyBlock.
						m.Member.Name == "_UnknownContent" && !hasUnkownContentOnly && FindType(m.Owner?.Type) is INamedTypeSymbol type && IsCollectionOrListType(type)
					)
				);
		}

		private static bool IsNewScope(XamlObjectDefinition xamlObjectDefinition)
		{
			var typeName = xamlObjectDefinition.Type.Name;
			return typeName == "DataTemplate" ||
				typeName == "ItemsPanelTemplate" ||
				typeName == "ControlTemplate" ||
				// This case is specific the custom ListView for iOS. Should be removed
				// when the list rebuilt to be compatible.
				typeName == "ListViewBaseLayoutTemplate";
		}

		private void BuildChild(IIndentedStringBuilder writer, XamlMemberDefinition? owner, XamlObjectDefinition xamlObjectDefinition, string? outerClosure = null)
		{
			_generatorContext.CancellationToken.ThrowIfCancellationRequested();

			using var scopeAutoDisposable = LogicalScope(xamlObjectDefinition);

			TryAnnotateWithGeneratorSource(writer);
			var typeName = xamlObjectDefinition.Type.Name;
			var fullTypeName = xamlObjectDefinition.Type.Name;

			var knownType = FindType(xamlObjectDefinition.Type);

			if (knownType == null && xamlObjectDefinition.Type.PreferredXamlNamespace.StartsWith("using:", StringComparison.Ordinal))
			{
				fullTypeName = xamlObjectDefinition.Type.PreferredXamlNamespace.TrimStart("using:") + "." + xamlObjectDefinition.Type.Name;
			}

			if (knownType != null)
			{
				// Override the using with the type that was found in the list of loaded assemblies
				fullTypeName = knownType.GetFullyQualifiedTypeExcludingGlobal();
			}

			using (TrySetDefaultBindMode(xamlObjectDefinition))
			{
<<<<<<< HEAD
				if (typeName
					is "DataTemplate"
					or "ItemsPanelTemplate"
					or "ControlTemplate"

					// This case is specific the custom ListView for iOS. Should be removed
					// when the list rebuilt to be compatible.
					or "ListViewBaseLayoutTemplate"
				)
=======
				if (IsNewScope(xamlObjectDefinition))
>>>>>>> 969bb266
				{
					writer.AppendIndented($"new {GetGlobalizedTypeName(fullTypeName)}(");

					// The unknown content is what's inside the DataTemplate element, but for the location we want the position of the "DataTemplate" element.
					var contentOwner = xamlObjectDefinition.Members.FirstOrDefault(m => m.Member.Name == "_UnknownContent");
					var contentLocation = (IXamlLocation)xamlObjectDefinition.Members.FirstOrDefault(m => m.Member.Name == "Key") ?? xamlObjectDefinition;

					if (contentOwner != null)
					{
						var resourceOwner = CurrentResourceOwnerName;

						writer.Append($"{resourceOwner}, (__owner, __settings) => ");

						// This case is to support the layout switching for the ListViewBaseLayout, which is not
						// a FrameworkTemplate. This will need to be removed when this custom list view is removed.
						var returnType = typeName == "ListViewBaseLayoutTemplate" ? "global::Uno.UI.Controls.Legacy.ListViewBaseLayout" : "_View";
						BuildChildThroughSubclass(writer, contentOwner, returnType);

						writer.AppendIndented(")");
						if (_isHotReloadEnabled)
						{
							using (var applyWriter = CreateApplyBlock(writer, null, out var closureName))
							{
								TrySetOriginalSourceLocation(applyWriter, closureName, contentLocation.LineNumber, contentLocation.LinePosition);
							}
						}

					}
					else
					{
						writer.AppendIndented("/* This template does not have a content for this platform */)");
					}
				}
				else if (typeName == "NullExtension")
				{
					writer.AppendIndented("null");
				}
				else if (
					typeName == "StaticResource"
					|| typeName == "ThemeResource"
					|| typeName == "Binding"
					|| typeName == "Bind"
					|| typeName == "TemplateBinding"
					)
				{
					if (owner == null)
					{
						throw new InvalidOperationException($"An owner is required for {typeName}");
					}

					BuildComplexPropertyValue(writer, owner, null, closureName: outerClosure, generateAssignation: outerClosure != null);
				}
				else if (HasInitializer(xamlObjectDefinition))
				{
					BuildInitializer(writer, xamlObjectDefinition, owner);
					BuildLiteralProperties(writer, xamlObjectDefinition);
				}
				// TODO: Remove this else if in Uno 6 as a breaking change.
				else if (fullTypeName == XamlConstants.Types.Setter && CurrentStyleTargetType is { } currentStyleTargetType && IsLegacySetter(xamlObjectDefinition, out var propertyName))
				{
					var propertyType = GetDependencyPropertyTypeForSetter(propertyName);
					var valueNode = FindMember(xamlObjectDefinition, "Value");
					writer.AppendLineInvariantIndented(
						"new global::Microsoft.UI.Xaml.Setter<{0}>(\"{1}\", o => o.{1} = {2})",
						currentStyleTargetType.GetFullyQualifiedTypeIncludingGlobal(),
						propertyName,
						BuildLiteralValue(valueNode!, propertyType)
					);

				}
				else if (fullTypeName == XamlConstants.Types.ResourceDictionary)
				{
					InitializeAndBuildResourceDictionary(writer, xamlObjectDefinition, setIsParsing: true);
					BuildExtendedProperties(writer, xamlObjectDefinition);
				}
				else
				{
					var hasCustomInitalizer = HasCustomInitializer(knownType);

					if (hasCustomInitalizer)
					{
						var implicitContent = FindImplicitContentMember(xamlObjectDefinition);
						if (implicitContent == null)
						{
							throw new InvalidOperationException($"Unable to find content value on {xamlObjectDefinition}");
						}

						writer.AppendIndented(BuildLiteralValue(implicitContent, knownType, owner));
					}
					else
					{
						var isStyle = fullTypeName == XamlConstants.Types.Style;
						if (isStyle)
						{
							var targetTypeNode = GetMember(xamlObjectDefinition, "TargetType");

							if (targetTypeNode.Value == null)
							{
								throw new InvalidOperationException("TargetType cannot be empty");
							}

							var targetType = targetTypeNode.Value.ToString();
							_currentStyleTargetTypeStack.Push(FindType(targetType));
						}

						using (TryGenerateDeferedLoadStrategy(writer, knownType, xamlObjectDefinition))
						{
							using (writer.BlockInvariant("new {0}{1}", GetGlobalizedTypeName(fullTypeName), GenerateConstructorParameters(knownType)))
							{
								TrySetParsing(writer, knownType, isInitializer: true);
								RegisterAndBuildResources(writer, xamlObjectDefinition, isInInitializer: true);
								BuildLiteralProperties(writer, xamlObjectDefinition);
								BuildProperties(writer, xamlObjectDefinition);
								BuildInlineLocalizedProperties(writer, xamlObjectDefinition, knownType);
							}

							if (fullTypeName == XamlConstants.Types.Setter && FindMember(xamlObjectDefinition, "Value") is { } valueNode &&
									valueNode.Objects.Count == 1)
							{
								var setterValueObject = valueNode.Objects[0];
								if (setterValueObject.Type.Name == "Bind")
								{
									writer.AppendLineIndented(".MakeSetterMutable()");
								}

								var isThemeResource = setterValueObject.Type.Name == "ThemeResource";
								var isStaticResourceForHotReload = _isHotReloadEnabled && setterValueObject.Type.Name == "StaticResource";
								if (isThemeResource || isStaticResourceForHotReload)
								{
									writer.AppendLineInvariantIndented(".ApplyThemeResourceUpdateValues(\"{0}\", {1}, {2}, {3})", setterValueObject.Members.FirstOrDefault()?.Value, ParseContextPropertyAccess, isThemeResource ? "true" : "false", _isHotReloadEnabled ? "true" : "false");
								}
							}

							if (isStyle)
							{
								if (_isHotReloadEnabled)
								{
									using (var applyWriter = CreateApplyBlock(writer, Generation.StyleSymbol.Value, out string closure))
									{
										TrySetOriginalSourceLocation(applyWriter, $"{closure}", xamlObjectDefinition.LineNumber, xamlObjectDefinition.LinePosition);
									}
								}
							}

							BuildExtendedProperties(writer, xamlObjectDefinition);
						}

						if (isStyle)
						{
							_currentStyleTargetTypeStack.Pop();
						}
					}
				}
			}
		}

		private bool IsLegacySetter(XamlObjectDefinition xamlObjectDefinition, out string propertyName)
		{
			var propertyNode = FindMember(xamlObjectDefinition, "Property");
			propertyName = propertyNode?.Value?.ToString()!;
			if (propertyName is not null && !propertyName.Contains('.'))
			{
				return !IsDependencyProperty(CurrentStyleTargetType, propertyName);
			}

			return false;
		}

		/// <summary>
		/// Set the 'IsParsing' flag. This should be the first property set when an element is parsed.
		/// </summary>
		private void TrySetParsing(IIndentedStringBuilder writer, INamedTypeSymbol? type, bool isInitializer)
		{
			TryAnnotateWithGeneratorSource(writer);
			if (HasIsParsing(type))
			{
				var basePrefix = !isInitializer ? "base." : string.Empty;
				var initializerSuffix = isInitializer ? "," : ";";
				writer.AppendLineIndented($"{basePrefix}IsParsing = true{initializerSuffix}");
			}
		}

		private bool HasChildrenWithPhase(XamlObjectDefinition xamlObjectDefinition)
		{
			if (xamlObjectDefinition.Owner?.Type.Name == "DataTemplate")
			{

				var q = from element in EnumerateSubElements(xamlObjectDefinition.Owner)
						let phase = FindMember(element, "Phase")?.Value
						where phase != null
						select phase;

				return q.Any();
			}

			return false;
		}

		private string? GenerateRootPhases(XamlObjectDefinition xamlObjectDefinition, string ownerVariable)
		{
			if (xamlObjectDefinition.Owner?.Type.Name == "DataTemplate")
			{
				var q = from element in EnumerateSubElements(xamlObjectDefinition.Owner)
						let phase = FindMember(element, "Phase")?.Value
						where phase != null
						select int.Parse(phase.ToString() ?? "", CultureInfo.InvariantCulture);

				var phases = q.Distinct().ToArray();

				if (phases.Length > 0)
				{
					var phasesValue = phases.OrderBy(i => i).Select(s => s.ToString(CultureInfo.InvariantCulture)).JoinBy(",");
					return $"global::Uno.UI.FrameworkElementHelper.SetDataTemplateRenderPhases({ownerVariable}, new []{{{phasesValue}}});";
				}
			}

			return null;
		}

		private XamlObjectDefinition? GetControlOwner(XamlObjectDefinition? owner)
		{
			if (owner != null)
			{
				do
				{
					var type = GetType(owner.Type);

					if (type.Is(Generation.UIElementSymbol.Value))
					{
						return owner;
					}

					owner = owner.Owner;
				}
				while (owner != null);
			}

			return null;
		}

		/// <summary>
		/// Builds the x:Name cache for faster lookups in <see cref="FindSubElementByName(XamlObjectDefinition, string)"/>.
		/// </summary>
		/// <remarks>
		/// The lookup is performed by searching for the x:Name, then determine if one of the ancestors
		/// is known. This avoids doing linear lookups at many levels recusively for the same nodes.
		/// </remarks>
		private void BuildNameCache(XamlObjectDefinition topLevelControl)
		{
			foreach (var element in EnumerateSubElements(topLevelControl))
			{
				var nameMember = FindMember(element, "Name");

				if (nameMember?.Value is string name)
				{
					if (!_nameCache.TryGetValue(name, out var list))
					{
						_nameCache[name] = list = new();
					}

					list.Add(element);
				}
			}
		}

		private List<string> FindNamesIn(XamlObjectDefinition xamlObjectDefinition)
		{
			var list = new List<string>();
			foreach (var element in EnumerateSubElements(xamlObjectDefinition, stoppingCondition: IsNewScope))
			{
				var nameMember = FindMember(element, "Name");

				if (nameMember?.Value is string name)
				{
					list.Add(name);
				}
			}

			return list;
		}

		/// <summary>
		/// Statically finds a element by name, given a xaml element root
		/// </summary>
		/// <param name="xamlObject">The root from which to start the search</param>
		/// <param name="elementName">The x:Name value to search for</param>
		/// <returns></returns>
		private XamlObjectDefinition? FindSubElementByName(XamlObjectDefinition xamlObject, string elementName)
		{
			if (_nameCache.TryGetValue(elementName, out var list))
			{
				// Found a matching x:Name in the document, now find one that
				// is a child of the xamlObject parameter.

				foreach (var namedObject in list)
				{
					var current = namedObject;

					do
					{
						if (ReferenceEquals(xamlObject, current))
						{
							return namedObject;
						}

						current = current.Owner;

					} while (current is not null);
				}
			}

			return null;
		}

		/// <summary>
		/// Statically finds a element by name, given a xaml element root
		/// </summary>
		/// <param name="xamlObject">The root from which to start the search</param>
		/// <param name="elementName">The x:Name value to search for</param>
		/// <returns></returns>
		private IEnumerable<XamlObjectDefinition> EnumerateSubElements(XamlObjectDefinition xamlObject, Func<XamlObjectDefinition, bool>? stoppingCondition = null)
		{
			yield return xamlObject;

			foreach (var member in xamlObject.Members)
			{
				foreach (var element in EnumerateSubElements(member.Objects, stoppingCondition))
				{
					yield return element;
				}
			}

			var objects = xamlObject.Objects;

			foreach (var element in EnumerateSubElements(objects, stoppingCondition))
			{
				yield return element;
			}
		}

		private IEnumerable<XamlObjectDefinition> EnumerateSubElements(IEnumerable<XamlObjectDefinition> objects, Func<XamlObjectDefinition, bool>? stoppingCondition)
		{
			foreach (var child in objects.Safe())
			{
				if (stoppingCondition != null && stoppingCondition(child))
				{
					continue;
				}

				yield return child;

				foreach (var innerElement in EnumerateSubElements(child, stoppingCondition))
				{
					if (stoppingCondition != null && stoppingCondition(innerElement))
					{
						continue;
					}

					yield return innerElement;
				}
			}

			yield break;
		}

		private IDisposable? TryGenerateDeferedLoadStrategy(IIndentedStringBuilder writer, INamedTypeSymbol? targetType, XamlObjectDefinition definition)
		{
			TryAnnotateWithGeneratorSource(writer);
			var strategy = FindMember(definition, "DeferLoadStrategy");
			var loadMember = FindMember(definition, "Load");
			var hasLoadMarkup = HasMarkupExtension(loadMember);

			if (strategy?.Value?.ToString()?.ToLowerInvariant() == "lazy"
				|| loadMember?.Value?.ToString()?.ToLowerInvariant() == "false"
				|| hasLoadMarkup)
			{
				var visibilityMember = FindMember(definition, "Visibility");
				var dataContextMember = FindMember(definition, "DataContext");
				var nameMember = FindMember(definition, "Name");

				var elementStubBaseType = Generation.ElementStubSymbol.Value.BaseType;
				if (!(targetType?.Is(elementStubBaseType) ?? false))
				{
					writer.AppendLineIndented($"/* Lazy DeferLoadStrategy was ignored because the target type is not based on {elementStubBaseType?.GetFullyQualifiedTypeExcludingGlobal()} */");
					return null;
				}

				if (visibilityMember != null || loadMember?.Value != null || hasLoadMarkup)
				{
					var hasVisibilityMarkup = HasMarkupExtension(visibilityMember);
					var isLiteralVisible = !hasVisibilityMarkup && (visibilityMember?.Value?.ToString() == "Visible");

					var hasDataContextMarkup = dataContextMember != null && HasMarkupExtension(dataContextMember);

					var currentOwnerName = CurrentResourceOwnerName;

					var elementStubHolderNameStatement = "";

					if (HasImplicitViewPinning)
					{
						// Build the ElemenStub builder holder variable to ensute that the element stub
						// does not keep a hard reference to "this" through the closure needed to keep
						// the namescope and other variables. The ElementStub, in turn keeps a weak
						// reference to the builder's target instance.
						var elementStubHolderName = $"_elementStubHolder_{CurrentScope.ElementStubHolders.Count}";
						elementStubHolderNameStatement = $"{elementStubHolderName} = ";
						CurrentScope.ElementStubHolders.Add(elementStubHolderName);
					}

					writer.AppendLineIndented($"new {XamlConstants.Types.ElementStub}({elementStubHolderNameStatement} () => ");

					var disposable = new DisposableAction(() =>
					{
						writer.AppendIndented(")");
					});

					var xLoadScopeDisposable = XLoadScope();

					return new DisposableAction(() =>
					{
						disposable?.Dispose();

						string closureName;
						using (var innerWriter = CreateApplyBlock(writer, Generation.ElementStubSymbol.Value, out closureName))
						{
							var elementStubType = new XamlType(XamlConstants.BaseXamlNamespace, "ElementStub", new List<XamlType>(), new XamlSchemaContext());

							if (hasDataContextMarkup)
							{
								// We need to generate the datacontext binding, since the Visibility
								// may require it to bind properly.

								GenerateBinding("DataContext", dataContextMember, definition);
							}

							if (nameMember != null)
							{
								innerWriter.AppendLineIndented(
									$"{closureName}.Name = \"{nameMember.Value}\";"
								);

								// Set the element name to the stub, then when the stub will be replaced
								// the actual target control will override it.
								innerWriter.AppendLineIndented(
									$"_{nameMember.Value}Subject.ElementInstance = {closureName};"
								);
							}

							if (hasLoadMarkup || hasVisibilityMarkup)
							{

								var members = new List<XamlMemberDefinition>();

								if (hasLoadMarkup)
								{
									members.Add(GenerateBinding("Load", loadMember, definition));
								}

								if (hasVisibilityMarkup)
								{
									members.Add(GenerateBinding("Visibility", visibilityMember, definition));
								}

								var isInsideFrameworkTemplate = IsMemberInsideFrameworkTemplate(definition).isInside;
								if ((!_isTopLevelDictionary || isInsideFrameworkTemplate)
									&& (HasXBindMarkupExtension(definition) || HasMarkupExtensionNeedingComponent(definition)))
								{
									var xamlObjectDef = new XamlObjectDefinition(elementStubType, 0, 0, definition, namespaces: null);
									xamlObjectDef.Members.AddRange(members);

									var componentName = AddComponentForParentScope(xamlObjectDef).MemberName;
									writer.AppendLineIndented($"__that.{componentName} = {closureName};");

									if (!isInsideFrameworkTemplate)
									{
										EnsureXClassName();

										writer.AppendLineIndented($"var {componentName}_update_That = ({CurrentResourceOwnerName} as global::Uno.UI.DataBinding.IWeakReferenceProvider).WeakReference;");

										if (nameMember != null)
										{
											writer.AppendLineIndented($"var {componentName}_update_subject_capture = _{nameMember.Value}Subject;");
										}

										using (writer.BlockInvariant($"void {componentName}_update(global::Microsoft.UI.Xaml.ElementStub sender)"))
										{
											using (writer.BlockInvariant($"if ({componentName}_update_That.Target is {_xClassName} that)"))
											{

												using (writer.BlockInvariant($"if (sender.IsMaterialized)"))
												{
													writer.AppendLineIndented($"that.Bindings.UpdateResources();");
													if (nameMember?.Value is string xName)
													{
														writer.AppendLineIndented($"that.Bindings.NotifyXLoad(\"{xName}\");");
													}
												}

												using (writer.BlockInvariant("else"))
												{
													var elementNames = FindNamesIn(definition);
													foreach (var elementName in elementNames)
													{
														writer.AppendLineIndented($"_{elementName}Subject.ElementInstance = null;");
													}
												}
											}
										}

										writer.AppendLineIndented($"{closureName}.MaterializationChanged += {componentName}_update;");

										writer.AppendLineIndented($"var owner = this;");

										if (_isHotReloadEnabled)
										{
											// Attach the current context to itself to avoid having a closure in the lambda
											writer.AppendLineIndented($"global::Uno.UI.Helpers.MarkupHelper.SetElementProperty({closureName}, \"{componentName}_owner\", owner);");
										}

										using (writer.BlockInvariant($"void {componentName}_materializing(object sender)"))
										{
											if (_isHotReloadEnabled)
											{
												writer.AppendLineIndented($"var owner = global::Uno.UI.Helpers.MarkupHelper.GetElementProperty<{CurrentScope.ClassName}>(sender, \"{componentName}_owner\");");
											}

											// Refresh the bindings when the ElementStub is unloaded. This assumes that
											// ElementStub will be unloaded **after** the stubbed control has been created
											// in order for the component field to be filled, and Bindings.Update() to do its work.

											using (writer.BlockInvariant($"if ({componentName}_update_That.Target is {_xClassName} that)"))
											{
												if (CurrentXLoadScope != null)
												{
													foreach (var component in CurrentXLoadScope.Components)
													{
														writer.AppendLineIndented($"that.{component.VariableName}.ApplyXBind();");
														writer.AppendLineIndented($"that.{component.VariableName}.UpdateResourceBindings();");
													}

													BuildxBindEventHandlerInitializers(writer, CurrentXLoadScope.xBindEventsHandlers, "that.");
												}
											}
										}

										writer.AppendLineIndented($"{closureName}.Materializing += {componentName}_materializing;");
									}
									else
									{
										// TODO for https://github.com/unoplatform/uno/issues/6700
									}
								}
							}
							else
							{
								if (visibilityMember != null)
								{
									innerWriter.AppendLineInvariantIndented(
										"{0}.Visibility = {1};",
										closureName,
										BuildLiteralValue(visibilityMember)
									);
								}
							}

							XamlMemberDefinition GenerateBinding(string name, XamlMemberDefinition? memberDefinition, XamlObjectDefinition owner)
							{
								var def = new XamlMemberDefinition(
									new XamlMember(name,
										elementStubType,
										false
									), 0, 0,
									owner
								);

								if (memberDefinition != null)
								{
									def.Objects.AddRange(memberDefinition.Objects);
								}

								BuildComplexPropertyValue(innerWriter, def, closureName + ".", closureName);

								return def;
							}
						}

						xLoadScopeDisposable?.Dispose();
					}
					);
				}
			}

			return null;
		}


		/// <summary>
		/// Set the active DefaultBindMode, if x:DefaultBindMode is defined on this <paramref name="xamlObjectDefinition"/>.
		/// </summary>
		private IDisposable? TrySetDefaultBindMode(XamlObjectDefinition? xamlObjectDefinition, string? ambientDefaultBindMode = null)
		{
			var definedMode = xamlObjectDefinition
				?.Members
				.FirstOrDefault(m => m.Member.Name == "DefaultBindMode")?.Value?.ToString()
				?? ambientDefaultBindMode;

			if (definedMode == null)
			{
				return null;
			}
			else if (!IsValid(definedMode))
			{
				throw new InvalidOperationException("Invalid value specified for attribute 'DefaultBindMode'.  Accepted values are 'OneWay', 'OneTime', or 'TwoWay'.");
			}
			else
			{
				_currentDefaultBindMode.Push(definedMode);
				return new DisposableAction(() => _currentDefaultBindMode.Pop());
			}

			bool IsValid(string mode)
			{
				switch (mode)
				{
					case "OneWay":
					case "OneTime":
					case "TwoWay":
						return true;
					default:
						return false;
				}
			}
		}

		/// <summary>
		/// Checks if the element is a native view and, if so, wraps it in a container for addition to the managed visual tree.
		/// </summary>
		private IDisposable? TryAdaptNative(IIndentedStringBuilder writer, XamlObjectDefinition xamlObjectDefinition, INamedTypeSymbol? targetType)
		{
			if (IsManagedViewBaseType(targetType) && !IsFrameworkElement(xamlObjectDefinition.Type) && IsNativeView(xamlObjectDefinition.Type))
			{
				writer.AppendLineIndented("global::Microsoft.UI.Xaml.Media.VisualTreeHelper.AdaptNative(");
				return new DisposableAction(() => writer.AppendIndented(")"));
			}

			return null;
		}

		private void BuildChildThroughSubclass(IIndentedStringBuilder writer, XamlMemberDefinition contentOwner, string returnType)
		{
			TryAnnotateWithGeneratorSource(writer);
			// To prevent conflicting names whenever we are working with dictionaries, subClass index is a Guid in those cases
			var subClassPrefix = _scopeStack.Aggregate("", (val, scope) => val + scope.Name);

			var namespacePrefix = _scopeStack.Count == 1 && _scopeStack.Last().Name.EndsWith("RD", StringComparison.Ordinal) ? "__Resources." : "";

			var subclassName = $"_{_fileUniqueId}_{subClassPrefix}SC{(_subclassIndex++).ToString(CultureInfo.InvariantCulture)}";

			RegisterChildSubclass(subclassName, contentOwner, returnType);

			var activator = _isHotReloadEnabled
				? $"(({namespacePrefix}I{subclassName})global::Uno.UI.Helpers.TypeMappings.CreateInstance<{namespacePrefix}{subclassName}>())"
				: $"new {namespacePrefix}{subclassName}()";

			writer.AppendLineIndented($"{activator}.Build(__owner, __settings)");
		}

		private string GenerateConstructorParameters(INamedTypeSymbol? type)
		{
			if (IsType(type, Generation.AndroidViewSymbol.Value))
			{
				// For android, all native control must take a context as their first parameters
				// To be able to use this control from the Xaml, we need to generate a constructor
				// call that takes the ContextHelper.Current as the first parameter.
				var hasContextConstructor = type.Constructors.Any(c => c.Parameters.Length == 1 && SymbolEqualityComparer.Default.Equals(c.Parameters[0].Type, Generation.AndroidContentContextSymbol.Value));

				if (hasContextConstructor)
				{
					return "(global::Uno.UI.ContextHelper.Current)";
				}
			}

			return "";
		}

		private bool HasCustomInitializer(INamedTypeSymbol? propertyType)
		{
			if (propertyType != null)
			{
				propertyType = FindUnderlyingType(propertyType);
				if (propertyType.TypeKind == TypeKind.Enum)
				{
					return true;
				}

				switch (propertyType.SpecialType)
				{
					case SpecialType.System_Int32:
					case SpecialType.System_Single:
					case SpecialType.System_Int64:
					case SpecialType.System_Int16:
					case SpecialType.System_Byte:
					case SpecialType.System_Double:
					case SpecialType.System_String:
					case SpecialType.System_Boolean:
						return true;
				}

				switch (propertyType.GetFullyQualifiedTypeExcludingGlobal())
				{
					case XamlConstants.Types.Thickness:
					case XamlConstants.Types.FontFamily:
					case XamlConstants.Types.FontWeight:
					case XamlConstants.Types.GridLength:
					case XamlConstants.Types.CornerRadius:
					case XamlConstants.Types.Brush:
					case XamlConstants.Types.Duration:
					case "UIKit.UIColor":
					case "Windows.UI.Color":
					case "Color":
					case "Microsoft.UI.Xaml.Media.ImageSource":
						return true;
				}
			}

			return false;
		}

		private void BuildInitializer(IIndentedStringBuilder writer, XamlObjectDefinition xamlObjectDefinition, XamlMemberDefinition? owner = null)
		{
			TryAnnotateWithGeneratorSource(writer);
			var initializer = xamlObjectDefinition.Members.First(m => m.Member.Name == "_Initialization");

			if (IsPrimitive(xamlObjectDefinition))
			{
				if (xamlObjectDefinition.Type.Name == "Double" || xamlObjectDefinition.Type.Name == "Single")
				{
					if (initializer.Value == null)
					{
						throw new InvalidOperationException($"Initializer value for {xamlObjectDefinition.Type.Name} cannot be empty");
					}

					writer.AppendLineInvariantIndented("{0}", GetFloatingPointLiteral(initializer.Value.ToString() ?? "", GetType(xamlObjectDefinition.Type), owner));
				}
				else if (xamlObjectDefinition.Type.Name == "Boolean")
				{
					if (initializer.Value == null)
					{
						throw new InvalidOperationException($"Initializer value for {xamlObjectDefinition.Type.Name} cannot be empty");
					}

					writer.AppendLineInvariantIndented("{1}", xamlObjectDefinition.Type.Name, initializer.Value.ToString()?.ToLowerInvariant());
				}
				else
				{
					writer.AppendLineInvariantIndented("{1}", xamlObjectDefinition.Type.Name, initializer.Value);
				}
			}
			else if (IsString(xamlObjectDefinition))
			{
				writer.AppendLineInvariantIndented("\"{1}\"", xamlObjectDefinition.Type.Name, DoubleEscape(initializer.Value?.ToString()));
			}
			else
			{
				writer.AppendLineInvariantIndented("new {0}({1})", GetGlobalizedTypeName(xamlObjectDefinition.Type.Name), initializer.Value);
			}
		}

		private string GetFloatingPointLiteral(string memberValue, INamedTypeSymbol type, XamlMemberDefinition? owner)
		{
			var name = ValidatePropertyType(type, owner);

			var isDouble = IsDouble(name);

			if (memberValue.Equals("Infinity", StringComparison.Ordinal))
			{
				// WinUI is case sensitive here.
				return isDouble ? "double.PositiveInfinity" : "float.PositiveInfinity";
			}
			else if (memberValue.Equals("-Infinity", StringComparison.Ordinal))
			{
				// WinUI is case sensitive here.
				return isDouble ? "double.NegativeInfinity" : "float.NegativeInfinity";
			}
			else if (memberValue.EndsWith("nan", StringComparison.OrdinalIgnoreCase) || memberValue.Equals("auto", StringComparison.OrdinalIgnoreCase))
			{
				return "{0}.NaN".InvariantCultureFormat(isDouble ? "double" : "float");
			}
			else if (memberValue.EndsWith("positiveinfinity", StringComparison.OrdinalIgnoreCase))
			{
				return "{0}.PositiveInfinity".InvariantCultureFormat(isDouble ? "double" : "float");
			}
			else if (memberValue.EndsWith("negativeinfinity", StringComparison.OrdinalIgnoreCase))
			{
				return "{0}.NegativeInfinity".InvariantCultureFormat(isDouble ? "double" : "float");
			}
			else if (memberValue.EndsWith("px", StringComparison.OrdinalIgnoreCase))
			{
#if DEBUG
				Console.WriteLine($"The value [{memberValue}] is specified in pixel and is not yet supported. ({owner?.LineNumber}, {owner?.LinePosition} in {_fileDefinition.FilePath})");
#endif
				return "{0}{1}".InvariantCultureFormat(memberValue.TrimEnd("px"), isDouble ? "d" : "f");
			}

			// UWP's Xaml parsing ignores curly brackets at beginning and end of a double literal
			memberValue = memberValue.Trim('{', '}');

			if (isDouble)
			{
				// UWP does that for double but not for float.
				memberValue = IgnoreStartingFromFirstSpaceIgnoreLeading(memberValue);
			}

			return "{0}{1}".InvariantCultureFormat(memberValue, isDouble ? "d" : "f");
		}

		private static string IgnoreStartingFromFirstSpaceIgnoreLeading(string value)
		{
			var span = value.AsSpan().TrimStart();

			var firstWhitespace = -1;
			for (int i = 0; i < span.Length; i++)
			{
				if (char.IsWhiteSpace(span[i]))
				{
					firstWhitespace = i;
					break;
				}
			}

			return firstWhitespace == -1
				? value
				: span.Slice(0, firstWhitespace).ToString();
		}

		private string ValidatePropertyType(INamedTypeSymbol propertyType, XamlMemberDefinition? owner)
		{
			var displayString = propertyType.GetFullyQualifiedTypeExcludingGlobal();
			if (IsDouble(displayString) &&
				owner != null && (
				owner.Member.Name == "Width" ||
				owner.Member.Name == "Height" ||
				owner.Member.Name == "MinWidth" ||
				owner.Member.Name == "MinHeight" ||
				owner.Member.Name == "MaxWidth" ||
				owner.Member.Name == "MaxHeight"
				))
			{
				return "float";
			}

			return displayString;
		}

		private NameScope CurrentScope
			=> _scopeStack.Peek();

		private IDisposable Scope(string? @namespace, string className)
		{
			_scopeStack.Push(new NameScope(@namespace, className));

			return new DisposableAction(() => _scopeStack.Pop());
		}

		private ComponentDefinition GetOrAddComponentForCurrentScope(XamlObjectDefinition objectDefinition)
		{
			if (CurrentScope.Components.FirstOrDefault(x => x.XamlObject == objectDefinition) is not { } component)
			{
				component = AddComponentForCurrentScope(objectDefinition);
			}

			return component;
		}

		private ComponentDefinition AddComponentForCurrentScope(XamlObjectDefinition objectDefinition)
		{
			// Prefix with the run ID so that we can leverage the removal of fields/properties during HR sessions
			var componentDefinition = new ComponentDefinition(
				objectDefinition,
				IsWeakReference: true,
				$"_component_{CurrentScope.ComponentCount}");
			CurrentScope.Components.Add(componentDefinition);

			if (CurrentXLoadScope is { } xLoadScope)
			{
				CurrentXLoadScope.Components.Add(new ComponentEntry(componentDefinition.MemberName, objectDefinition));
			}

			return componentDefinition;
		}

		private ComponentDefinition AddComponentForParentScope(XamlObjectDefinition objectDefinition)
		{
			// Add the element stub as a strong reference, so that the
			// stub can be brought back if the loaded state changes.
			var component = new ComponentDefinition(
				objectDefinition,
				IsWeakReference: false,
				$"_component_{CurrentScope.ComponentCount}");
			CurrentScope.Components.Add(component);

			if (_xLoadScopeStack.Count > 1)
			{
				var parent = _xLoadScopeStack.Skip(1).First();

				parent.Components.Add(new ComponentEntry(CurrentScope.Components.Last().MemberName, objectDefinition));
			}

			return component;
		}

		private void AddXBindEventHandlerToScope(string fieldName, string ownerTypeName, INamedTypeSymbol declaringType, ComponentDefinition? componentDefinition)
		{
			if (componentDefinition is null)
			{
				throw new InvalidOperationException("The component definition cannot be null.");
			}

			var thatParameter = _isHotReloadEnabled ? $"{ownerTypeName}, " : "";

			var builderDelegateType = $"global::System.Action<{thatParameter}{declaringType.GetFullyQualifiedTypeIncludingGlobal()}>";
			var definition = new EventHandlerBackingFieldDefinition(builderDelegateType, fieldName, Accessibility.Private, componentDefinition.MemberName);

			CurrentScope.xBindEventsHandlers.Add(definition);

			if (CurrentXLoadScope is { } xLoadScope)
			{
				CurrentXLoadScope.xBindEventsHandlers.Add(definition);
			}
		}

		private XLoadScope? CurrentXLoadScope
			=> _xLoadScopeStack.Count != 0 ? _xLoadScopeStack.Peek() : null;

		private IDisposable XLoadScope()
		{
			_xLoadScopeStack.Push(new XLoadScope());

			return new DisposableAction(() => _xLoadScopeStack.Pop());
		}

		private string? CurrentResourceOwner
			=> _resourceOwner != 0 ? $"__ResourceOwner_{_resourceOwner.ToString(CultureInfo.InvariantCulture)}" : null;

		private string CurrentResourceOwnerName
			=> CurrentResourceOwner ?? "this";

		public bool HasImplicitViewPinning
			=> Generation.IOSViewSymbol.Value is not null || Generation.AppKitViewSymbol.Value is not null;

		/// <summary>
		/// Pushes a ResourceOwner variable name onto the stack
		/// </summary>
		/// <remarks>
		/// The ResourceOwner scope is used to propagate the top-level owner of the resources
		/// in order for FrameworkTemplates contents to access the code-behind context, without
		/// causing circular references and case memory leaks.
		/// </remarks>
		private IDisposable ResourceOwnerScope()
		{
			_resourceOwner++;

			return new DisposableAction(() => _resourceOwner--);
		}

		/// <summary>
		/// If flag is set, decorate the generated code with a marker of the current method. Useful for pinpointing the source of a bug or other undesired behavior.
		/// </summary>
		private void TryAnnotateWithGeneratorSource(IIndentedStringBuilder writer, string? suffix = null, [CallerMemberName] string? callerName = null, [CallerLineNumber] int lineNumber = 0)
		{
			if (_shouldAnnotateGeneratedXaml)
			{
				writer.Append(GetGeneratorSourceAnnotation(callerName, lineNumber, suffix));
			}
		}

		private void TryAnnotateWithGeneratorSource(ref string str, string? suffix = null, [CallerMemberName] string? callerName = null, [CallerLineNumber] int lineNumber = 0)
		{
			if (_shouldAnnotateGeneratedXaml && str != null)
			{
				str = GetGeneratorSourceAnnotation(callerName, lineNumber, suffix) + str;
			}
		}

		private static string GetGeneratorSourceAnnotation(string? callerName, int lineNumber, string? suffix)
		{
			if (suffix != null)
			{
				suffix = "-" + suffix;
			}
			return "/*{0} L:{1}{2}*/".InvariantCultureFormat(callerName, lineNumber, suffix);
		}

		private IDisposable LogicalScope(XamlObjectDefinition o)
		{
			_logicalScopeStack.Push(new(o));

			return new DisposableAction(() => _logicalScopeStack.Pop());
		}
	}
}<|MERGE_RESOLUTION|>--- conflicted
+++ resolved
@@ -5866,13 +5866,14 @@
 
 		private static bool IsNewScope(XamlObjectDefinition xamlObjectDefinition)
 		{
-			var typeName = xamlObjectDefinition.Type.Name;
-			return typeName == "DataTemplate" ||
-				typeName == "ItemsPanelTemplate" ||
-				typeName == "ControlTemplate" ||
+			return xamlObjectDefinition.Type.Name
+				is "DataTemplate"
+				or "ItemsPanelTemplate"
+				or "ControlTemplate"
+
 				// This case is specific the custom ListView for iOS. Should be removed
 				// when the list rebuilt to be compatible.
-				typeName == "ListViewBaseLayoutTemplate";
+				or "ListViewBaseLayoutTemplate";
 		}
 
 		private void BuildChild(IIndentedStringBuilder writer, XamlMemberDefinition? owner, XamlObjectDefinition xamlObjectDefinition, string? outerClosure = null)
@@ -5900,19 +5901,7 @@
 
 			using (TrySetDefaultBindMode(xamlObjectDefinition))
 			{
-<<<<<<< HEAD
-				if (typeName
-					is "DataTemplate"
-					or "ItemsPanelTemplate"
-					or "ControlTemplate"
-
-					// This case is specific the custom ListView for iOS. Should be removed
-					// when the list rebuilt to be compatible.
-					or "ListViewBaseLayoutTemplate"
-				)
-=======
 				if (IsNewScope(xamlObjectDefinition))
->>>>>>> 969bb266
 				{
 					writer.AppendIndented($"new {GetGlobalizedTypeName(fullTypeName)}(");
 
