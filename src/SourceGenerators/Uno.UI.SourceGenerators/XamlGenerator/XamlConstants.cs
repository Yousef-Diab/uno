--- conflicted
+++ resolved
@@ -32,11 +32,8 @@
 			public const string Media = BaseXamlNamespace + ".Media";
 			public const string MediaAnimation = BaseXamlNamespace + ".Media.Animation";
 			public const string Shapes = BaseXamlNamespace + ".Shapes";
-<<<<<<< HEAD
 			public const string Input = BaseXamlNamespace + ".Input";
-=======
 			public const string Automation = BaseXamlNamespace + ".Automation";
->>>>>>> 88d7a402
 
 			public static readonly string[] PresentationNamespaces =
 			{
