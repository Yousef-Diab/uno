--- conflicted
+++ resolved
@@ -234,13 +234,10 @@
 			"description": "Provides an explicit override for the version of Uno.Settings to use.",
 			"type": "nuget-version"
 		},
-<<<<<<< HEAD
-=======
 		"UnoHotDesignVersion": {
 			"description": "Provides an explicit override for the version of Uno.HotDesign to use.",
 			"type": "nuget-version"
 		},
->>>>>>> 63a9f224
 		"MicrosoftLoggingVersion": {
 			"description": "Provides an explicit override for the version of Microsoft.Extensions.Logging to use.",
 			"type": "nuget-version"
