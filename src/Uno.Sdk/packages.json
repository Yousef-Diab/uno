	[
	{
	  "group": "Core",
	  "version": "DefaultUnoVersion",
	  "packages": [
		"Uno.WinUI",
		"Uno.UI.Adapter.Microsoft.Extensions.Logging",
		"Uno.WinUI.Maps",
		"Uno.WinUI.GooglePlay",
		"Uno.WinUI.Foldable",
		"Uno.WinUI.MSAL",
		"Uno.WinUI.Svg",
		"Uno.WinUI.Lottie",
		"Uno.WinUI.DevServer",
		"Uno.WinUI.Runtime.Skia.Gtk",
		"Uno.WinUI.Runtime.Skia.Linux.FrameBuffer",
		"Uno.WinUI.Runtime.Skia.MacOS",
		"Uno.WinUI.Runtime.Skia.Wpf",
		"Uno.WinUI.Runtime.Skia.X11",
		"Uno.WinUI.Svg",
		"Uno.WinUI.WebAssembly",
		"Uno.WinUI.Runtime.Skia.Android",
		"Uno.WinUI.Runtime.Skia.AppleUIKit",
		"Uno.WinUI.Runtime.Skia.WebAssembly.Browser",
		"Uno.WinUI.Runtime.WebAssembly",
		"Uno.WinUI.MediaPlayer.WebAssembly",
		"Uno.WinUI.Graphics3DGL",
		"Uno.WinUI.Graphics2DSK"
	  ]
	},
	{
	  "group": "WasmBootstrap",
	  "version": "8.0.23",
	  "packages": [
		"Uno.Wasm.Bootstrap",
		"Uno.Wasm.Bootstrap.DevServer",
		"Uno.Wasm.Bootstrap.Server"
	  ],
	  "versionOverride": {
<<<<<<< HEAD
		"net9.0": "9.0.13"
=======
		"net9.0": "9.0.10"
>>>>>>> 79051cce
	  }
	},
	{
	  "group": "OSLogging",
	  "version": "1.7.0",
	  "packages": [
		"Uno.Extensions.Logging.OSLog",
		"Uno.Extensions.Logging.WebAssembly.Console"
	  ]
	},
	{
	  "group": "CoreLogging",
	  "version": "4.1.1",
	  "packages": [
		"Uno.Core.Extensions.Logging.Singleton"
	  ]
	},
	{
	  "group": "UniversalImageLoading",
	  "version": "1.9.37",
	  "packages": [
		"Uno.UniversalImageLoader"
	  ]
	},
	{
	  "group": "Dsp",
	  "version": "1.4.0",
	  "packages": [
		"Uno.Dsp.Tasks"
	  ]
	},
	{
	  "group": "Resizetizer",
	  "version": "1.7.0",
	  "packages": [
		"Uno.Resizetizer"
	  ]
	},
	{
	  "group": "sdkextras",
	  "version": "5.5-dev.26",
	  "packages": [
		"Uno.Sdk.Extras"
	  ]
	},
	{
	  "group": "settings",
	  "version": "1.2.13",
	  "packages": [
		"Uno.Settings.DevServer"
	  ]
	},
	{
<<<<<<< HEAD
		"group": "hotdesign",
		"version": "1.6-dev.21",
		"packages": [
			"Uno.UI.HotDesign"
		]
=======
	  "group": "hotdesign",
	  "version": "1.3.1",
	  "packages": [
		"Uno.UI.HotDesign"
	  ]
>>>>>>> 79051cce
	},
	{
	  "group": "SkiaSharp",
	  "version": "2.88.9",
	  "packages": [
		"SkiaSharp.Skottie",
		"SkiaSharp.Views.Uno.WinUI",
		"SkiaSharp.Views.WinUI",
		"SkiaSharp.NativeAssets.Linux",
		"SkiaSharp.NativeAssets.macOS",
		"SkiaSharp.NativeAssets.Win32"
	  ]
	},
	{
	  "group": "SvgSkia",
	  "version": "2.0.0.4",
	  "packages": [
		"Svg.Skia"
	  ]
	},
	{
	  "group": "WinAppSdk",
	  "version": "1.6.250108002",
	  "packages": [
		"Microsoft.WindowsAppSDK"
	  ]
	},
	{
	  "group": "WinAppSdkBuildTools",
	  "version": "10.0.26100.1742",
	  "packages": [
		"Microsoft.Windows.SDK.BuildTools"
	  ]
	},
	{
	  "group": "MicrosoftLoggingConsole",
	  "version": "8.0.1",
	  "packages": [
		"Microsoft.Extensions.Logging.Console"
	  ],
	  "versionOverride": {
		"net9.0": "9.0.1"
	  }
	},
	{
	  "group": "WindowsCompatibility",
	  "version": "8.0.12",
	  "packages": [
		"Microsoft.Windows.Compatibility"
	  ],
	  "versionOverride": {
		"net9.0": "9.0.1"
	  }
	},
	{
	  "group": "MsalClient",
	  "version": "4.66.2",
	  "packages": [
		"Microsoft.Identity.Client",
		"Microsoft.Identity.Client.Extensions.Msal"
	  ]
	},
	{
	  "group": "Mvvm",
	  "version": "8.4.0",
	  "packages": [
		"CommunityToolkit.Mvvm"
	  ]
	},
	{
	  "group": "Prism",
	  "version": "9.0.537",
	  "packages": [
		"Prism.DryIoc.Uno.WinUI",
		"Prism.Uno.WinUI",
		"Prism.Uno.WinUI.Markup"
	  ]
	},
	{
	  "group": "UnoFonts",
	  "version": "2.5.0",
	  "packages": [
		"Uno.Fonts.OpenSans",
		"Uno.Fonts.Fluent",
		"Uno.Fonts.Roboto"
	  ]
	},
	{
	  "group": "AndroidMaterial",
	  "version": "1.12.0.2",
	  "packages": [
	    "Xamarin.Google.Android.Material"
	  ]
	},
	{
	  "group": "AndroidXLegacySupportV4",
	  "version": "1.0.0.23",
	  "packages": [
	    "Xamarin.AndroidX.Legacy.Support.V4"
	  ]
	},
	{
	  "group": "AndroidXAppCompat",
	  "version": "1.7.0.5",
	  "packages": [
	    "Xamarin.AndroidX.AppCompat"
	  ]
	},
	{
	  "group": "AndroidXRecyclerView",
	  "version": "1.3.2.10",
	  "packages": [
	    "Xamarin.AndroidX.RecyclerView"
	  ]
	},
	{
	  "group": "AndroidXActivity",
	  "version": "1.9.3.2",
	  "packages": [
	    "Xamarin.AndroidX.Activity"
	  ]
	},
	{
	  "group": "AndroidXBrowser",
	  "version": "1.8.0.8",
	  "packages": [
	    "Xamarin.AndroidX.Browser"
	  ]
	},
	{
	  "group": "AndroidXSwipeRefreshLayout",
	  "version": "1.1.0.24",
	  "packages": [
	    "Xamarin.AndroidX.SwipeRefreshLayout"
	  ]
	},
	{
	  "group": "AndroidXNavigation",
	  "version": "2.8.5.1",
	  "packages": [
	    "Xamarin.AndroidX.Navigation.UI",
	    "Xamarin.AndroidX.Navigation.Fragment",
	    "Xamarin.AndroidX.Navigation.Runtime",
	    "Xamarin.AndroidX.Navigation.Common"
	  ]
	},
	{
	  "group": "AndroidXCollection",
	  "version": "1.4.5.2",
	  "packages": [
	    "Xamarin.AndroidX.Collection",
	    "Xamarin.AndroidX.Collection.Ktx"
	  ]
	},
	{
	  "group": "Maui",
	  "version": "8.0.100",
	  "packages": [
	    "Microsoft.Maui.Controls",
	    "Microsoft.Maui.Controls.Compatibility",
	    "Microsoft.Maui.Graphics"
	  ],
	  "versionOverride": {
	    "net9.0": "9.0.40"
	  }
	},
	{
	  "group": "CSharpMarkup",
	  "version": "5.6.7",
	  "packages": [
		"Uno.WinUI.Markup",
		"Uno.Extensions.Markup.Generators"
	  ]
	},
	{
	  "group": "Extensions",
<<<<<<< HEAD
	  "version": "5.3-dev.120",
=======
	  "version": "5.2.7",
>>>>>>> 79051cce
	  "packages": [
		"Uno.Extensions.Authentication.WinUI",
		"Uno.Extensions.Authentication.MSAL.WinUI",
		"Uno.Extensions.Authentication.Oidc.WinUI",
		"Uno.Extensions.Configuration",
		"Uno.Extensions.Core.WinUI",
		"Uno.Extensions.Hosting.WinUI",
		"Uno.Extensions.Http.WinUI",
		"Uno.Extensions.Http.Refit",
		"Uno.Extensions.Localization.WinUI",
		"Uno.Extensions.Logging.WinUI",
		"Uno.Extensions.Maui.WinUI",
		"Uno.Extensions.Maui.WinUI.Markup",
		"Uno.Extensions.Navigation.WinUI",
		"Uno.Extensions.Navigation.WinUI.Markup",
		"Uno.Extensions.Navigation.Toolkit.WinUI",
		"Uno.Extensions.Reactive.WinUI",
		"Uno.Extensions.Reactive.Messaging",
		"Uno.Extensions.Reactive.WinUI.Markup",
		"Uno.Extensions.Serialization.Http",
		"Uno.Extensions.Serialization.Refit",
		"Uno.Extensions.Logging.Serilog",
		"Uno.Extensions.Storage.WinUI"
	  ]
	},
	{
	  "group": "Toolkit",
	  "version": "6.4.1",
	  "packages": [
		"Uno.Toolkit.WinUI",
		"Uno.Toolkit.WinUI.Cupertino",
		"Uno.Toolkit.WinUI.Material",
		"Uno.Toolkit.WinUI.Material.Markup",
		"Uno.Toolkit.WinUI.Markup",
		"Uno.Toolkit.Skia.WinUI"
	  ]
	},
	{
	  "group": "Themes",
	  "version": "5.4.0",
	  "packages": [
		"Uno.Material.WinUI",
		"Uno.Material.WinUI.Markup",
		"Uno.Themes.WinUI.Markup",
		"Uno.Cupertino.WinUI"
	  ]
	}
  ]<|MERGE_RESOLUTION|>--- conflicted
+++ resolved
@@ -37,11 +37,7 @@
 		"Uno.Wasm.Bootstrap.Server"
 	  ],
 	  "versionOverride": {
-<<<<<<< HEAD
 		"net9.0": "9.0.13"
-=======
-		"net9.0": "9.0.10"
->>>>>>> 79051cce
 	  }
 	},
 	{
@@ -95,19 +91,11 @@
 	  ]
 	},
 	{
-<<<<<<< HEAD
 		"group": "hotdesign",
 		"version": "1.6-dev.21",
 		"packages": [
 			"Uno.UI.HotDesign"
 		]
-=======
-	  "group": "hotdesign",
-	  "version": "1.3.1",
-	  "packages": [
-		"Uno.UI.HotDesign"
-	  ]
->>>>>>> 79051cce
 	},
 	{
 	  "group": "SkiaSharp",
@@ -284,11 +272,7 @@
 	},
 	{
 	  "group": "Extensions",
-<<<<<<< HEAD
 	  "version": "5.3-dev.120",
-=======
-	  "version": "5.2.7",
->>>>>>> 79051cce
 	  "packages": [
 		"Uno.Extensions.Authentication.WinUI",
 		"Uno.Extensions.Authentication.MSAL.WinUI",
