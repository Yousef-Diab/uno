--- conflicted
+++ resolved
@@ -138,10 +138,7 @@
 		public const string Resizetizer = nameof(Resizetizer);
 		public const string SdkExtras = nameof(SdkExtras);
 		public const string Settings = nameof(Settings);
-<<<<<<< HEAD
-=======
 		public const string HotDesign = nameof(HotDesign);
->>>>>>> 63a9f224
 		public const string SkiaSharp = nameof(SkiaSharp);
 		public const string SvgSkia = nameof(SvgSkia);
 		public const string WinAppSdk = nameof(WinAppSdk);
