<Project>
	<ItemGroup>
		<!-- Removes native usings to avoid Ambiguous reference -->
		<Using Remove="@(Using->HasMetadata('Platform'))" />
	</ItemGroup>

	<!-- Sanity check ensure that platform files for other targets are not included -->
	<ItemGroup Condition=" $(_IsUnoSingleProjectAndLegacy) == 'true' and $(PlatformsProjectFolder) != '' and Exists($(PlatformsProjectFolder))">
		<Compile Remove="@(_IgnorePlatformFiles)" />
		<Page Remove="@(_IgnorePlatformFiles)" />
		<Content Remove="@(_IgnorePlatformFiles)" />
		<EmbeddedResource Remove="@(_IgnorePlatformFiles)" />
		<Manifest Remove="@(_IgnorePlatformFiles)" />
		<AppxManifest Remove="@(_IgnorePlatformFiles)" />
	</ItemGroup>

	<!--
		Adjust the first target framework to be browserwasm or desktop or windows, if the current debugging
		target is either of those. This portion is linked to the TryReloadTargetAsync in
		the Uno.UI.RemoteControl.VS project.
		
		The _UnoSelectedTargetFramework is defined as a csproj.user property, set when the IDE
		changes the active target framework.
	
		This is required by a WebAssembly/Desktop support issue in VS, where both Publishing/Debugging and other 
		targets hot reload or mobile targets debugging is not supported. See https://aka.platform.uno/singleproject-vs-reload.
	-->
	<PropertyGroup Condition=" '$(BuildingInsideVisualStudio)' == 'true' AND '$(TargetFrameworks)' != '' ">
		<_UnoTargetFrameworkCount>$(TargetFrameworks.Split(';', System.StringSplitOptions.RemoveEmptyEntries).Length)</_UnoTargetFrameworkCount>
		
		<!-- Cleanup the target frameworks so the rewriting becomes simpler -->
		<TargetFrameworks>$([System.Text.RegularExpressions.Regex]::Replace($(TargetFrameworks), '\s', ''))</TargetFrameworks>

		<!-- Ensure that the TFM list ends with a `;` in order for replacements to be tfm specific -->
		<TargetFrameworks Condition="!$(TargetFrameworks.EndsWith(';'))">$(TargetFrameworks);</TargetFrameworks>

		<!-- Select the first original target framework to be replaced-->
		<_UnoFirstOriginalTargetFramework>$(TargetFrameworks.Split(';', System.StringSplitOptions.RemoveEmptyEntries)[0].Trim())</_UnoFirstOriginalTargetFramework>
	</PropertyGroup>

	<Choose>
		<When Condition="
				'$(BuildingInsideVisualStudio)' == 'true'
				AND '$(UnoDisableFirstTargetFrameworkRewrite)' != 'true'
				AND 
				(
					(
						$([MSBuild]::VersionLessThan($(MSBuildVersion), 17.12.0))
						AND (
							$([MSBuild]::GetTargetPlatformIdentifier($(_UnoSelectedTargetFramework))) == 'browserwasm'
							OR $([MSBuild]::GetTargetPlatformIdentifier($(_UnoSelectedTargetFramework))) == 'desktop'
							OR $([MSBuild]::GetTargetPlatformIdentifier($(_UnoSelectedTargetFramework))) == 'windows'
						)
					)
					OR
					(
						$([MSBuild]::VersionGreaterThanOrEquals($(MSBuildVersion), 17.12.0))
						AND (
							$([MSBuild]::GetTargetPlatformIdentifier($(_UnoSelectedTargetFramework))) == 'browserwasm'
						)
					)
				)
				AND '$(TargetFrameworks)' != ''
				AND '$(_UnoFirstOriginalTargetFramework)' != '$(_UnoSelectedTargetFramework)'
				AND $(TargetFrameworks.Contains('$(_UnoSelectedTargetFramework);'))">

			<PropertyGroup>
				<!-- 
					This property is multiline, but only inside the expression. There must be no crlf 
					before the first `$(` or after the last `)`
				-->
				<TargetFrameworks>$(
						[MSBuild]::Unescape(
							$(
								TargetFrameworks
								.Replace('$(_UnoSelectedTargetFramework);','**PLACEHOLDER**;')
								.Replace('$(_UnoFirstOriginalTargetFramework);','$(_UnoSelectedTargetFramework);')
								.Replace('**PLACEHOLDER**;','$(_UnoFirstOriginalTargetFramework);')
							)
						)
					)</TargetFrameworks>
			</PropertyGroup>
		</When>
		<Otherwise>
			<PropertyGroup>
				<!-- As we've rewritten the list, we need to make sure that `;` is not escaped -->
				<TargetFrameworks>$([MSBuild]::Unescape($(TargetFrameworks)))</TargetFrameworks>
			</PropertyGroup>
		</Otherwise>
	</Choose>

	<Target Name="_UnoVSWarnBrowserIsFirst"
			BeforeTargets="_SetBuildInnerTarget;_ComputeTargetFrameworkItems;ResolveFrameworkReferences"
			Condition=" 
			'$(UnoDisableVSWarnBrowserIsFirst)' != 'true'
			AND '$(BuildingInsideVisualStudio)' == 'true'
			AND '$(_UnoTargetFrameworkCount)' != ''
			AND $(_UnoTargetFrameworkCount) &gt; 1
			AND $(TargetFrameworks.Contains('-browserwasm'))
			AND $([MSBuild]::GetTargetPlatformIdentifier($(_UnoFirstOriginalTargetFramework))) == 'browserwasm'">

		<Warning Code="UNOB0010"
				 Text="The browserwasm TargetFramework must not be placed first in the TargetFrameworks property in order for HotReload to work properly. (See https://aka.platform.uno/UNOB0010)" />
	</Target>

	<Target Name="_UnoVSWarnDesktopIsFirst"
				BeforeTargets="_SetBuildInnerTarget;_ComputeTargetFrameworkItems;ResolveFrameworkReferences"
				Condition="
				'$(UnoDisableVSWarnDesktopIsFirst)' != 'true'
				AND '$(BuildingInsideVisualStudio)' == 'true'
<<<<<<< HEAD
				AND '$(OutputType)'!='Library'
=======
				AND $([MSBuild]::VersionLessThan($(MSBuildVersion), 17.12.0))
>>>>>>> 9bf40506
				AND '$(_UnoTargetFrameworkCount)' != ''
				AND $(_UnoTargetFrameworkCount) &gt; 1
				AND $([MSBuild]::GetTargetPlatformIdentifier($(_UnoFirstOriginalTargetFramework))) == 'desktop'">

		<Warning Code="UNOB0011"
					Text="The desktop TargetFramework must not be placed first in the TargetFrameworks property in order for other platforms debugging to work. (See https://aka.platform.uno/UNOB0011)" />
	</Target>

	<Target Name="_UnoVSWarnDesktopIsNotFirst"
				BeforeTargets="_SetBuildInnerTarget;_ComputeTargetFrameworkItems;ResolveFrameworkReferences"
				Condition="
				'$(UnoDisableVSWarnDesktopIsNotFirst)' != 'true'
				AND '$(BuildingInsideVisualStudio)' == 'true'
				AND $([MSBuild]::VersionGreaterThanOrEquals($(MSBuildVersion), 17.12.0))
				AND '$(_UnoTargetFrameworkCount)' != ''
				AND $(_UnoTargetFrameworkCount) &gt; 1
				AND $(TargetFrameworks.Contains('-desktop'))
				AND (
					$(TargetFrameworks.Contains('-ios'))
					OR $(TargetFrameworks.Contains('-android'))
					OR $(TargetFrameworks.Contains('-maccatalyst'))
				)
				AND $([MSBuild]::GetTargetPlatformIdentifier($(_UnoFirstOriginalTargetFramework))) != 'desktop'">

		<Warning Code="UNOB0014"
					Text="The desktop TargetFramework must be placed first in the TargetFrameworks property in order for WSL debugging to work, when mobile targets are also used. (See https://aka.platform.uno/UNOB0014)" />
	</Target>

	<Target Name="_UnoVSWarnWindowsIsFirst"
				BeforeTargets="_SetBuildInnerTarget;_ComputeTargetFrameworkItems;ResolveFrameworkReferences"
				Condition="
				'$(UnoDisableVSWarnWindowsIsFirst)' != 'true'
				AND '$(BuildingInsideVisualStudio)' == 'true'
				AND '$(OutputType)'!='Library'
				AND '$(_UnoTargetFrameworkCount)' != ''
				AND $(_UnoTargetFrameworkCount) &gt; 1
				AND $(TargetFrameworks.Contains('-windows'))
				AND $([MSBuild]::GetTargetPlatformIdentifier($(_UnoFirstOriginalTargetFramework))) == 'windows'">

		<Warning Code="UNOB0012"
					Text="The windows TargetFramework must not be placed first in the TargetFrameworks property in order for other platforms debugging to work. (See https://aka.platform.uno/UNOB0012)" />
	</Target>

	<Target Name="_UnoVSWarnNetIsFirst"
			BeforeTargets="_SetBuildInnerTarget;_ComputeTargetFrameworkItems;ResolveFrameworkReferences"
			Condition=" 
			'$(UnoDisableVSWarnNetIsFirst)' != 'true'
			AND '$(BuildingInsideVisualStudio)' == 'true'
			AND '$(OutputType)'!='Library'
			AND '$(_UnoTargetFrameworkCount)' != ''
			AND $(_UnoTargetFrameworkCount) &gt; 1
			AND $([MSBuild]::GetTargetPlatformIdentifier($(_UnoFirstOriginalTargetFramework))) == ''
			AND $(_UnoFirstOriginalTargetFramework.StartsWith('net'))">

		<Warning Code="UNOB0013"
				 Text="The $(_UnoFirstOriginalTargetFramework) TargetFramework must not be placed first in the TargetFrameworks property in order for other platforms debugging to work. (See https://aka.platform.uno/UNOB0013)" />
	</Target>

	<!-- Include any additional targets that packages defined by other packages -->
	<Import Project="$(AfterUnoSdkTargets)" Condition="'$(AfterUnoSdkTargets)' != ''"/>

</Project><|MERGE_RESOLUTION|>--- conflicted
+++ resolved
@@ -94,6 +94,7 @@
 			Condition=" 
 			'$(UnoDisableVSWarnBrowserIsFirst)' != 'true'
 			AND '$(BuildingInsideVisualStudio)' == 'true'
+			AND '$(OutputType)'!='Library'
 			AND '$(_UnoTargetFrameworkCount)' != ''
 			AND $(_UnoTargetFrameworkCount) &gt; 1
 			AND $(TargetFrameworks.Contains('-browserwasm'))
@@ -108,11 +109,8 @@
 				Condition="
 				'$(UnoDisableVSWarnDesktopIsFirst)' != 'true'
 				AND '$(BuildingInsideVisualStudio)' == 'true'
-<<<<<<< HEAD
 				AND '$(OutputType)'!='Library'
-=======
 				AND $([MSBuild]::VersionLessThan($(MSBuildVersion), 17.12.0))
->>>>>>> 9bf40506
 				AND '$(_UnoTargetFrameworkCount)' != ''
 				AND $(_UnoTargetFrameworkCount) &gt; 1
 				AND $([MSBuild]::GetTargetPlatformIdentifier($(_UnoFirstOriginalTargetFramework))) == 'desktop'">
@@ -126,6 +124,7 @@
 				Condition="
 				'$(UnoDisableVSWarnDesktopIsNotFirst)' != 'true'
 				AND '$(BuildingInsideVisualStudio)' == 'true'
+				AND '$(OutputType)'!='Library'
 				AND $([MSBuild]::VersionGreaterThanOrEquals($(MSBuildVersion), 17.12.0))
 				AND '$(_UnoTargetFrameworkCount)' != ''
 				AND $(_UnoTargetFrameworkCount) &gt; 1
