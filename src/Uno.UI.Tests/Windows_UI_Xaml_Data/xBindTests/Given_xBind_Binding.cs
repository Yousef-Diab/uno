﻿using Microsoft.VisualStudio.TestTools.UnitTesting;
using System;
using System.Collections.Generic;
using System.Diagnostics;
using System.Linq;
using System.Text;
using System.Threading;
using System.Threading.Tasks;
using Uno.UI.Tests.Windows_UI_Xaml.Controls;
using Uno.UI.Tests.Windows_UI_Xaml_Data.xBindTests.Controls;
using Windows.UI.Xaml;
using Windows.UI.Xaml.Controls;

namespace Uno.UI.Tests.Windows_UI_Xaml_Data.xBindTests
{
	[TestClass]
	public class Given_xBind_Binding
	{
		private const int V = 42;

		[TestMethod]
		public void When_Initial_Value()
		{
			var SUT = new Binding_Control();

			Assert.AreEqual("", SUT._StringField.Text);

			SUT.ForceLoaded();

			Assert.AreEqual("initial", SUT._StringField.Text);

			SUT.stringField = "updated";

			SUT.DoUpdate();

			Assert.AreEqual("updated", SUT._StringField.Text);
		}

		[TestMethod]
		public void When_StateTrigger()
		{
			var SUT = new Binding_StateTrigger();

			Assert.AreEqual(string.Empty, SUT._StringField.Text);
			Assert.IsFalse(SUT.myTrigger.IsActive);

			SUT.ForceLoaded();

			SUT.MyState = MyState.Full;

			Assert.IsTrue(SUT.myTrigger.IsActive);
			Assert.AreEqual("Updated!", SUT._StringField.Text);
		}

		[TestMethod]
		public void When_Simple_TwoWay()
		{
			var SUT = new Binding_TwoWay_Simple();

			Assert.AreEqual(0, SUT.MyIntProperty);

			SUT.ForceLoaded();

			Assert.AreEqual(0, SUT.myObject.MyProperty);
			Assert.AreEqual(0, SUT.MyIntProperty);

			SUT.MyIntProperty = 1;

			Assert.AreEqual(1, SUT.myObject.MyProperty);

			SUT.myObject.MyProperty = 2;

			Assert.AreEqual(2, SUT.MyIntProperty);
		}

		[TestMethod]
		public void When_Simple_TwoWay_Nested()
		{
			var SUT = new Binding_TwoWay_Simple();

			Assert.AreEqual(0, SUT.Model.MyIntProperty);

			SUT.ForceLoaded();

			Assert.AreEqual(0, SUT.myObjectNestedProperty.MyProperty);
			Assert.AreEqual(0, SUT.Model.MyIntProperty);

			SUT.Model.MyIntProperty = 1;

			Assert.AreEqual(1, SUT.myObjectNestedProperty.MyProperty);

			SUT.myObjectNestedProperty.MyProperty = 2;

			Assert.AreEqual(2, SUT.Model.MyIntProperty);
		}

		[TestMethod]
		public void When_DataTemplate_TwoWay()
		{
			var SUT = new Binding_DataTemplate_TwoWay();

			var rootData = new Binding_DataTemplate_TwoWay_Base();
			SUT.root.Content = rootData;

			Assert.AreEqual(0, rootData.MyIntProperty);

			SUT.ForceLoaded();

			var myObject = SUT.FindName("myObject") as Binding_DataTemplate_TwoWayTestObject;

			Assert.AreEqual(0, myObject.MyProperty);
			Assert.AreEqual(0, rootData.MyIntProperty);

			rootData.MyIntProperty = 1;

			Assert.AreEqual(1, myObject.MyProperty);

			myObject.MyProperty = 2;

			Assert.AreEqual(2, rootData.MyIntProperty);
		}

		[TestMethod]
		public void When_DataTemplate_TwoWay_Nested()
		{
			var SUT = new Binding_DataTemplate_TwoWay();

			var rootData = new Binding_DataTemplate_TwoWay_Base();
			SUT.root.Content = rootData;

			Assert.AreEqual(0, rootData.Model.MyIntProperty);

			SUT.ForceLoaded();

			var myObjectNestedProperty = SUT.FindName("myObjectNestedProperty") as Binding_DataTemplate_TwoWayTestObject;

			Assert.AreEqual(0, myObjectNestedProperty.MyProperty);
			Assert.AreEqual(0, rootData.Model.MyIntProperty);

			rootData.Model.MyIntProperty = 1;

			Assert.AreEqual(1, myObjectNestedProperty.MyProperty);

			myObjectNestedProperty.MyProperty = 2;

			Assert.AreEqual(2, rootData.Model.MyIntProperty);
		}

		[TestMethod]
		public void When_Object_TwoWay()
		{
			var SUT = new Binding_TwoWay_Object();

			Assert.AreEqual(0, SUT.MyIntProperty);

			SUT.ForceLoaded();

			Assert.AreEqual(0, SUT.myObject.MyProperty);
			Assert.AreEqual(0, SUT.MyIntProperty);

			SUT.MyIntProperty = 1;

			Assert.AreEqual(1, SUT.myObject.MyProperty);

			SUT.myObject.MyProperty = 2;

			Assert.AreEqual(2, SUT.MyIntProperty);
		}

		[TestMethod]
		public void When_Object_TwoWay_Nested()
		{
			var SUT = new Binding_TwoWay_Object();

			Assert.AreEqual(0, SUT.MyIntProperty);

			SUT.ForceLoaded();

			Assert.AreEqual(0, SUT.myObjectNestedProperty.MyProperty);
			Assert.AreEqual(0, SUT.Model.MyIntProperty);

			SUT.Model.MyIntProperty = 1;

			Assert.AreEqual(1, SUT.myObjectNestedProperty.MyProperty);

			SUT.myObjectNestedProperty.MyProperty = 2;

			Assert.AreEqual(2, SUT.Model.MyIntProperty);
		}

		[TestMethod]
		public void When_TwoWay_Object_DataTemplate()
		{
			var SUT = new Binding_TwoWay_Object_DataTemplate();

			var rootData = new Binding_TwoWay_Object_DataTemplate_Base();
			SUT.root.Content = rootData;

			Assert.AreEqual(0, rootData.MyIntProperty);

			SUT.ForceLoaded();

			var myObject = SUT.FindName("myObject") as Binding_TwoWay_Object_DataTemplate_TestObject;

			Assert.AreEqual(0, myObject.MyProperty);
			Assert.AreEqual(0, rootData.MyIntProperty);

			rootData.MyIntProperty = 1;

			Assert.AreEqual(1, myObject.MyProperty);

			myObject.MyProperty = 2;

			Assert.AreEqual(2, rootData.MyIntProperty);
		}

		[TestMethod]
		public void When_TwoWay_Object_DataTemplate_Nested()
		{
			var SUT = new Binding_TwoWay_Object_DataTemplate();

			var rootData = new Binding_TwoWay_Object_DataTemplate_Base();
			SUT.root.Content = rootData;

			Assert.AreEqual(0, rootData.Model.MyIntProperty);

			SUT.ForceLoaded();

			var myObjectNestedProperty = SUT.FindName("myObjectNestedProperty") as Binding_TwoWay_Object_DataTemplate_TestObject;

			Assert.AreEqual(0, myObjectNestedProperty.MyProperty);
			Assert.AreEqual(0, rootData.Model.MyIntProperty);

			rootData.Model.MyIntProperty = 1;

			Assert.AreEqual(1, myObjectNestedProperty.MyProperty);

			myObjectNestedProperty.MyProperty = 2;

			Assert.AreEqual(2, rootData.Model.MyIntProperty);
		}

		[TestMethod]
		public void When_TwoWay_BindBack()
		{
			var SUT = new Binding_TwoWay_BindBack();

			Assert.AreEqual(0, SUT.MyIntProperty);

			SUT.ForceLoaded();

			Assert.AreEqual("0", SUT.myObject.MyProperty);
			Assert.AreEqual(0, SUT.MyIntProperty);

			SUT.MyIntProperty = 1;

			Assert.AreEqual("1", SUT.myObject.MyProperty);

			SUT.myObject.MyProperty = "2";

			Assert.AreEqual(2, SUT.MyIntProperty);
		}

		[TestMethod]
		public void When_TwoWay_BindBack_Nested()
		{
			var SUT = new Binding_TwoWay_BindBack();

			Assert.AreEqual(0, SUT.Model.MyIntProperty);

			SUT.ForceLoaded();

			Assert.AreEqual("0", SUT.myObjectNestedProperty.MyProperty);
			Assert.AreEqual(0, SUT.Model.MyIntProperty);

			SUT.Model.MyIntProperty = 1;

			Assert.AreEqual("1", SUT.myObjectNestedProperty.MyProperty);

			SUT.myObjectNestedProperty.MyProperty = "2";

			Assert.AreEqual(2, SUT.Model.MyIntProperty);
		}

		[TestMethod]
		public void When_TwoWay_BindBack_DataTemplate()
		{
			var SUT = new Binding_TwoWay_BindBack_DataTemplate();

			var rootData = new Binding_TwoWay_BindBack_DataTemplate_Base();
			SUT.root.Content = rootData;

			Assert.AreEqual(0, rootData.MyIntProperty);

			SUT.ForceLoaded();

			var myObject = SUT.FindName("myObject") as Binding_TwoWay_BindBack_DataTemplate_TestObject;

			Assert.AreEqual("0", myObject.MyProperty);
			Assert.AreEqual(0, rootData.MyIntProperty);

			rootData.MyIntProperty = 1;

			Assert.AreEqual("1", myObject.MyProperty);

			myObject.MyProperty = "2";

			Assert.AreEqual(2, rootData.MyIntProperty);
		}

		[TestMethod]
		public void When_TwoWay_BindBack_DataTemplate_Nested()
		{
			var SUT = new Binding_TwoWay_BindBack_DataTemplate();

			var rootData = new Binding_TwoWay_BindBack_DataTemplate_Base();
			SUT.root.Content = rootData;

			Assert.AreEqual(0, rootData.Model.MyIntProperty);

			SUT.ForceLoaded();

			var myObjectNestedProperty = SUT.FindName("myObjectNestedProperty") as Binding_TwoWay_BindBack_DataTemplate_TestObject;

			Assert.AreEqual("0", myObjectNestedProperty.MyProperty);
			Assert.AreEqual(0, rootData.Model.MyIntProperty);

			rootData.Model.MyIntProperty = 1;

			Assert.AreEqual("1", myObjectNestedProperty.MyProperty);

			myObjectNestedProperty.MyProperty = "2";

			Assert.AreEqual(2, rootData.Model.MyIntProperty);
		}

		[TestMethod]
		public void When_Converter()
		{
			var SUT = new Binding_Converter();

			Assert.AreEqual(0, SUT.MyIntProperty);

			SUT.ForceLoaded();

			Assert.AreEqual("v:0 p:test", SUT.myTextBlock.Text);
			Assert.AreEqual("v:Uno.UI.Tests.Windows_UI_Xaml_Data.xBindTests.Controls.Binding_Converter p:test", SUT.myTextBlock2.Text);
		}

		[TestMethod]
		public void When_Converter_TwoWay()
		{
			var SUT = new Binding_Converter_TwoWay();

			SUT.ForceLoaded();

			ListView list = SUT.ViewToggleListView;

			CheckBox cb = SUT.BoundCheckBox;

			Assert.AreEqual(0, list.SelectedIndex);
			Assert.IsTrue(cb.IsChecked.Value);

			list.SelectedItem = list.Items[1];

			Assert.AreEqual(1, list.SelectedIndex);
			 Assert.IsFalse(cb.IsChecked.Value);

			list.SelectedItem = list.Items[0];

			Assert.AreEqual(0, list.SelectedIndex);
			Assert.IsTrue(cb.IsChecked.Value);
		}

		[TestMethod]
		public void When_ConverterParameter()
		{
			var SUT = new Binding_Converter_Parameter();

			SUT.ForceLoaded();

			Assert.AreEqual("Started: Jan 01, 2020 01:01 AM", SUT._StringField.Text);
		}

		[TestMethod]
		public void When_Converter_DataTemplate()
		{
			var SUT = new Binding_Converter_DataTemplate();
			var model = new Binding_Converter_DataTempate_Model();
			SUT.root.Content = model;

			Assert.AreEqual(0, model.MyIntProperty);

			SUT.ForceLoaded();

			var myTextBlock = SUT.FindName("myTextBlock") as Windows.UI.Xaml.Controls.TextBlock;
			var myTextBlock2 = SUT.FindName("myTextBlock2") as Windows.UI.Xaml.Controls.TextBlock;

			Assert.AreEqual("v:0 p:test", myTextBlock.Text);
			Assert.AreEqual("v:Uno.UI.Tests.Windows_UI_Xaml_Data.xBindTests.Controls.Binding_Converter_DataTempate_Model p:test", myTextBlock2.Text);
		}

		[TestMethod]
		public void When_DefaultBindingMode_Undefined()
		{
			var SUT = new Binding_DefaultBindMode();

			Assert.IsNull(SUT.Default_undefined_Property);
			Assert.IsNull(SUT.Default_undefined_OneWay_Property);
			Assert.IsNull(SUT.Default_undefined_TwoWay_Property);

			SUT.Default_undefined_Property = "undefined updated 1";
			SUT.Default_undefined_OneWay_Property = "undefined updated 2";
			SUT.Default_undefined_TwoWay_Property = "undefined updated 3";

			SUT.ForceLoaded();

			Assert.AreEqual("undefined updated 1", SUT.Default_undefined.Text);
			Assert.AreEqual("undefined updated 2", SUT.Default_undefined_OneWay.Text);
			Assert.AreEqual("undefined updated 3", SUT.Default_undefined_TwoWay.Text);

			SUT.Default_undefined_Property = "undefined updated 4";
			SUT.Default_undefined_OneWay_Property = "undefined updated 5";
			SUT.Default_undefined_TwoWay_Property = "undefined updated 6";

			Assert.AreEqual("undefined updated 1", SUT.Default_undefined.Text);
			Assert.AreEqual("undefined updated 5", SUT.Default_undefined_OneWay.Text);
			Assert.AreEqual("undefined updated 6", SUT.Default_undefined_TwoWay.Text);

			SUT.Default_undefined.Text = "undefined updated 7";
			SUT.Default_undefined_OneWay.Text = "undefined updated 8";
			SUT.Default_undefined_TwoWay.Text = "undefined updated 9";

			Assert.AreEqual("undefined updated 4", SUT.Default_undefined_Property);
			Assert.AreEqual("undefined updated 5", SUT.Default_undefined_OneWay_Property);
			Assert.AreEqual("undefined updated 9", SUT.Default_undefined_TwoWay_Property);
		}

		[TestMethod]
		public void When_DefaultBindingMode_OneWay()
		{
			var SUT = new Binding_DefaultBindMode();

			Assert.IsNull(SUT.Default_OneWay_Property);
			Assert.IsNull(SUT.Default_OneWay_OneWay_Property);
			Assert.IsNull(SUT.Default_OneWay_TwoWay_Property);

			SUT.Default_OneWay_Property = "OneWay updated 1";
			SUT.Default_OneWay_OneWay_Property = "OneWay updated 2";
			SUT.Default_OneWay_TwoWay_Property = "OneWay updated 3";

			SUT.ForceLoaded();

			Assert.AreEqual("OneWay updated 1", SUT.Default_OneWay.Text);
			Assert.AreEqual("OneWay updated 2", SUT.Default_OneWay_OneWay.Text);
			Assert.AreEqual("OneWay updated 3", SUT.Default_OneWay_TwoWay.Text);

			SUT.Default_OneWay_Property = "OneWay updated 4";
			SUT.Default_OneWay_OneWay_Property = "OneWay updated 5";
			SUT.Default_OneWay_TwoWay_Property = "OneWay updated 6";

			Assert.AreEqual("OneWay updated 4", SUT.Default_OneWay.Text);
			Assert.AreEqual("OneWay updated 5", SUT.Default_OneWay_OneWay.Text);
			Assert.AreEqual("OneWay updated 6", SUT.Default_OneWay_TwoWay.Text);

			SUT.Default_OneWay.Text = "OneWay updated 7";
			SUT.Default_OneWay_OneWay.Text = "OneWay updated 8";
			SUT.Default_OneWay_TwoWay.Text = "OneWay updated 9";

			Assert.AreEqual("OneWay updated 4", SUT.Default_OneWay_Property);
			Assert.AreEqual("OneWay updated 5", SUT.Default_OneWay_OneWay_Property);
			Assert.AreEqual("OneWay updated 9", SUT.Default_OneWay_TwoWay_Property);
		}

		[TestMethod]
		public void When_DefaultBindingMode_TwoWay()
		{
			var SUT = new Binding_DefaultBindMode();

			Assert.IsNull(SUT.Default_TwoWay_Property);
			Assert.IsNull(SUT.Default_TwoWay_OneWay_Property);
			Assert.IsNull(SUT.Default_TwoWay_TwoWay_Property);

			SUT.Default_TwoWay_Property = "TwoWay updated 1";
			SUT.Default_TwoWay_OneWay_Property = "TwoWay updated 2";
			SUT.Default_TwoWay_TwoWay_Property = "TwoWay updated 3";

			SUT.ForceLoaded();

			Assert.AreEqual("TwoWay updated 1", SUT.Default_TwoWay.Text);
			Assert.AreEqual("TwoWay updated 2", SUT.Default_TwoWay_OneWay.Text);
			Assert.AreEqual("TwoWay updated 3", SUT.Default_TwoWay_TwoWay.Text);

			SUT.Default_TwoWay_Property = "TwoWay updated 4";
			SUT.Default_TwoWay_OneWay_Property = "TwoWay updated 5";
			SUT.Default_TwoWay_TwoWay_Property = "TwoWay updated 6";

			Assert.AreEqual("TwoWay updated 4", SUT.Default_TwoWay.Text);
			Assert.AreEqual("TwoWay updated 5", SUT.Default_TwoWay_OneWay.Text);
			Assert.AreEqual("TwoWay updated 6", SUT.Default_TwoWay_TwoWay.Text);

			SUT.Default_TwoWay.Text = "TwoWay updated 7";
			SUT.Default_TwoWay_OneWay.Text = "TwoWay updated 8";
			SUT.Default_TwoWay_TwoWay.Text = "TwoWay updated 9";

			Assert.AreEqual("TwoWay updated 7", SUT.Default_TwoWay_Property);
			Assert.AreEqual("TwoWay updated 5", SUT.Default_TwoWay_OneWay_Property);
			Assert.AreEqual("TwoWay updated 9", SUT.Default_TwoWay_TwoWay_Property);
		}

		[TestMethod]
		public void When_DefaultBindingMode_Nested()
		{
			var SUT = new Binding_DefaultBindMode();

			Assert.IsNull(SUT.Nested_Default_1_Property);
			Assert.IsNull(SUT.Nested_Default_2_Property);
			Assert.IsNull(SUT.Nested_Default_OneWay_OneWay_Property);
			Assert.IsNull(SUT.Nested_Default_OneWay_TwoWay_Property);
			Assert.IsNull(SUT.Nested_Default_OneWay_OneTime_Property);

			SUT.Nested_Default_1_Property = "nested updated 1";
			SUT.Nested_Default_2_Property = "nested updated 2";
			SUT.Nested_Default_OneWay_OneWay_Property = "nested updated 3";
			SUT.Nested_Default_OneWay_TwoWay_Property = "nested updated 4";
			SUT.Nested_Default_OneWay_OneTime_Property = "nested updated 41";

			SUT.ForceLoaded();

			Assert.AreEqual("nested updated 1", SUT.Nested_Default_1.Text);
			Assert.AreEqual("nested updated 2", SUT.Nested_Default_2.Text);
			Assert.AreEqual("nested updated 3", SUT.Nested_Default_OneWay_OneWay.Text);
			Assert.AreEqual("nested updated 4", SUT.Nested_Default_OneWay_TwoWay.Text);
			Assert.AreEqual("nested updated 41", SUT.Nested_Default_OneWay_OneTime.Text);

			SUT.Nested_Default_1_Property = "nested updated 5";
			SUT.Nested_Default_2_Property = "nested updated 6";
			SUT.Nested_Default_OneWay_OneWay_Property = "nested updated 7";
			SUT.Nested_Default_OneWay_TwoWay_Property = "nested updated 8";
			SUT.Nested_Default_OneWay_OneTime_Property = "nested updated 81";

			Assert.AreEqual("nested updated 5", SUT.Nested_Default_1.Text);
			Assert.AreEqual("nested updated 6", SUT.Nested_Default_2.Text);
			Assert.AreEqual("nested updated 7", SUT.Nested_Default_OneWay_OneWay.Text);
			Assert.AreEqual("nested updated 8", SUT.Nested_Default_OneWay_TwoWay.Text);
			Assert.AreEqual("nested updated 41", SUT.Nested_Default_OneWay_OneTime.Text);

			SUT.Nested_Default_1.Text = "nested updated 9";
			SUT.Nested_Default_2.Text = "nested updated 10";
			SUT.Nested_Default_OneWay_OneWay.Text = "nested updated 11";
			SUT.Nested_Default_OneWay_TwoWay.Text = "nested updated 12";
			SUT.Nested_Default_OneWay_OneTime.Text = "nested updated 121";

			Assert.AreEqual("nested updated 9", SUT.Nested_Default_1_Property);
			Assert.AreEqual("nested updated 6", SUT.Nested_Default_2_Property);
			Assert.AreEqual("nested updated 7", SUT.Nested_Default_OneWay_OneWay_Property);
			Assert.AreEqual("nested updated 12", SUT.Nested_Default_OneWay_TwoWay_Property);
			Assert.AreEqual("nested updated 81", SUT.Nested_Default_OneWay_OneTime_Property);
		}

		[TestMethod]
		public void When_DefaultBindingMode_DataTemplate_Undefined()
		{
			var SUT = new Binding_DefaultBindMode_DataTemplate();
			var model = new Binding_DefaultBindMode_DataTemplate_Model();

			var default_undefined = (TextBlock)SUT.FindName("Default_undefined");
			var default_undefined_OneWay = (TextBlock)SUT.FindName("Default_undefined_OneWay");
			var default_undefined_TwoWay = (TextBlock)SUT.FindName("Default_undefined_TwoWay");

			Assert.IsNull(model.Default_undefined_Property);
			Assert.IsNull(model.Default_undefined_OneWay_Property);
			Assert.IsNull(model.Default_undefined_TwoWay_Property);

			model.Default_undefined_Property = "undefined updated 1";
			model.Default_undefined_OneWay_Property = "undefined updated 2";
			model.Default_undefined_TwoWay_Property = "undefined updated 3";

			SUT.DataContext = model;

			SUT.ForceLoaded();

			Assert.AreEqual("undefined updated 1", default_undefined.Text);
			Assert.AreEqual("undefined updated 2", default_undefined_OneWay.Text);
			Assert.AreEqual("undefined updated 3", default_undefined_TwoWay.Text);

			model.Default_undefined_Property = "undefined updated 4";
			model.Default_undefined_OneWay_Property = "undefined updated 5";
			model.Default_undefined_TwoWay_Property = "undefined updated 6";

			Assert.AreEqual("undefined updated 4", default_undefined.Text);
			Assert.AreEqual("undefined updated 5", default_undefined_OneWay.Text);
			Assert.AreEqual("undefined updated 6", default_undefined_TwoWay.Text);

			default_undefined.Text = "undefined updated 7";
			default_undefined_OneWay.Text = "undefined updated 8";
			default_undefined_TwoWay.Text = "undefined updated 9";

			Assert.AreEqual("undefined updated 4", model.Default_undefined_Property);
			Assert.AreEqual("undefined updated 5", model.Default_undefined_OneWay_Property);
			Assert.AreEqual("undefined updated 9", model.Default_undefined_TwoWay_Property);
		}

		[TestMethod]
		public void When_TwoWay_NamedElement()
		{
			var SUT = new Binding_TwoWay_NamedElement();

			Assert.AreEqual(0, SUT.MyIntProperty);

			SUT.ForceLoaded();

			Assert.AreEqual(0, SUT.myObject.MyProperty);
			Assert.AreEqual(0, SUT.myObject2.MyProperty);
			Assert.AreEqual(0, SUT.MyIntProperty);

			SUT.MyIntProperty = 1;

			Assert.AreEqual(1, SUT.myObject.MyProperty);
			Assert.AreEqual(1, SUT.myObject2.MyProperty);

			SUT.myObject.MyProperty = 2;

			Assert.AreEqual(2, SUT.MyIntProperty);
			Assert.AreEqual(2, SUT.myObject2.MyProperty);

			SUT.myObject2.MyProperty = 3;

			Assert.AreEqual(3, SUT.MyIntProperty);
			Assert.AreEqual(3, SUT.myObject.MyProperty);
		}

		[TestMethod]
		public void When_TwoWay_InheritedProperty()
		{
			var SUT = new Binding_TwoWay_InheritedProperty();

			Assert.AreEqual(0, SUT.mySlider.Value);
			Assert.AreEqual(0, SUT.mySlider2.Value);

			SUT.ForceLoaded();

			Assert.AreEqual(0, SUT.mySlider.Value);
			Assert.AreEqual(0, SUT.mySlider2.Value);

			SUT.mySlider.Value = 42;
			Assert.AreEqual(42, SUT.mySlider2.Value);

			SUT.mySlider2.Value = 43;
			Assert.AreEqual(43, SUT.mySlider.Value);
		}

		[TestMethod]
		public void When_Primitive_DataTemplate()
		{
			var SUT = new Binding_Primitive_DataTemplate();

			SUT.ForceLoaded();

			var inner = SUT.root.FindName("inner") as TextBlock;

			Assert.AreEqual(string.Empty, inner.Text);

			SUT.root.Content = "hello!";

			Assert.AreEqual("hello!", inner.Text);
		}

		[TestMethod]
		public void When_TypeMismatch()
		{
			var SUT = new Binding_TypeMismatch();

			SUT.ForceLoaded();

			var slider = SUT.FindName("mySlider") as Slider;
			var textBlock = SUT.FindName("myTextBlock") as TextBlock;

			Assert.AreEqual(0.0, slider.Value);
			Assert.AreEqual("0", textBlock.Text);
			Assert.AreEqual(0, SUT.MyInteger);

			slider.Minimum = 10.0;

			Assert.AreEqual(10.0, slider.Value);
			Assert.AreEqual(10, SUT.MyInteger);
			Assert.AreEqual("10", textBlock.Text);
		}

		[TestMethod]
		public void When_TypeMismatch_DataTemplate()
		{
			var SUT = new Binding_TypeMismatch_DataTemplate();

			var rootData = new Binding_TypeMismatch_DataTemplate_Data();
			SUT.root.Content = rootData;

			Assert.AreEqual(0, rootData.MyInteger);

			SUT.ForceLoaded();

			var slider = SUT.FindName("mySlider") as Slider;
			var textBlock = SUT.FindName("myTextBlock") as TextBlock;

			Assert.AreEqual(0.0, slider.Value);
			Assert.AreEqual(0, rootData.MyInteger);
			Assert.AreEqual("0", textBlock.Text);

			slider.Minimum = 10.0;

			Assert.AreEqual(10.0, slider.Value);
			Assert.AreEqual(10, rootData.MyInteger);
			Assert.AreEqual("10", textBlock.Text);
		}

		[TestMethod]
		public void When_Event()
		{
			var SUT = new Binding_Event();

			SUT.ForceLoaded();

			var checkBox = SUT.FindName("myCheckBox") as CheckBox;

			Assert.AreEqual(0, SUT.CheckedRaised);
			Assert.AreEqual(0, SUT.UncheckedRaised);

			checkBox.IsChecked = true;

			Assert.AreEqual(1, SUT.CheckedRaised);
			Assert.AreEqual(0, SUT.UncheckedRaised);

			checkBox.IsChecked = false;

			Assert.AreEqual(1, SUT.CheckedRaised);
			Assert.AreEqual(1, SUT.UncheckedRaised);
		}

		[TestMethod]
		public void When_Static_Event()
		{
			var SUT = new Binding_Static_Event();

			SUT.ForceLoaded();

			var checkBox = SUT.FindName("myCheckBox") as CheckBox;

			Assert.AreEqual(0, Binding_Static_Event_Class.CheckedRaised);
			Assert.AreEqual(0, Binding_Static_Event_Class.UncheckedRaised);

			checkBox.IsChecked = true;

			Assert.AreEqual(1, Binding_Static_Event_Class.CheckedRaised);
			Assert.AreEqual(0, Binding_Static_Event_Class.UncheckedRaised);

			checkBox.IsChecked = false;

			Assert.AreEqual(1, Binding_Static_Event_Class.CheckedRaised);
			Assert.AreEqual(1, Binding_Static_Event_Class.UncheckedRaised);
		}

		[TestMethod]
		public void When_Event_Nested()
		{
			var SUT = new Binding_Event_Nested();

			SUT.ForceLoaded();

			var checkBox = SUT.FindName("myCheckBox") as CheckBox;

			Assert.AreEqual(0, SUT.ViewModel.CheckedRaised);
			Assert.AreEqual(0, SUT.ViewModel.UncheckedRaised);

			checkBox.IsChecked = true;

			Assert.AreEqual(1, SUT.ViewModel.CheckedRaised);
			Assert.AreEqual(0, SUT.ViewModel.UncheckedRaised);

			checkBox.IsChecked = false;

			Assert.AreEqual(1, SUT.ViewModel.CheckedRaised);
			Assert.AreEqual(1, SUT.ViewModel.UncheckedRaised);
		}

		[TestMethod]
		public void When_Event_DataTemplate()
		{
			var SUT = new Binding_Event_DataTemplate();

			SUT.ForceLoaded();

			var root = SUT.FindName("root") as FrameworkElement;
			var dc = new Binding_Event_DataTemplate_Model();
			root.DataContext = dc;

			var checkBox = SUT.FindName("myCheckBox") as CheckBox;

			Assert.AreEqual(0, dc.CheckedRaised);
			Assert.AreEqual(0, dc.UncheckedRaised);

			checkBox.IsChecked = true;

			Assert.AreEqual(1, dc.CheckedRaised);
			Assert.AreEqual(0, dc.UncheckedRaised);

			checkBox.IsChecked = false;

			Assert.AreEqual(1, dc.CheckedRaised);
			Assert.AreEqual(1, dc.UncheckedRaised);
		}


		[TestMethod]
		public void When_Static_Event_DataTemplate()
		{
			var SUT = new Binding_Static_Event_DataTemplate();

			SUT.ForceLoaded();

			var root = SUT.FindName("root") as FrameworkElement;
			root.DataContext = new object();

			var checkBox = SUT.FindName("myCheckBox") as CheckBox;

			Assert.AreEqual(0, Binding_Static_Event_DataTemplate_Model_Class.CheckedRaised);
			Assert.AreEqual(0, Binding_Static_Event_DataTemplate_Model_Class.UncheckedRaised);

			checkBox.IsChecked = true;

			Assert.AreEqual(1, Binding_Static_Event_DataTemplate_Model_Class.CheckedRaised);
			Assert.AreEqual(0, Binding_Static_Event_DataTemplate_Model_Class.UncheckedRaised);

			checkBox.IsChecked = false;

			Assert.AreEqual(1, Binding_Static_Event_DataTemplate_Model_Class.CheckedRaised);
			Assert.AreEqual(1, Binding_Static_Event_DataTemplate_Model_Class.UncheckedRaised);
		}

		[TestMethod]
		public void When_Event_Nested_DataTemplate()
		{
			var SUT = new Binding_Event_Nested_DataTemplate();

			var root = SUT.FindName("root") as FrameworkElement;
			var dc = new Binding_Event_Nested_DataTemplate_Model();
			root.DataContext = dc;

			SUT.ForceLoaded();
			root.ForceLoaded();

			var checkBox = SUT.FindName("myCheckBox") as CheckBox;

			Assert.AreEqual(0, dc.ViewModel.CheckedRaised);
			Assert.AreEqual(0, dc.ViewModel.UncheckedRaised);

			checkBox.IsChecked = true;

			Assert.AreEqual(1, dc.ViewModel.CheckedRaised);
			Assert.AreEqual(0, dc.ViewModel.UncheckedRaised);

			checkBox.IsChecked = false;

			Assert.AreEqual(1, dc.ViewModel.CheckedRaised);
			Assert.AreEqual(1, dc.ViewModel.UncheckedRaised);

			var checkBox2 = SUT.FindName("myCheckBox2") as CheckBox;

			Assert.AreEqual(1, dc.ViewModel.CheckedRaised);
			Assert.AreEqual(1, dc.ViewModel.UncheckedRaised);

			checkBox2.IsChecked = true;

			Assert.AreEqual(2, dc.ViewModel.CheckedRaised);
			Assert.AreEqual(1, dc.ViewModel.UncheckedRaised);

			checkBox2.IsChecked = false;

			Assert.AreEqual(2, dc.ViewModel.CheckedRaised);
			Assert.AreEqual(2, dc.ViewModel.UncheckedRaised);
		}

		[TestMethod]
		public void When_xLoad()
		{
			var SUT = new Binding_xLoad();

			SUT.ForceLoaded();

			Assert.IsNull(SUT.topLevelContent);
			Assert.IsNull(SUT.innerTextBlock);

			SUT.TopLevelVisiblity = true;

			Assert.IsNotNull(SUT.topLevelContent);
			Assert.IsNotNull(SUT.innerTextBlock);
			Assert.AreEqual("My inner text", SUT.innerTextBlock.Text);

			var topLevelContent = SUT.FindName("topLevelContent") as FrameworkElement;
			Assert.AreEqual(Visibility.Visible, topLevelContent.Visibility);

			SUT.InnerText = "Updated !";

			Assert.AreEqual("Updated !", SUT.innerTextBlock.Text);

			SUT.TopLevelVisiblity = false;
			Assert.AreEqual(Visibility.Collapsed, topLevelContent.Visibility);
		}

		[TestMethod]
		public void When_xLoad_DataTemplate()
		{
			var SUT = new Binding_xLoad_DataTemplate();

			SUT.ForceLoaded();

			var data = new Binding_xLoad_DataTemplate_Data()
			{
				InnerText = "Salsepareille"
			};

			SUT.root.Content = data;

			var innerRoot = SUT.FindName("innerRoot") as Grid;
			Assert.IsNotNull(innerRoot);

			Assert.AreEqual(1, innerRoot.EnumerateAllChildren().OfType<ElementStub>().Count());

			data.TopLevelVisiblity = true;

			Assert.AreEqual(0, innerRoot.EnumerateAllChildren().OfType<ElementStub>().Count());

			var innerTextBlock = SUT.FindName("innerTextBlock") as TextBlock;
			Assert.IsNotNull(innerTextBlock);
			Assert.AreEqual(data.InnerText, innerTextBlock.Text);

			data.TopLevelVisiblity = false;

			var topLevelContent = SUT.FindName("topLevelContent") as FrameworkElement;
			Assert.AreEqual(Visibility.Collapsed, topLevelContent.Visibility);
		}
		 
		[TestMethod]
		public void When_xLoad_Event()
		{
			var SUT = new Binding_xLoad_Event();

			SUT.ForceLoaded();

			Assert.IsNull(SUT.myCheckBox);
			Assert.IsNull(SUT.rootGrid);

			SUT.TopLevelVisiblity = true;

			Assert.IsNotNull(SUT.myCheckBox);
			Assert.IsNotNull(SUT.rootGrid);

			var checkBox = SUT.FindName("myCheckBox") as CheckBox;

			Assert.AreEqual(0, SUT.ViewModel.CheckedRaised);
			Assert.AreEqual(0, SUT.ViewModel.UncheckedRaised);

			checkBox.IsChecked = true;

			Assert.AreEqual(1, SUT.ViewModel.CheckedRaised);
			Assert.AreEqual(0, SUT.ViewModel.UncheckedRaised);

			checkBox.IsChecked = false;

			Assert.AreEqual(1, SUT.ViewModel.CheckedRaised);
			Assert.AreEqual(1, SUT.ViewModel.UncheckedRaised);

			SUT.TopLevelVisiblity = false;

			// After reload
			SUT.TopLevelVisiblity = true;

			Assert.IsNotNull(SUT.myCheckBox);
			Assert.IsNotNull(SUT.rootGrid);

			var checkBox2 = SUT.FindName("myCheckBox") as CheckBox;

			Assert.AreNotEqual(checkBox, checkBox2);

			Assert.AreEqual(1, SUT.ViewModel.CheckedRaised);
			Assert.AreEqual(1, SUT.ViewModel.UncheckedRaised);

			checkBox2.IsChecked = true;

			Assert.AreEqual(2, SUT.ViewModel.CheckedRaised);
			Assert.AreEqual(1, SUT.ViewModel.UncheckedRaised);

			checkBox2.IsChecked = false;

			Assert.AreEqual(2, SUT.ViewModel.CheckedRaised);
			Assert.AreEqual(2, SUT.ViewModel.UncheckedRaised);
		}

		[TestMethod]
		public void When_xLoad_FallbackValue()
		{
			var SUT = new Binding_xLoad_FallbackValue();

			SUT.ForceLoaded();

			Assert.AreEqual(Visibility.Collapsed, SUT.topLevelContent.Visibility);

			SUT.Model = new Binding_xLoad_FallbackValue_Model();

			Assert.AreEqual(Visibility.Collapsed, SUT.topLevelContent.Visibility);

			SUT.Model.Visible = true;

			Assert.AreEqual(Visibility.Visible, SUT.topLevelContent.Visibility);
		}

		[TestMethod]
		public async Task When_xLoad_FallbackValue_Converter()
		{
			var SUT = new Binding_xLoad_FallbackValue_Converter();

			SUT.ForceLoaded();

			Assert.IsNull(SUT.topLevelContent);
			Assert.IsNull(SUT.innerTextBlock);

			SUT.Model = new Binding_xLoad_FallbackValue_Model();

			Assert.IsNotNull(SUT.topLevelContent);
			Assert.IsNotNull(SUT.innerTextBlock);

			SUT.Model = null;

			await AssertIsNullAsync(() => SUT.topLevelContent);
			await AssertIsNullAsync(() => SUT.innerTextBlock);
		}

		[TestMethod]
		public void When_PropertyChanged_Empty()
		{
			var SUT = new Binding_PropertyChangedAll();

			SUT.ForceLoaded();

			Assert.AreEqual(SUT.Model.Value.ToString(), SUT.ValueView.Text);
			Assert.AreEqual(SUT.Model.Text, SUT.TextView.Text);

			SUT.Model.Value = 42;
			SUT.Model.Text = "World";

			SUT.Model.RaisePropertyChanged(string.Empty);

			Assert.AreEqual(SUT.Model.Value.ToString(), SUT.ValueView.Text);
			Assert.AreEqual(SUT.Model.Text, SUT.TextView.Text);
		}

		[TestMethod]
		public void When_PropertyChanged_Null()
		{
			var SUT = new Binding_PropertyChangedAll();

			SUT.ForceLoaded();

			Assert.AreEqual(SUT.Model.Value.ToString(), SUT.ValueView.Text);
			Assert.AreEqual(SUT.Model.Text, SUT.TextView.Text);

			SUT.Model.Value = 42;
			SUT.Model.Text = "World";

			SUT.Model.RaisePropertyChanged(null);

			Assert.AreEqual(SUT.Model.Value.ToString(), SUT.ValueView.Text);
			Assert.AreEqual(SUT.Model.Text, SUT.TextView.Text);
		}

		[TestMethod]
		[Ignore("https://github.com/unoplatform/uno/issues/10164")]
		public async Task When_xLoad_StaticResource()
		{
			var SUT = new Binding_xLoad_StaticResources();

			SUT.ForceLoaded();

			Assert.IsNull(SUT.TestGrid);
			SUT.IsTestGridLoaded = true;

			Assert.IsNotNull(SUT.TestGrid);
			Assert.IsNotNull(SUT.contentControl);
			Assert.IsNotNull(SUT.contentControl.ContentTemplate);

			SUT.IsTestGridLoaded = false;

			await AssertIsNullAsync(() => SUT.TestGrid);
			await AssertIsNullAsync(() => SUT.contentControl);

			SUT.IsTestGridLoaded = true;

			Assert.IsNotNull(SUT.TestGrid);
			Assert.IsNotNull(SUT.contentControl);
			Assert.IsNotNull(SUT.contentControl.ContentTemplate);
		}

		[TestMethod]
		public async Task When_xLoad_Setter()
		{
			var SUT = new Binding_xLoad_Setter();

			SUT.ForceLoaded();
			
			Assert.IsNull(SUT.ellipse);
			Assert.IsNotNull(SUT.square);
			Assert.AreEqual(4, SUT.square.StrokeThickness);

			SUT.IsEllipseLoaded = true;

			Assert.IsNotNull(SUT.ellipse);
			await AssertIsNullAsync(() => SUT.square);
			Assert.AreEqual(4, SUT.ellipse.StrokeThickness);

			SUT.IsEllipseLoaded = false;

			await AssertIsNullAsync(() => SUT.ellipse);
			Assert.IsNotNull(SUT.square);
			Assert.AreEqual(4, SUT.square.StrokeThickness);

			SUT.IsEllipseLoaded = true;

			Assert.IsNotNull(SUT.ellipse);
			await AssertIsNullAsync(() => SUT.square);
			Assert.AreEqual(4, SUT.ellipse.StrokeThickness);
		}

		[TestMethod]
		[Ignore("https://github.com/unoplatform/uno/issues/5836")]
		public async Task When_xLoad_Setter_Order()
		{
			var SUT = new Binding_xLoad_Setter_Order();

			SUT.ForceLoaded();

			Assert.IsNull(SUT.ellipse);
			Assert.IsNotNull(SUT.square);
			Assert.AreEqual(4, SUT.square.StrokeThickness);

			SUT.IsEllipseLoaded = true;

			Assert.IsNotNull(SUT.ellipse);
			await AssertIsNullAsync(() => SUT.square);
			Assert.AreEqual(4, SUT.ellipse.StrokeThickness);

			SUT.IsEllipseLoaded = false;

			await AssertIsNullAsync(() => SUT.ellipse);
			Assert.IsNotNull(SUT.square);
			Assert.AreEqual(4, SUT.square.StrokeThickness);

			SUT.IsEllipseLoaded = true;

			Assert.IsNotNull(SUT.ellipse);
			await AssertIsNullAsync(() => SUT.square);
			Assert.AreEqual(4, SUT.ellipse.StrokeThickness);
		}

		[TestMethod]
		public void When_xLoad_xBind_xLoad_Initial()
		{
			var grid = new Grid();
			grid.ForceLoaded();

			var SUT = new When_xLoad_xBind_xLoad_Initial();
			grid.Children.Add(SUT);

			Assert.IsNotNull(SUT.tb01);
			Assert.AreEqual(1, SUT.tb01.Tag);

			SUT.Model.MyValue = 42;

			Assert.AreEqual(42, SUT.tb01.Tag);
		}

		[TestMethod]
		public async Task When_Binding_xLoad_Twice()
		{
			var SUT = new Binding_xLoad_Twice();
			Assert.IsNull(SUT.tb01);
			Assert.IsNull(SUT.tb02);

			Assert.AreEqual(0, SUT.TopLevelVisiblityGetCount);
			Assert.AreEqual(0, SUT.TopLevelVisiblitySetCount);

			var grid = new Grid();
			grid.ForceLoaded();
			grid.Children.Add(SUT);

			Assert.IsNull(SUT.tb01);
			Assert.IsNull(SUT.tb02);

			Assert.AreEqual(2, SUT.TopLevelVisiblityGetCount);
			Assert.AreEqual(0, SUT.TopLevelVisiblitySetCount);

			MakeVisible();

			Assert.AreEqual(4, SUT.TopLevelVisiblityGetCount);
			Assert.AreEqual(1, SUT.TopLevelVisiblitySetCount);

			await MakeInvisible();

			Assert.AreEqual(6, SUT.TopLevelVisiblityGetCount);
			Assert.AreEqual(2, SUT.TopLevelVisiblitySetCount);

			MakeVisible();

			Assert.AreEqual(8, SUT.TopLevelVisiblityGetCount);
			Assert.AreEqual(3, SUT.TopLevelVisiblitySetCount);

			await MakeInvisible();

			Assert.AreEqual(10, SUT.TopLevelVisiblityGetCount);
			Assert.AreEqual(4, SUT.TopLevelVisiblitySetCount);

			void MakeVisible()
			{
				SUT.TopLevelVisiblity = true;

				Assert.IsNotNull(SUT.tb01);
				Assert.IsNotNull(SUT.tb02);
			}

			async Task MakeInvisible()
			{
				SUT.TopLevelVisiblity = false;

				await AssertIsNullAsync(() => SUT.tb01);
				await AssertIsNullAsync(() => SUT.tb02);
			}
		}

		[TestMethod]
		public void When_Binding_xNull()
		{
			var SUT = new Binding_xNull();

			SUT.ForceLoaded();

			Assert.IsNotNull(SUT.tb01);
			Assert.AreEqual("Jan 1", SUT.tb01.Text);

			Assert.IsNotNull(SUT.tb02);
			Assert.AreEqual("MMM d <null>", SUT.tb02.Text);

			Assert.IsNotNull(SUT.tb03);
			Assert.AreEqual("MMM d <null>", SUT.tb03.Text);
		}

		[TestMethod]
		public void When_NullableRecordStruct()
		{
			var SUT = new xBind_NullableRecordStruct();

			SUT.ForceLoaded();

			Assert.AreEqual("", SUT.tb1.Text);

			SUT.MyProperty = new xBind_NullableRecordStruct.MyRecord("42");

			Assert.AreEqual("42", SUT.tb1.Text);
		}

		[TestMethod]
<<<<<<< HEAD
		public void When_PathLessCasting()
=======
		public async Task When_TypeCast()
		{
			var SUT = new Binding_TypeCast();

			SUT.ForceLoaded();

			Assert.AreEqual("42", SUT.tb01.Text);
			Assert.AreEqual("42", SUT.tb02.Text);
			Assert.AreEqual("4242", SUT.tb03.Text);
			Assert.AreEqual(2, SUT.tb04.Tag);
		}

		[TestMethod]
		public async Task When_TypeCast_DataTemplate()
		{
			var SUT = new Binding_TypeCast_DataTemplate();

			var root = SUT.FindName("root") as FrameworkElement;
			var dc = new Binding_TypeCast_DataTemplate_Data();
			root.DataContext = dc;
			
			SUT.ForceLoaded();
			root.ForceLoaded();

			var tb01 = SUT.FindName("tb01") as TextBlock;
			var tb02 = SUT.FindName("tb02") as TextBlock;
			var tb03 = SUT.FindName("tb03") as TextBlock;
			var tb04 = SUT.FindName("tb04") as TextBlock;

			Assert.AreEqual("42", tb01.Text);
			Assert.AreEqual("42", tb02.Text);
			Assert.AreEqual("4242", tb03.Text);
			Assert.AreEqual(2, tb04.Tag);
		}

		[TestMethod]
		public async Task When_PathLessCasting()
>>>>>>> 22ababc2
		{
			var SUT = new xBind_PathLessCasting();

			SUT.ForceLoaded();

			Assert.AreEqual(SUT, SUT.tb1.Tag);
		}

		[TestMethod]
		public void When_PathLessCasting_Template()
		{
			var SUT = new xBind_PathLessCasting_Template();

			SUT.ForceLoaded();

			var rootData = new xBind_PathLessCasting_Template_Model();
			SUT.root.Content = rootData;

			var myObject = SUT.FindName("tb1") as TextBlock;

			Assert.AreEqual(rootData, myObject.Tag);
		}

		[TestMethod]
		public void When_AttachedProperty()
		{
			var SUT = new xBind_AttachedProperty();

			SUT.ForceLoaded();

			Assert.AreEqual(42, SUT.tb1.Tag);
		}

		[TestMethod]
		public void When_ValueType()
		{
			var SUT = new xBind_ValueType();
			var date1 = new DateTime(2022, 10, 01);

			SUT.VM.Model2 = new() { MyDateTime = date1 };

			SUT.ForceLoaded();

			Assert.AreEqual(date1, SUT.tb1.Tag);

			SUT.VM.Model2 = null;

			Assert.IsNull(SUT.tb1.Tag);
		}

		private async Task AssertIsNullAsync<T>(Func<T> getter, TimeSpan? timeout = null) where T:class
		{
			timeout ??= TimeSpan.FromSeconds(1);

			var sw = Stopwatch.StartNew();

			while (sw.Elapsed < timeout)
			{
				{
					var value = getter();

					if (value == null)
					{
						return;
					}

					value = null;
				}

				await Task.Yield();

				// Wait for the ElementNameSubject and ComponentHolder
				// instances to release their references.
				GC.Collect(2);
				//GC.WaitForPendingFinalizers();
			}

			{
				var value2 = getter();
				Assert.IsNull(value2);
				value2 = null;
			}
		}

		private async Task AssertIsNoNullAsync<T>(Func<T> getter, TimeSpan? timeout)
		{
			timeout ??= TimeSpan.FromSeconds(1);

			var sw = Stopwatch.StartNew();

			while (sw.Elapsed < timeout && getter() == null)
			{
				await Task.Delay(100);

				// Wait for the ElementNameSubject and ComponentHolder
				// instances to release their references.
				GC.Collect();
				GC.WaitForPendingFinalizers();
			}

			Assert.IsNotNull(getter());
		}
	}
}<|MERGE_RESOLUTION|>--- conflicted
+++ resolved
@@ -1266,10 +1266,7 @@
 		}
 
 		[TestMethod]
-<<<<<<< HEAD
-		public void When_PathLessCasting()
-=======
-		public async Task When_TypeCast()
+		public void When_TypeCast()
 		{
 			var SUT = new Binding_TypeCast();
 
@@ -1282,7 +1279,7 @@
 		}
 
 		[TestMethod]
-		public async Task When_TypeCast_DataTemplate()
+		public void When_TypeCast_DataTemplate()
 		{
 			var SUT = new Binding_TypeCast_DataTemplate();
 
@@ -1305,8 +1302,7 @@
 		}
 
 		[TestMethod]
-		public async Task When_PathLessCasting()
->>>>>>> 22ababc2
+		public void When_PathLessCasting()
 		{
 			var SUT = new xBind_PathLessCasting();
 
