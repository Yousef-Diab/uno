--- conflicted
+++ resolved
@@ -263,8 +263,7 @@
 
 		[TestMethod]
 		[RunsOnUIThread]
-<<<<<<< HEAD
-		public async Task When_TextWrapping_Changed()
+    public async Task When_TextWrapping_Changed()
 		{
 			var SUT = new TextBlock
 			{
@@ -287,7 +286,10 @@
 			var height2 = SUT.ActualHeight;
 			Console.WriteLine($"height2: {height2}");
 			Assert.AreNotEqual(height1, height2);
-=======
+    }
+    
+		[TestMethod]
+		[RunsOnUIThread]
 		public async Task When_Empty_TextBlock_Measure()
 		{
 			var container = new Grid()
@@ -369,7 +371,6 @@
 
 				previousOrigin = textBlockOrigin;
 			}
->>>>>>> 44c2670c
 		}
 	}
 }