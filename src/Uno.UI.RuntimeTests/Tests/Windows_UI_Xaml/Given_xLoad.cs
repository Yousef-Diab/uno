--- conflicted
+++ resolved
@@ -458,25 +458,6 @@
 			Assert.AreEqual(2, panel01StubChangedCount);
 			Assert.AreEqual(2, panel02StubChangedCount);
 		}
-<<<<<<< HEAD
-
-		private async Task AssertIsNullAsync<T>(Func<T> getter, TimeSpan? timeout = null)
-		{
-			timeout ??= TimeSpan.FromSeconds(10);
-			var sw = Stopwatch.StartNew();
-
-			while (sw.Elapsed < timeout && getter() != null)
-			{
-				await Task.Delay(100);
-
-				// Wait for the ElementNameSubject and ComponentHolder
-				// instances to release their references.
-				GC.Collect(2);
-				GC.WaitForPendingFinalizers();
-			}
-
-			Assert.IsNull(getter());
-		}
 
 		[TestMethod]
 		public async Task When_xLoad_Visibility_Set()
@@ -488,8 +469,6 @@
 			Assert.AreEqual(1, SUT.GetChildren().Count(c => c is ElementStub));
 			Assert.AreEqual(0, SUT.GetChildren().Count(c => c is Border));
 		}
-=======
->>>>>>> ecc48845
 	}
 }
 #endif