﻿using System;
using System.Collections.Generic;
using System.Collections.Immutable;
using System.IO;
using System.Linq;
using System.Reflection;
using System.Security.Cryptography;
using System.Text;
using System.Threading.Tasks;
using Microsoft.CodeAnalysis;
using Microsoft.CodeAnalysis.MSBuild;
using Microsoft.Win32.SafeHandles;
using Uno.Extensions;
using Uno.Logging;

namespace Uno.UWPSyncGenerator
{
	abstract class Generator
	{
		private const string net461Define = "NET461";
		private const string AndroidDefine = "__ANDROID__";
		private const string iOSDefine = "__IOS__";
		private const string MacDefine = "__MACOS__";
		private const string NetStdReferenceDefine = "__NETSTD_REFERENCE__";
		private const string WasmDefine = "__WASM__";
		private const string SkiaDefine = "__SKIA__";

#if HAS_UNO_WINUI
		private const string BaseXamlNamespace = "Microsoft.UI.Xaml";
#else
		private const string BaseXamlNamespace = "Windows.UI.Xaml";
#endif

		private static readonly string[] _skipBaseTypes = new[]
		{
			// skipped because of legacy mismatched hierarchy
			BaseXamlNamespace + ".FrameworkElement",
			BaseXamlNamespace + ".UIElement",
			BaseXamlNamespace + ".Controls.Image",
			BaseXamlNamespace + ".Controls.CalendarViewDayItem",
			BaseXamlNamespace + ".Controls.ComboBox",
			BaseXamlNamespace + ".Controls.CheckBox",
			BaseXamlNamespace + ".Controls.TextBlock",
			BaseXamlNamespace + ".Controls.TextBox",
			BaseXamlNamespace + ".Controls.ProgressRing",
			BaseXamlNamespace + ".Controls.ListViewBase",
			BaseXamlNamespace + ".Controls.ListView",
			BaseXamlNamespace + ".Controls.ListViewHeaderItem",
			BaseXamlNamespace + ".Controls.GridView",
			BaseXamlNamespace + ".Controls.ComboBox",
			BaseXamlNamespace + ".Controls.UserControl",
			BaseXamlNamespace + ".Controls.RadioButton",
			BaseXamlNamespace + ".Controls.Slider",
			BaseXamlNamespace + ".Controls.PasswordBox",
			BaseXamlNamespace + ".Controls.RichEditBox",
			BaseXamlNamespace + ".Controls.ProgressBar",
			BaseXamlNamespace + ".Controls.ListViewItem",
			BaseXamlNamespace + ".Controls.ScrollContentPresenter",
			BaseXamlNamespace + ".Controls.Pivot",
			BaseXamlNamespace + ".Controls.CommandBar",
			BaseXamlNamespace + ".Controls.AppBar",
			BaseXamlNamespace + ".Controls.TimePickerFlyoutPresenter",
			BaseXamlNamespace + ".Controls.DatePickerFlyoutPresenter",
			BaseXamlNamespace + ".Controls.AppBarSeparator",
			BaseXamlNamespace + ".Controls.DatePickerFlyout",
			BaseXamlNamespace + ".Controls.TimePickerFlyout",
			BaseXamlNamespace + ".Controls.AppBarToggleButton",
			BaseXamlNamespace + ".Controls.FlipView",
			BaseXamlNamespace + ".Controls.FlipViewItem",
			BaseXamlNamespace + ".Controls.GridViewItem",
			BaseXamlNamespace + ".Controls.ComboBoxItem",
			BaseXamlNamespace + ".Controls.Flyout",
			BaseXamlNamespace + ".Controls.FontIcon",
			BaseXamlNamespace + ".Controls.MenuFlyout",
			BaseXamlNamespace + ".Data.CollectionView",
			BaseXamlNamespace + ".Controls.WebView",
			BaseXamlNamespace + ".Controls.UIElementCollection",
			BaseXamlNamespace + ".Shapes.Polygon",
			BaseXamlNamespace + ".Shapes.Polyline",
			BaseXamlNamespace + ".Shapes.Ellipse",
			BaseXamlNamespace + ".Shapes.Line",
			BaseXamlNamespace + ".Shapes.Path",
			BaseXamlNamespace + ".Media.Animation.FadeInThemeAnimation",
			BaseXamlNamespace + ".Media.Animation.FadeOutThemeAnimation",
			BaseXamlNamespace + ".Media.ImageBrush",
			BaseXamlNamespace + ".Media.LinearGradientBrush",
			BaseXamlNamespace + ".Media.RadialGradientBrush",
			BaseXamlNamespace + ".Data.RelativeSource",
			BaseXamlNamespace + ".Controls.Primitives.CarouselPanel",
			BaseXamlNamespace + ".Controls.MediaPlayerPresenter",
			BaseXamlNamespace + ".Controls.NavigationViewItemBase",

#if HAS_UNO_WINUI
			// Mismatching public inheritance hierarchy because RadioMenuFlyoutItem has a double inheritance in WinUI.
			// Remove this and update RadioMenuFlyoutItem if WinUI 3 removed the double inheritance.
			BaseXamlNamespace + ".Controls.RadioMenuFlyoutItem",
#endif
		};

		private Compilation _iOSCompilation;
		private Compilation _androidCompilation;
		private Compilation _macCompilation;
		private INamedTypeSymbol _iOSBaseSymbol;
		private INamedTypeSymbol _androidBaseSymbol;
		private INamedTypeSymbol _macOSBaseSymbol;
		private Compilation _referenceCompilation;
		private Compilation _net461Compilation;

		private Compilation _netstdReferenceCompilation;
		private Compilation _wasmCompilation;
		private Compilation _skiaCompilation;

		private ISymbol _voidSymbol;
		private ISymbol _dependencyPropertySymbol;
		protected ISymbol FlagsAttributeSymbol { get; private set; }
		protected ISymbol UIElementSymbol { get; private set; }
		private static string MSBuildBasePath;

		static Generator()
		{
			RegisterAssemblyLoader();
		}

		public virtual void Build(string basePath, string baseName, string sourceAssembly)
		{
			Directory.SetCurrentDirectory(Path.GetDirectoryName(Assembly.GetExecutingAssembly().Location));
			InitializeRoslyn();

			Console.WriteLine($"Generating for {baseName} {sourceAssembly}");

			_referenceCompilation = LoadProject(@"..\..\..\Uno.UWPSyncGenerator.Reference\Uno.UWPSyncGenerator.Reference.csproj");
			_iOSCompilation = LoadProject($@"{basePath}\{baseName}.csproj", "xamarinios10");
			_androidCompilation = LoadProject($@"{basePath}\{baseName}.csproj", "MonoAndroid12.0");
			_net461Compilation = LoadProject($@"{basePath}\{baseName}.csproj", "net461");
			_macCompilation = LoadProject($@"{basePath}\{baseName}.csproj", "xamarinmac20");

			_netstdReferenceCompilation = LoadProject($@"{basePath}\{baseName}.csproj", "netstandard2.0");
			_wasmCompilation = LoadProject($@"{basePath}\{baseName}.Wasm.csproj", "netstandard2.0");
			_skiaCompilation = LoadProject($@"{basePath}\{baseName}.Skia.csproj", "netstandard2.0");

			_iOSBaseSymbol = _iOSCompilation.GetTypeByMetadataName("UIKit.UIView");
			_androidBaseSymbol = _androidCompilation.GetTypeByMetadataName("Android.Views.View");
			_macOSBaseSymbol = _macCompilation.GetTypeByMetadataName("AppKit.NSView");

			_voidSymbol = _referenceCompilation.GetTypeByMetadataName("System.Void");
			_dependencyPropertySymbol = _referenceCompilation.GetTypeByMetadataName(BaseXamlNamespace + ".DependencyProperty");
			FlagsAttributeSymbol = _referenceCompilation.GetTypeByMetadataName("System.FlagsAttribute");
			UIElementSymbol = _referenceCompilation.GetTypeByMetadataName(BaseXamlNamespace + ".UIElement");
			var a = _referenceCompilation.GetTypeByMetadataName("Microsoft.UI.ViewManagement.StatusBar");


			var origins = from externalRedfs in _referenceCompilation.ExternalReferences
<<<<<<< HEAD
						  let fileNameWithoutExtension = Path.GetFileNameWithoutExtension(externalRedfs.Display)
						  where fileNameWithoutExtension.StartsWith("Windows.Foundation", StringComparison.Ordinal)
						  || fileNameWithoutExtension.StartsWith("Microsoft.WinUI", StringComparison.Ordinal)
						  || fileNameWithoutExtension.StartsWith("Microsoft.UI", StringComparison.Ordinal)
						  || fileNameWithoutExtension.StartsWith("Microsoft.Foundation", StringComparison.Ordinal)
						  || fileNameWithoutExtension.StartsWith("Microsoft.UI.Composition", StringComparison.Ordinal)
						  || fileNameWithoutExtension.StartsWith("Microsoft.UI.Dispatching", StringComparison.Ordinal)
						  || fileNameWithoutExtension.StartsWith("Microsoft.UI.Input", StringComparison.Ordinal)
						  || fileNameWithoutExtension.StartsWith("Microsoft.UI.Windowing", StringComparison.Ordinal)
						  || fileNameWithoutExtension.StartsWith("Microsoft.ApplicationModel.Resources", StringComparison.Ordinal)
						  || fileNameWithoutExtension.StartsWith("Microsoft.Graphics", StringComparison.Ordinal)
						  || fileNameWithoutExtension.StartsWith("Windows.Phone.PhoneContract", StringComparison.Ordinal)
						  || fileNameWithoutExtension.StartsWith("Windows.Networking.Connectivity.WwanContract", StringComparison.Ordinal)
						  || fileNameWithoutExtension.StartsWith("Windows.ApplicationModel.Calls.CallsPhoneContract", StringComparison.Ordinal)
						  || fileNameWithoutExtension.StartsWith("Windows.UI.Xaml.Hosting.HostingContract", StringComparison.Ordinal)
						  || fileNameWithoutExtension.StartsWith("Microsoft.Web.WebView2.Core", StringComparison.Ordinal)
=======
						  where Path.GetFileNameWithoutExtension(externalRedfs.Display).StartsWith("Windows.Foundation", StringComparison.Ordinal)
						  || Path.GetFileNameWithoutExtension(externalRedfs.Display).StartsWith("Microsoft.WinUI", StringComparison.Ordinal)
						  || Path.GetFileNameWithoutExtension(externalRedfs.Display).StartsWith("Microsoft.UI", StringComparison.Ordinal)
						  || Path.GetFileNameWithoutExtension(externalRedfs.Display).StartsWith("Microsoft.UI.Text", StringComparison.Ordinal)
						  || Path.GetFileNameWithoutExtension(externalRedfs.Display).StartsWith("Microsoft.Foundation", StringComparison.Ordinal)
						  || Path.GetFileNameWithoutExtension(externalRedfs.Display).StartsWith("Microsoft.UI.Composition", StringComparison.Ordinal)
						  || Path.GetFileNameWithoutExtension(externalRedfs.Display).StartsWith("Microsoft.UI.Dispatching", StringComparison.Ordinal)
						  || Path.GetFileNameWithoutExtension(externalRedfs.Display).StartsWith("Microsoft.UI.Input", StringComparison.Ordinal)
						  || Path.GetFileNameWithoutExtension(externalRedfs.Display).StartsWith("Microsoft.UI.Windowing", StringComparison.Ordinal)
						  || Path.GetFileNameWithoutExtension(externalRedfs.Display).StartsWith("Microsoft.ApplicationModel.Resources", StringComparison.Ordinal)
						  || Path.GetFileNameWithoutExtension(externalRedfs.Display).StartsWith("Microsoft.Graphics", StringComparison.Ordinal)
						  || Path.GetFileNameWithoutExtension(externalRedfs.Display).StartsWith("Windows.Phone.PhoneContract", StringComparison.Ordinal)
						  || Path.GetFileNameWithoutExtension(externalRedfs.Display).StartsWith("Windows.Networking.Connectivity.WwanContract", StringComparison.Ordinal)
						  || Path.GetFileNameWithoutExtension(externalRedfs.Display).StartsWith("Windows.ApplicationModel.Calls.CallsPhoneContract", StringComparison.Ordinal)
						  || Path.GetFileNameWithoutExtension(externalRedfs.Display).StartsWith("Windows.UI.Xaml.Hosting.HostingContract", StringComparison.Ordinal)
						  || Path.GetFileNameWithoutExtension(externalRedfs.Display).StartsWith("Microsoft.Web.WebView2.Core", StringComparison.Ordinal)
>>>>>>> ab2ee2a2
						  let asm = _referenceCompilation.GetAssemblyOrModuleSymbol(externalRedfs) as IAssemblySymbol
						  where asm != null
						  select asm;

			var unoUINamespaces = new[] {
				"Windows.UI.Xaml",
				"Windows.UI.Composition",
				"Windows.UI.Dispatching",
#if HAS_UNO_WINUI
				"Microsoft.Foundation",
				"Microsoft.UI.Xaml",
				"Microsoft.UI.Composition",
				"Microsoft.UI.Dispatching",
				"Microsoft.UI.Text",
				"Microsoft.UI.Windowing",
				"Microsoft.UI.Input",
				"Microsoft.System",
				"Microsoft.Graphics",
				"Microsoft.ApplicationModel.Resources",
				"Microsoft.Web",
#endif
			};

			List<string> excludeNamespaces = new List<string>();
			List<string> includeNamespaces = new List<string>();

#if !HAS_UNO_WINUI
			// For UWP compilation we need to ignore these namespaces when not explicitly generating
			// for related projects.
			if (baseName == "Uno.UI.Dispatching")
			{
				includeNamespaces.Add("Windows.UI.Dispatching");
			}
			else if (baseName == "Uno.UI.Composition")
			{
				includeNamespaces.Add("Windows.UI.Composition");
			}
			else
			{
				excludeNamespaces.Add("Windows.UI.Dispatching");
				excludeNamespaces.Add("Windows.UI.Composition");
			}
#endif

			var q = from asm in origins
					where asm.Name == sourceAssembly
					from targetType in GetNamespaceTypes(asm.Modules.First().GlobalNamespace)
					where !SkipNamespace(targetType)
					where targetType.DeclaredAccessibility == Accessibility.Public
					where ((baseName == "Uno" || baseName == "Uno.Foundation") && !targetType.ContainingNamespace.ToString().StartsWith("Windows.UI.Xaml", StringComparison.Ordinal) && !targetType.ContainingNamespace.ToString().StartsWith("Microsoft.UI.Xaml", StringComparison.Ordinal))
					|| (
						(baseName == "Uno.UI" || baseName == "Uno.UI.Dispatching" || baseName == "Uno.UI.Composition")
						&& unoUINamespaces.Any(n => targetType.ContainingNamespace.ToString().StartsWith(n, StringComparison.Ordinal))
					)
					where !excludeNamespaces.Any(n => targetType.ContainingNamespace.ToString().StartsWith(n, StringComparison.Ordinal))
					where (includeNamespaces.Count == 0) || includeNamespaces.Any(n => targetType.ContainingNamespace.ToString().StartsWith(n, StringComparison.Ordinal))
					group targetType by targetType.ContainingNamespace into namespaces
					orderby namespaces.Key.MetadataName
					select new
					{
						Namespace = namespaces.Key,
						Types = namespaces
							.Where(t => t.DeclaredAccessibility == Accessibility.Public)
					};

			foreach (var ns in q)
			{
				foreach (var type in ns.Types)
				{
					ProcessType(type, ns.Namespace);
				}
			}
		}

		private bool SkipNamespace(INamedTypeSymbol namedTypeSymbol)
		{
			if (namedTypeSymbol.ContainingNamespace.ToDisplayString().StartsWith("Microsoft.UI.Input.Experimental", StringComparison.Ordinal))
			{
				// Skip Microsoft.UI.Input.Experimental as it is not part of WinAppSDK desktop APIs
				return true;
			}

			return false;
		}

		protected abstract void ProcessType(INamedTypeSymbol type, INamespaceSymbol ns);

		private static void InitializeRoslyn()
		{
			var installPath = Environment.GetEnvironmentVariable("VSINSTALLDIR");

			if (string.IsNullOrEmpty(installPath))
			{
				var pi = new System.Diagnostics.ProcessStartInfo(
					"cmd.exe",
					@"/c ""C:\Program Files (x86)\Microsoft Visual Studio\Installer\vswhere.exe"" -property installationPath -prerelease"
				)
				{
					RedirectStandardOutput = true,
					UseShellExecute = false,
					CreateNoWindow = true
				};

				var process = System.Diagnostics.Process.Start(pi);
				process.WaitForExit();
				installPath = process.StandardOutput.ReadToEnd().Split('\r').First();
			}

			SetupMSBuildLookupPath(installPath);
		}

		private static void SetupMSBuildLookupPath(string installPath)
		{
			Environment.SetEnvironmentVariable("VSINSTALLDIR", installPath);

			bool MSBuildExists() => File.Exists(Path.Combine(MSBuildBasePath, "Microsoft.Build.dll"));

			MSBuildBasePath = Path.Combine(installPath, "MSBuild\\15.0\\Bin");

			if (!MSBuildExists())
			{
				MSBuildBasePath = Path.Combine(installPath, "MSBuild\\Current\\Bin");
				if (!MSBuildExists())
				{
					throw new InvalidOperationException($"Invalid Visual studio installation (Cannot find Microsoft.Build.dll)");
				}
			}
		}

		protected string GetNamespaceBasePath(INamedTypeSymbol type)
		{
			if (type.ContainingAssembly.Name == "Windows.Foundation.FoundationContract")
			{
				return @"..\..\..\Uno.Foundation\Generated\2.0.0.0";
			}

			var containingNamespaceName = type.ContainingNamespace.ToString();
#if !HAS_UNO_WINUI
			if (containingNamespaceName.StartsWith("Windows.UI.Composition", StringComparison.Ordinal))
			{
				return @"..\..\..\Uno.UI.Composition\Generated\3.0.0.0";
			}
#else
			if (containingNamespaceName.StartsWith("Microsoft.UI.Composition", StringComparison.Ordinal)
				|| containingNamespaceName.StartsWith("Microsoft.Graphics", StringComparison.Ordinal))
			{
				return @"..\..\..\Uno.UI.Composition\Generated\3.0.0.0";
			}
			else if (containingNamespaceName.StartsWith("Microsoft.UI.Dispatching", StringComparison.Ordinal))
			{
				return @"..\..\..\Uno.UI.Dispatching\Generated\3.0.0.0";
			}
#endif
			else if (containingNamespaceName.StartsWith("Windows.UI.Xaml", StringComparison.Ordinal)
				|| containingNamespaceName.StartsWith("Microsoft.UI.Xaml", StringComparison.Ordinal)
#if HAS_UNO_WINUI
				|| containingNamespaceName.StartsWith("Microsoft.System", StringComparison.Ordinal)
				|| containingNamespaceName.StartsWith("Microsoft.UI.Composition", StringComparison.Ordinal)
				|| containingNamespaceName.StartsWith("Microsoft.UI.Dispatching", StringComparison.Ordinal)
				|| containingNamespaceName.StartsWith("Microsoft.UI.Text", StringComparison.Ordinal)
				|| containingNamespaceName.StartsWith("Microsoft.UI.Input", StringComparison.Ordinal)
				|| containingNamespaceName.StartsWith("Microsoft.Graphics", StringComparison.Ordinal)
				|| containingNamespaceName.StartsWith("Microsoft.ApplicationModel.Resources", StringComparison.Ordinal)
				|| containingNamespaceName.StartsWith("Microsoft.Web", StringComparison.Ordinal)
#endif
			)
			{
				return @"..\..\..\Uno.UI\Generated\3.0.0.0";
			}
			else
			{
				return @"..\..\..\Uno.UWP\Generated\3.0.0.0";
			}
		}

		protected class PlatformSymbols<T> where T : ISymbol
		{
			public T AndroidSymbol;
			public T IOSSymbol;
			public T net461ymbol;
			public T MacOSSymbol;
			public T UAPSymbol;
			public T NetStdReferenceSymbol;
			public T WasmSymbol;
			public T SkiaSymbol;

			private ImplementedFor _implementedFor;
			public ImplementedFor ImplementedFor => _implementedFor;
			public ImplementedFor ImplementedForMain => ImplementedFor & ImplementedFor.Main;

			public PlatformSymbols(
				T androidType,
				T iOSType,
				T macOSType,
				T unitTestType,
				T netStdRerefenceType,
				T wasmType,
				T skiaType,
				T uapType
			)
			{
				this.AndroidSymbol = androidType;
				this.IOSSymbol = iOSType;
				this.net461ymbol = unitTestType;
				this.MacOSSymbol = macOSType;
				this.UAPSymbol = uapType;
				this.NetStdReferenceSymbol = netStdRerefenceType;
				this.WasmSymbol = wasmType;
				this.SkiaSymbol = skiaType;

				if (IsImplemented(AndroidSymbol))
				{
					_implementedFor |= ImplementedFor.Android;
				}
				if (IsImplemented(IOSSymbol))
				{
					_implementedFor |= ImplementedFor.iOS;
				}
				if (IsImplemented(net461ymbol))
				{
					_implementedFor |= ImplementedFor.Net461;
				}
				if (IsImplemented(MacOSSymbol))
				{
					_implementedFor |= ImplementedFor.MacOS;
				}
				if (IsImplemented(NetStdReferenceSymbol))
				{
					_implementedFor |= ImplementedFor.NetStdReference;
				}
				if (IsImplemented(WasmSymbol))
				{
					_implementedFor |= ImplementedFor.WASM;
				}
				if (IsImplemented(SkiaSymbol))
				{
					_implementedFor |= ImplementedFor.Skia;
				}
			}

			public bool HasUndefined =>
				AndroidSymbol == null
				|| IOSSymbol == null
				|| net461ymbol == null
				|| MacOSSymbol == null
				|| NetStdReferenceSymbol == null
				|| WasmSymbol == null
				|| SkiaSymbol == null
				;

			public void AppendIf(IndentedStringBuilder b)
			{
				var defines = new[] {
					IsNotDefinedByUno(AndroidSymbol) ? AndroidDefine : "false",
					IsNotDefinedByUno(IOSSymbol) ? iOSDefine : "false",
					IsNotDefinedByUno(net461ymbol) ? net461Define : "false",
					IsNotDefinedByUno(WasmSymbol) ? WasmDefine : "false",
					IsNotDefinedByUno(SkiaSymbol) ? SkiaDefine : "false",
					IsNotDefinedByUno(NetStdReferenceSymbol) ? NetStdReferenceDefine : "false",
					MacOSSymbol == null ? MacDefine : "false",
				};

				b.AppendLineInvariant($"#if {defines.JoinBy(" || ")}");
			}

			public string GenerateNotImplementedList()
			{
				var defines = new[] {
					IsNotDefinedByUno(AndroidSymbol) ? AndroidDefine : "",
					IsNotDefinedByUno(IOSSymbol) ? iOSDefine : "",
					IsNotDefinedByUno(net461ymbol) ? net461Define : "",
					IsNotDefinedByUno(WasmSymbol) ? WasmDefine : "",
					IsNotDefinedByUno(SkiaSymbol) ? SkiaDefine : "",
					IsNotDefinedByUno(NetStdReferenceSymbol) ? NetStdReferenceDefine : "",
					MacOSSymbol == null ? MacDefine : "",
				};

				return defines.Where(d => !string.IsNullOrEmpty(d)).Select(d => $"\"{d}\"").JoinBy(", ");
			}

			public bool IsNotImplementedInAllPlatforms()
				=> IsNotDefinedByUno(AndroidSymbol) &&
					IsNotDefinedByUno(IOSSymbol) &&
					IsNotDefinedByUno(net461ymbol) &&
					IsNotDefinedByUno(WasmSymbol) &&
					IsNotDefinedByUno(SkiaSymbol) &&
					IsNotDefinedByUno(NetStdReferenceSymbol) &&
					MacOSSymbol == null;


			private static bool IsNotDefinedByUno(ISymbol symbol)
			{
				if (symbol == null) { return true; }
				if (symbol is not INamedTypeSymbol type) { return false; }

				var onlyGenerated = type.DeclaringSyntaxReferences.All(r => IsGeneratedFile(r.SyntaxTree.FilePath));
				return onlyGenerated;
			}

			private static bool IsGeneratedFile(string filePath)
			{
				if (filePath.EndsWith(".g.cs", StringComparison.Ordinal))
				{
					return true;
				}
				if (filePath.Contains(@"Generated\3.0.0.0"))
				{
					return true;
				}
				if (filePath.Contains(@"Generated\2.0.0.0"))
				{
					return true;
				}

				return false;
			}

			private static bool IsImplemented(ISymbol symbol)
			{
				if (symbol == null) { return false; }
				if (symbol.GetAttributes().Any(a => a.AttributeClass.Name == "NotImplementedAttribute")) { return false; }
				if (IsNotDefinedByUno(symbol)) { return false; }

				return true;
			}
		}

		protected PlatformSymbols<INamedTypeSymbol> GetAllSymbols(INamedTypeSymbol uapType)
		{
			var name = uapType.ContainingNamespace + "." + uapType.MetadataName;
			return new PlatformSymbols<INamedTypeSymbol>(
				  androidType: _androidCompilation.GetTypeByMetadataName(name),
				  iOSType: _iOSCompilation.GetTypeByMetadataName(name),
				  macOSType: _macCompilation?.GetTypeByMetadataName(name),
				  unitTestType: _net461Compilation.GetTypeByMetadataName(name),
				  netStdRerefenceType: _netstdReferenceCompilation.GetTypeByMetadataName(name),
				  wasmType: _wasmCompilation.GetTypeByMetadataName(name),
				  skiaType: _skiaCompilation.GetTypeByMetadataName(name),
				  uapType: uapType
			  );
		}

		private PlatformSymbols<ISymbol> GetAllGetNonGeneratedMembers(PlatformSymbols<INamedTypeSymbol> types, string name, Func<IEnumerable<ISymbol>, ISymbol> filter, ISymbol uapSymbol = null)
		{
			var android = GetNonGeneratedMembers(types.AndroidSymbol, name);
			var ios = GetNonGeneratedMembers(types.IOSSymbol, name);
			var macOS = GetNonGeneratedMembers(types.MacOSSymbol, name);
			var net461 = GetNonGeneratedMembers(types.net461ymbol, name);
			var netStdReference = GetNonGeneratedMembers(types.NetStdReferenceSymbol, name);
			var wasm = GetNonGeneratedMembers(types.WasmSymbol, name);
			var skia = GetNonGeneratedMembers(types.SkiaSymbol, name);

			return new PlatformSymbols<ISymbol>(
				androidType: filter(android),
				iOSType: filter(ios),
				macOSType: filter(macOS),
				unitTestType: filter(net461),
				netStdRerefenceType: filter(netStdReference),
				wasmType: filter(wasm),
				skiaType: filter(skia),
				uapType: uapSymbol
			);
		}

		protected PlatformSymbols<IMethodSymbol> GetAllMatchingMethods(PlatformSymbols<INamedTypeSymbol> types, IMethodSymbol method)
			=> new PlatformSymbols<IMethodSymbol>(
				androidType: FindMatchingMethod(types.AndroidSymbol, method),
				iOSType: FindMatchingMethod(types.IOSSymbol, method),
				macOSType: FindMatchingMethod(types.MacOSSymbol, method),
				unitTestType: FindMatchingMethod(types.net461ymbol, method),
				netStdRerefenceType: FindMatchingMethod(types.NetStdReferenceSymbol, method),
				wasmType: FindMatchingMethod(types.WasmSymbol, method),
				skiaType: FindMatchingMethod(types.SkiaSymbol, method),
				uapType: method
			);

		protected PlatformSymbols<IPropertySymbol> GetAllMatchingPropertyMember(PlatformSymbols<INamedTypeSymbol> types, IPropertySymbol property)
			=> new PlatformSymbols<IPropertySymbol>(
				androidType: GetMatchingPropertyMember(types.AndroidSymbol, property),
				iOSType: GetMatchingPropertyMember(types.IOSSymbol, property),
				macOSType: GetMatchingPropertyMember(types.MacOSSymbol, property),
				unitTestType: GetMatchingPropertyMember(types.net461ymbol, property),
				netStdRerefenceType: GetMatchingPropertyMember(types.NetStdReferenceSymbol, property),
				wasmType: GetMatchingPropertyMember(types.WasmSymbol, property),
				skiaType: GetMatchingPropertyMember(types.SkiaSymbol, property),
				uapType: property
			);

		protected PlatformSymbols<ISymbol> GetAllMatchingEvents(PlatformSymbols<INamedTypeSymbol> types, IEventSymbol eventMember)
			=> GetAllGetNonGeneratedMembers(types, eventMember.Name, q => q.OfType<IEventSymbol>().FirstOrDefault(), eventMember);

		protected bool SkippedType(INamedTypeSymbol type)
		{
			var v = type.ToString();
			switch (v)
			{
				case "Windows.Foundation.IAsyncOperation<TResult>":
					// Skipped to include generic variance.
					return true;

				case "Windows.Foundation.Collections.ValueSet":
					// Skipped to include nullable annotations.
					return true;

				case "Windows.Foundation.Uri":
				case BaseXamlNamespace + ".Input.ICommand":
				case BaseXamlNamespace + ".Controls.UIElementCollection":
					// Skipped because the reported interfaces are mismatched.
					return true;

				case BaseXamlNamespace + ".Media.FontFamily":
				case BaseXamlNamespace + ".Controls.IconElement":
				case BaseXamlNamespace + ".Data.ICollectionView":
				case BaseXamlNamespace + ".Data.CollectionView":
					// Skipped because the reported interfaces are mismatched.
					return true;

				case "Windows.UI.ViewManagement.InputPane":
				case "Windows.UI.ViewManagement.InputPaneVisibilityEventArgs":
					// Skipped because a dependency on FocusManager
					return true;

				case "Windows.ApplicationModel.Store.Preview.WebAuthenticationCoreManagerHelper":
					// Skipped because a cross layer dependency to Windows.UI.Xaml
					return true;

				case "Microsoft.UI.Xaml.Controls.XamlControlsResources":
					// Skipped because the type is placed in the Uno.UI.FluentTheme assembly
					return true;

				case "Microsoft.UI.Xaml.Data.INotifyPropertyChanged":
				case "Microsoft.UI.Xaml.Data.PropertyChangedEventArgs":
				case "Microsoft.UI.Xaml.Data.PropertyChangedEventHandler":
					// Skipped because the types are hidden from the projections in WinAppSDK
					return true;

#if HAS_UNO_WINUI
				case "Windows.UI.Text.FontWeights":
					// Skipped because the type not present WinAppSDK projection
					return true;

				case "Windows.UI.Colors":
					// Skipped because the type not present WinAppSDK projection
					return true;
#endif
			}


			return false;
		}

		protected void BuildInterfaceImplementations(INamedTypeSymbol type, IndentedStringBuilder b, PlatformSymbols<INamedTypeSymbol> types, List<IMethodSymbol> writtenMethods)
		{
			if (type.TypeKind != TypeKind.Interface)
			{
				var implementedInterfaces = new HashSet<INamedTypeSymbol>();

				foreach (var iface in type.Interfaces.Where(i => i.DeclaredAccessibility == Accessibility.Public))
				{
					if (
						iface.MetadataName == "Windows.Foundation.IAsyncAction"
						|| iface.ToDisplayString() == "Windows.Foundation.IStringable"
						|| iface.OriginalDefinition.MetadataName == "Windows.Foundation.Collections.IIterator`1"
						|| iface.OriginalDefinition.MetadataName == "Windows.Foundation.IAsyncOperation`1"
					)
					{
						continue;
					}

					var enumerable = GetAllInterfaces(iface).Distinct(new NamedTypeSymbolStringComparer()).ToArray();

					foreach (var inner in enumerable)
					{
						if (!implementedInterfaces.Contains(inner))
						{
							implementedInterfaces.Add(inner);

							BuildInterfaceImplementation(b, type, inner, types, writtenMethods);
						}
					}
				}
			}
		}

		private IEnumerable<INamedTypeSymbol> GetAllInterfaces(INamedTypeSymbol roslynInterface)
		{
			yield return roslynInterface;

			foreach (var iface in roslynInterface.Interfaces)
			{
				foreach (var inner in GetAllInterfaces(iface))
				{
					yield return inner;
				}
			}
		}

		private void BuildInterfaceImplementation(
			IndentedStringBuilder b,
			INamedTypeSymbol ownerType,
			INamedTypeSymbol ifaceSymbol,
			PlatformSymbols<INamedTypeSymbol> types,
			List<IMethodSymbol> writtenMethods
		)
		{
			b.AppendLineInvariant($"// Processing: {ifaceSymbol}");

			foreach (var method in ifaceSymbol.GetMembers().OfType<IMethodSymbol>())
			{
				var isSpecialType = method.MethodKind == MethodKind.PropertyGet
					|| method.MethodKind == MethodKind.PropertySet
					|| method.MethodKind == MethodKind.EventAdd
					|| method.MethodKind == MethodKind.EventRemove
					|| method.MethodKind == MethodKind.EventRaise
					;

				var isDefinedInClass = ownerType.GetMembers(method.Name).OfType<IMethodSymbol>().Any(m =>
						m.DeclaredAccessibility == Accessibility.Public
						&& m.Parameters.Select(p => p.Type.ToDisplayString(NullableFlowState.None)).SequenceEqual(method.Parameters.Select(p2 => p2.Type.ToDisplayString(NullableFlowState.None)))
						&& m.ReturnType.ToDisplayString(NullableFlowState.None) == method.ReturnType.ToDisplayString(NullableFlowState.None)
					);

				var isAlreadyGenerated = writtenMethods.Any(m => m.Name == method.Name
						&& m.DeclaredAccessibility == Accessibility.Public
						&& m.Parameters.Select(p => p.Type.ToDisplayString(NullableFlowState.None)).SequenceEqual(method.Parameters.Select(p2 => p2.Type.ToDisplayString(NullableFlowState.None)))
						&& m.ReturnType.ToDisplayString(NullableFlowState.None) == method.ReturnType.ToDisplayString(NullableFlowState.None)
					);

				if (
					isSpecialType
					|| isDefinedInClass
					|| !IsNotUWPMapping(ownerType, method)
					|| isAlreadyGenerated
				)
				{
					continue;
				}

				var allMethods = GetAllGetNonGeneratedMembers(types, method.Name, q => q.OfType<IMethodSymbol>().FirstOrDefault());

				if (allMethods.HasUndefined)
				{
					allMethods.AppendIf(b);
					var parms = string.Join(", ", method.Parameters.Select(p => $"{RefKindFormat(p)} {TransformType(p.Type)} {SanitizeParameter(p.Name)}"));
					var returnTypeName = TransformType(method.ReturnType);
					var typeAccessibility = GetMethodAccessibility(method);
					var explicitImplementation = typeAccessibility == "" ? $"global::{ifaceSymbol}." : "";

					b.AppendLineInvariant($"// DeclaringType: {ifaceSymbol}");

					b.AppendLineInvariant($"[global::Uno.NotImplemented({allMethods.GenerateNotImplementedList()})]");
					using (b.BlockInvariant($"{typeAccessibility} {returnTypeName} {explicitImplementation}{method.Name}({parms})"))
					{
						b.AppendLineInvariant($"throw new global::System.NotSupportedException();");
					}

					b.AppendLineInvariant($"#endif");
				}
			}

			foreach (var property in ifaceSymbol.GetMembers().OfType<IPropertySymbol>())
			{
				var propertyTypeName = TransformType(property.Type);
				var parms = string.Join(", ", property.GetMethod?.Parameters.Select(p => $"{TransformType(p.Type)} {SanitizeParameter(p.Name)}") ?? Array.Empty<string>());

				var allProperties = GetAllMatchingPropertyMember(types, property);

				if (ownerType.GetMembers(property.Name).OfType<IPropertySymbol>().Any(p =>
					   p.Type.ToDisplayString() == property.Type.ToDisplayString()
					)
					|| !IsNotUWPMapping(ownerType, property))
				{
					return;
				}

				if (allProperties.HasUndefined)
				{
					allProperties.AppendIf(b);

					var v = property.IsIndexer ? $"public {propertyTypeName} this[{parms}]" : $"public {propertyTypeName} {property.Name}";

					b.AppendLineInvariant($"[global::Uno.NotImplemented({allProperties.GenerateNotImplementedList()})]");
					using (b.BlockInvariant(v))
					{
						if (property.GetMethod != null)
						{
							using (b.BlockInvariant($"get"))
							{
								b.AppendLineInvariant($"throw new global::System.NotSupportedException();");
							}
						}
						if (property.SetMethod != null)
						{
							using (b.BlockInvariant($"set"))
							{
								b.AppendLineInvariant($"throw new global::System.NotSupportedException();");
							}
						}
					}

					b.AppendLineInvariant($"#endif");
				}
				else
				{
					b.AppendLineInvariant($"// Skipping already implement {property}");
				}
			}
		}

		private IPropertySymbol GetMatchingPropertyMember(INamedTypeSymbol androidType, IPropertySymbol property)
		{
			return GetNonGeneratedMembers(androidType, property.Name)
								.OfType<IPropertySymbol>()
								.Where(prop => prop.Parameters.Select(p => p.Type.ToDisplayString()).SequenceEqual(property.Parameters.Select(p => p.Type.ToDisplayString())) && prop.Type.ToDisplayString() == property.Type.ToDisplayString())
								.FirstOrDefault();
		}

		private static string RefKindFormat(IParameterSymbol p)
		{
			return (p.RefKind != RefKind.None ? p.RefKind.ToString() : "").ToLowerInvariant();
		}

		private string GetMethodAccessibility(IMethodSymbol method)
		{
			if (
				method.ContainingType.ToString() == "System.Collections.IEnumerable"
				&& method.Name == "GetEnumerator"
			)
			{
				return "";
			}
			else
			{
				return "public";
			}
		}

		private string TransformType(ITypeSymbol typeSymbol)
		{
			var originalTypeSymbol = typeSymbol;

			if (typeSymbol is INamedTypeSymbol namedType)
			{
				return namedType.ToDisplayString(SymbolDisplayFormat.FullyQualifiedFormat);
			}

			if (typeSymbol is IArrayTypeSymbol arrayTypeSymbol)
			{
				typeSymbol = arrayTypeSymbol.ElementType;
			}

			return typeSymbol.ToDisplayString(SymbolDisplayFormat.FullyQualifiedFormat) + (originalTypeSymbol is IArrayTypeSymbol ? "[]" : "");
		}

		protected string BuildInterfaces(INamedTypeSymbol type)
		{
			var ifaces = new List<string>();

			if (HasValidBaseType(type))
			{
				ifaces.Add($"{SanitizeType(type.BaseType)}");
			}

			foreach (var iface in type.Interfaces)
			{
				if (iface.DeclaredAccessibility == Accessibility.Public
					&& iface.MetadataName != "Windows.Foundation.IStringable")
				{
					ifaces.Add(MapUWPTypes(SanitizeType(iface)));
				}
			}

			if (ifaces.Any())
			{
				return $": {string.Join(",", ifaces)}";
			}

			return "";
		}

		private static bool HasValidBaseType(INamedTypeSymbol type)
			=> type.BaseType is { } baseType && baseType.SpecialType is not (SpecialType.System_Object or SpecialType.System_ValueType or SpecialType.System_Enum) &&
				!_skipBaseTypes.Contains(type.ToString());

		protected void BuildDelegate(INamedTypeSymbol type, IndentedStringBuilder b, PlatformSymbols<INamedTypeSymbol> types)
		{
			if (types.HasUndefined)
			{
				types.AppendIf(b);

				var IMethodSymbol = type.GetMembers("Invoke").OfType<IMethodSymbol>().First();
				var members = string.Join(", ", IMethodSymbol.Parameters.Select(p => $"{SanitizeType(p.Type)} {SanitizeParameter(p.Name)}"));

				b.AppendLineInvariant($"public delegate {SanitizeType(IMethodSymbol.ReturnType)} {type.ToDisplayString(SymbolDisplayFormat.MinimallyQualifiedFormat)}({members});");

				b.AppendLineInvariant($"#endif");
			}
			else
			{
				b.AppendLineInvariant($"// Skipping already declared delegate {type}");
			}
		}

		protected void BuildFields(INamedTypeSymbol type, IndentedStringBuilder b, PlatformSymbols<INamedTypeSymbol> types)
		{
			foreach (var field in type.GetMembers().OfType<IFieldSymbol>())
			{
				var allmembers = GetAllGetNonGeneratedMembers(types, field.Name, q => q.Where(m => m is IFieldSymbol || m is IPropertySymbol).FirstOrDefault());

				if (allmembers.HasUndefined)
				{
					allmembers.AppendIf(b);

					var staticQualifier = field.IsStatic ? "static" : "";

					if (type.TypeKind == TypeKind.Enum)
					{
						var constantValue = field.ConstantValue != null ? $" = {field.ConstantValue}" : string.Empty;

						b.AppendLineInvariant($"{field.Name}{constantValue},");
					}
					else
					{
						b.AppendLineInvariant($"public {staticQualifier} {SanitizeType(field.Type)} {field.Name};");
					}

					b.AppendLineInvariant($"#endif");
				}
				else
				{
					b.AppendLineInvariant($"// Skipping already declared field {field}");
				}
			}
		}

		protected void BuildEvents(INamedTypeSymbol type, IndentedStringBuilder b, PlatformSymbols<INamedTypeSymbol> types)
		{
			foreach (var eventMember in type.GetMembers().OfType<IEventSymbol>())
			{
				if (!IsNotUWPMapping(type, eventMember) || SkipEvent(eventMember))
				{
					continue;
				}

				var allMembers = GetAllMatchingEvents(types, eventMember);

				if (allMembers.HasUndefined)
				{
					allMembers.AppendIf(b);

					var staticQualifier = eventMember.AddMethod.IsStatic ? "static" : "";
					var declaration = $"{staticQualifier} event {MapUWPTypes(SanitizeType(eventMember.Type))} {eventMember.Name}";

					if (type.TypeKind == TypeKind.Interface)
					{
						b.AppendLineInvariant($"{declaration};");
					}
					else
					{
						b.AppendLineInvariant($"[global::Uno.NotImplemented({allMembers.GenerateNotImplementedList()})]");
						using (b.BlockInvariant($"public {declaration}"))
						{
							b.AppendLineInvariant($"[global::Uno.NotImplemented({allMembers.GenerateNotImplementedList()})]");
							using (b.BlockInvariant($"add"))
							{
								BuildNotImplementedException(b, eventMember, false);
							}
							b.AppendLineInvariant($"[global::Uno.NotImplemented({allMembers.GenerateNotImplementedList()})]");
							using (b.BlockInvariant($"remove"))
							{
								BuildNotImplementedException(b, eventMember, false);
							}
						}
					}

					b.AppendLineInvariant($"#endif");
				}
				else
				{
					b.AppendLineInvariant($"// Skipping already declared event {eventMember}");
				}
			}
		}

		private void BuildNotImplementedException(IndentedStringBuilder b, ISymbol member, bool forceRaise)
		{
			var typeName = member.ContainingType.ToDisplayString();
			var memberName = member.ToDisplayString(SymbolDisplayFormat.MinimallyQualifiedFormat);

			if (forceRaise)
			{
				b.AppendLineInvariant(
					$"throw new global::System.NotImplementedException(\"The member {memberName} is not implemented. For more information, visit https://aka.platform.uno/notimplemented?m={Uri.EscapeDataString(memberName)}\");"
				);
			}
			else
			{
				b.AppendLineInvariant(
					$"global::Windows.Foundation.Metadata.ApiInformation.TryRaiseNotImplemented(\"{typeName}\", \"{memberName}\");"
				);
			}
		}

		protected void BuildMethods(INamedTypeSymbol type, IndentedStringBuilder b, PlatformSymbols<INamedTypeSymbol> types, List<IMethodSymbol> writtenMethods)
		{
			foreach (var method in type.GetMembers().OfType<IMethodSymbol>())
			{
				var methods = GetAllMatchingMethods(types, method);

				var parameters = string.Join(", ", method.Parameters.Select(p => $"{GetParameterRefKind(p)} {SanitizeType(p.Type)} {SanitizeParameter(p.Name)}"));
				var staticQualifier = method.IsStatic ? "static" : "";
				var overrideQualifier = method.Name == "ToString" ? "override" : "";
				var virtualQualifier = method.IsVirtual ? "virtual" : "";
				var visiblity = method.DeclaredAccessibility.ToString().ToLowerInvariant();

				if (IsObjectCtor(methods.AndroidSymbol))
				{
					methods.AndroidSymbol = null;
				}

				if (IsObjectCtor(methods.IOSSymbol))
				{
					methods.IOSSymbol = null;
				}

				if (
					method.MethodKind == MethodKind.Constructor
					&& type.TypeKind != TypeKind.Interface
					&& !SkipMethod(type, method)
					&& type.Name != "DependencyObject"
					&& (
						!type.IsValueType
						|| (type.IsValueType && method.Parameters.Length != 0)
					)
				)
				{
					if (methods.HasUndefined)
					{
						methods.AppendIf(b);

						var q = from ctor in type.BaseType?.GetMembers().OfType<IMethodSymbol>()
								where ctor.MethodKind == MethodKind.Constructor
								where ctor.Parameters.Length == 0 // If none, match it we don't care if it's actually called.
								|| ctor
									.Parameters
									.Select(p => p.Type)
									.SequenceEqual(
										method
											.Parameters
											.Take(ctor.Parameters.Length)
											.Select(p => p.Type)
											, new InheritanceTypeComparer()
									)
								select ctor;

						var baseParamString = string.Join(", ", q.FirstOrDefault()?.Parameters.Select(p => p.Name) ?? Array.Empty<string>());

						var baseParams = type.BaseType?.Name != "Object" && q.Any() ? $": base({baseParamString})" : "";

						b.AppendLineInvariant($"[global::Uno.NotImplemented({methods.GenerateNotImplementedList()})]");
						using (b.BlockInvariant($"{visiblity} {type.Name}({parameters}) {baseParams}"))
						{
							BuildNotImplementedException(b, method, false);
						}

						b.AppendLineInvariant($"#endif");
						writtenMethods.Add(method);
					}
					else
					{
						b.AppendLineInvariant($"// Skipping already declared method {method}");
					}
				}

				if (
						method.MethodKind == MethodKind.Ordinary
						&& !SkipMethod(type, method)
						&& IsNotUWPMapping(type, method)
						&& (
							method.DeclaredAccessibility == Accessibility.Public
							|| method.DeclaredAccessibility == Accessibility.Protected
						)
					)
				{
					if (methods.HasUndefined)
					{
						methods.AppendIf(b);

						var declaration = $"{SanitizeType(method.ReturnType)} {method.Name}({parameters})";

						if (type.TypeKind == TypeKind.Interface || type.Name == "DependencyObject")
						{
							b.AppendLineInvariant($"{declaration};");
						}
						else
						{
							b.AppendLineInvariant($"[global::Uno.NotImplemented({methods.GenerateNotImplementedList()})]");
							using (b.BlockInvariant($"{visiblity} {staticQualifier}{overrideQualifier}{virtualQualifier} {declaration}"))
							{
								var filteredName = method.Name.TrimStart("Get", StringComparison.Ordinal).TrimStart("Set", StringComparison.Ordinal);
								var isAttachedPropertyMethod =
									(method.Name.StartsWith("Get", StringComparison.Ordinal) || method.Name.StartsWith("Set", StringComparison.Ordinal))
									&& method.IsStatic
									&& type
										.GetMembers(filteredName + "Property")
										.OfType<IPropertySymbol>()
										.Where(f => SymbolEqualityComparer.Default.Equals(f.Type, _dependencyPropertySymbol))
										.Any();

								if (isAttachedPropertyMethod)
								{
									var instanceParamName = SanitizeParameter(method.Parameters.First().Name);

									if (method.Name.StartsWith("Get", StringComparison.Ordinal))
									{
										b.AppendLineInvariant($"return ({SanitizeType(method.ReturnType)}){instanceParamName}.GetValue({filteredName}Property);");

									}
									else if (method.Name.StartsWith("Set", StringComparison.Ordinal))
									{
										var valueParamName = SanitizeParameter(method.Parameters.ElementAt(1).Name);
										b.AppendLineInvariant($"{instanceParamName}.SetValue({filteredName}Property, {valueParamName});");
									}
								}
								else
								{
									bool hasReturnValue =
										!SymbolEqualityComparer.Default.Equals(method.ReturnType, _voidSymbol)
										|| method.Parameters.Any(p => p.RefKind == RefKind.Out);

									BuildNotImplementedException(b, method, hasReturnValue);
								}
							}
						}

						b.AppendLineInvariant($"#endif");

						writtenMethods.Add(method);
					}
					else
					{
						b.AppendLineInvariant($"// Skipping already declared method {method}");
					}
				}
				else
				{
					b.AppendLineInvariant($"// Forced skipping of method {method}");
				}
			}
		}

		private bool SkipMethod(INamedTypeSymbol type, IMethodSymbol method)
		{
			if (method.ContainingType.Name == "Grid")
			{
				switch (method.Name)
				{
					// The base type does not match for this parameter until Uno adjusts the
					// hierarchy based on IFrameworkElement.
					case "SetRow":
					case "SetRowSpan":
					case "SetColumn":
					case "SetColumnSpan":
					case "GetRow":
					case "GetRowSpan":
					case "GetColumn":
					case "GetColumnSpan":
						return true;
				}
			}

			if (method.ContainingType.Name == "FrameworkElement")
			{
				switch (method.Name)
				{
					// Those two members are located in DependencyObject but will need to be
					// moved up.
					case "GetBindingExpression":
					case "SetBinding":
						return true;
				}
			}

#if HAS_UNO_WINUI
			if (method.ContainingType.Name == "SwapChainPanel")
			{
				switch (method.Name)
				{
					// This member uses the experimental input layer from UWP
					case "CreateCoreIndependentInputSource":
						return true;
				}
			}

			if (method.ContainingType.Name == "SwapChainPanel")
			{
				switch (method.Name)
				{
					// This member uses the experimental input layer from UWP
					case "CreateCoreIndependentInputSource":
						return true;
				}
			}

			if (method.ContainingType.Name == "VisualInteractionSource")
			{
				switch (method.Name)
				{
					// This member uses the experimental input layer from UWP
					case "TryRedirectForManipulation":
						return true;
				}
			}

			if (method.ContainingType.Name == "UIElement")
			{
				switch (method.Name)
				{
					// This member uses the experimental input layer from UWP
					case "StartDragAsync":
						return true;
				}
			}
#endif

			if (method.ContainingType.Name == "GraphicsCaptureItem")
			{
				switch (method.Name)
				{
					// Will not be implemented in the UWP API set
					case "CreateFromVisual":
						return true;
				}
			}

			if (method.ContainingType.Name == "MediaPlayer")
			{
				switch (method.Name)
				{
					// Will not be implemented in the UWP API set
					case "GetSurface":
						return true;
				}
			}

			if (method.ContainingType.Name == "PalmRejectionDelayZonePreview")
			{
				switch (method.Name)
				{
					// Will not be implemented in the UWP API set
					case "CreateForVisual":
						return true;
				}
			}

			if (method.ContainingType.Name == "ScrollControllerInteractionRequestedEventArgs"
				&& method.MethodKind == MethodKind.Constructor
				&& method.Parameters.Length == 1
				&& method.Parameters[0].Type.ToDisplayString() == "Microsoft.UI.Input.Experimental.ExpPointerPoint")
			{
				// This member uses the experimental input layer from UWP
				return true;
			}

			return false;
		}

		private bool SkipEvent(IEventSymbol eventMember)
		{
			if (eventMember.ContainingType.Name == "FrameworkElement")
			{
				switch (eventMember.Name)
				{
					// Those two members are located in DependencyObject but will need to be
					// moved up.
					case "DataContextChanged":
						return true;
				}
			}
			return false;
		}

		private bool IsObjectCtor(IMethodSymbol androidMember)
			=> androidMember?.Name == ".ctor" && androidMember?.OriginalDefinition.ContainingType.Name == "Object";

		private static string GetParameterRefKind(IParameterSymbol p)
			=> p.RefKind != RefKind.None ? p.RefKind.ToString().ToLowerInvariant() : "";

		private bool IsNotUWPMapping(INamedTypeSymbol type, IEventSymbol eventMember)
		{
			foreach (var iface in type.Interfaces.SelectMany(GetAllInterfaces))
			{
				var uwpIface = GetUWPIFace(iface);

				if (uwpIface != null)
				{
					if (
							uwpIface == BaseXamlNamespace + ".Input.ICommand"
							&& eventMember.Name == "CanExecuteChanged"
						)
					{
						return false;
					}
				}
			}

			return true;
		}

		private bool IsNotUWPMapping(INamedTypeSymbol type, IMethodSymbol method)
		{
			foreach (var iface in type.Interfaces.SelectMany(GetAllInterfaces))
			{
				var uwpIface = GetUWPIFace(iface);

				if (uwpIface != null)
				{
					if (
						(
							uwpIface == "Windows.Foundation.Collections.IMap`2"
							&& (
								method.Name == "Clear"
								|| (method.Name == "Remove" && method.ReturnType.Name == "Boolean")
							)
						)
						||
						(
							uwpIface == "Windows.Foundation.Collections.IVector`1"
							&& method.Name == "Clear"
						)
					)
					{
						return true;
					}
					else if (
							uwpIface == "Windows.Foundation.Collections.IVectorView`1"
							&& method.Name == "Item"
						)
					{
						return false;
					}
					else
					{
						var type2 = _referenceCompilation.GetTypeByMetadataName(uwpIface);

						INamedTypeSymbol build()
						{
							if (iface.TypeArguments.Length != 0)
							{
								return type2.Construct(iface.TypeArguments.ToArray());
							}

							return type2;
						}

						var t3 = build();

						var q = from sourceMethod in t3.GetMembers(method.Name).OfType<IMethodSymbol>()
								where sourceMethod.Parameters.Select(p => p.Type.ToDisplayString()).SequenceEqual(method.Parameters.Select(p => p.Type.ToDisplayString()))
								select sourceMethod;

						if (q.Any())
						{
							return false;
						}
					}
				}
			}

			return true;
		}

		private bool IsNotUWPMapping(INamedTypeSymbol type, IPropertySymbol property)
		{
			foreach (var iface in type.Interfaces.SelectMany(GetAllInterfaces))
			{
				var uwpIface = GetUWPIFace(iface);

				if (uwpIface != null)
				{
					var type2 = _referenceCompilation.GetTypeByMetadataName(uwpIface);

					var t3 = type2.Construct(iface.TypeArguments.ToArray());

					var q = from sourceProperty in t3.GetMembers(property.Name).OfType<IPropertySymbol>()
							where SymbolEqualityComparer.Default.Equals(sourceProperty.Type, property.Type)
							select sourceProperty;

					if (q.Any())
					{
						return false;
					}
				}
			}

			return true;
		}

		private string GetUWPIFace(INamedTypeSymbol iface)
		{
			switch (iface.ConstructedFrom.ToDisplayString())
			{
				case "System.Collections.Generic.IEnumerable<T>":
					return "Windows.Foundation.Collections.IIterable`1";
				case "System.Threading.Tasks.Task":
					return "Windows.Foundation.IAsyncOperation";
				case "System.Collections.Generic.IReadOnlyDictionary":
					return "Windows.Foundation.Collections.IMapView";
				case "System.Collections.Generic.IDictionary<TKey, TValue>":
					return "Windows.Foundation.Collections.IMap`2";
				case "System.Nullable":
					return "Windows.Foundation.IReference";
				case "System.Collections.Generic.IReadOnlyList<T>":
					return "Windows.Foundation.Collections.IVectorView`1";
				case "System.Collections.Generic.IList<T>":
					return "Windows.Foundation.Collections.IVector`1";
				case "System.DateTimeOffset":
					return "Windows.Foundation.DateTime";
				case "System.EventHandler":
					return "Windows.Foundation.EventHandler";
				case "System.TimeSpan":
					return "Windows.Foundation.TimeSpan";
				case "System.Collections.Generic.KeyValuePair":
					return "Windows.Foundation.Collections.IKeyValuePair";
				case "System.Collections.Specialized.INotifyCollectionChanged":
					return "Windows.UI.Xaml.Interop.INotifyCollectionChanged";
				case "System.Type":
					return BaseXamlNamespace + ".Interop.TypeName";
				case "System.Uri":
					return "Windows.Foundation.Uri";
				case "System.Windows.Input.ICommand":
					return BaseXamlNamespace + ".Input.ICommand";
			}

			return null;
		}

		protected void BuildProperties(INamedTypeSymbol type, IndentedStringBuilder b, PlatformSymbols<INamedTypeSymbol> types)
		{
			foreach (var property in type.GetMembers().OfType<IPropertySymbol>())
			{
				var allMembers = GetAllGetNonGeneratedMembers(types, property.Name, q => q?.Where(m => m is IPropertySymbol || m is IFieldSymbol).FirstOrDefault());

				var staticQualifier = ((property.GetMethod?.IsStatic ?? false) || (property.SetMethod?.IsStatic ?? false)) ? "static" : "";

				if (SkipProperty(property))
				{
					continue;
				}

				if (allMembers.HasUndefined)
				{
					allMembers.AppendIf(b);

					if (type.TypeKind == TypeKind.Interface)
					{
						using (b.BlockInvariant($"{MapUWPTypes(SanitizeType(property.Type))} {property.Name}"))
						{
							if (property.GetMethod != null)
							{
								b.AppendLineInvariant($"get;");
							}

							if (property.SetMethod != null)
							{
								b.AppendLineInvariant($"set;");
							}
						}
					}
					else
					{
						b.AppendLineInvariant($"[global::Uno.NotImplemented({allMembers.GenerateNotImplementedList()})]");

						bool isDependencyPropertyDeclaration = property.IsStatic
							&& property.Name.EndsWith("Property", StringComparison.Ordinal)
							&& SymbolEqualityComparer.Default.Equals(property.Type, _dependencyPropertySymbol);

						if (isDependencyPropertyDeclaration)
						{
							var propertyName = property.Name.Substring(0, property.Name.LastIndexOf("Property", StringComparison.Ordinal));

							var getAttached = property.ContainingType.GetMembers("Get" + propertyName).OfType<IMethodSymbol>().FirstOrDefault();
							var getLocal = property.ContainingType.GetMembers(propertyName).OfType<IPropertySymbol>().FirstOrDefault();

							if (getLocal != null || getAttached != null)
							{
								var attachedModifier = getAttached != null ? "Attached" : "";
								var propertyDisplayType = MapUWPTypes((getAttached?.ReturnType ?? getLocal?.Type).ToDisplayString(SymbolDisplayFormat.FullyQualifiedFormat));

								b.AppendLineInvariant($"public {staticQualifier} {SanitizeType(property.Type)} {property.Name} {{{{ get; }}}} = ");

								b.AppendLineInvariant($"{BaseXamlNamespace}.DependencyProperty.Register{attachedModifier}(");

								if (getAttached == null)
								{
									b.AppendLineInvariant($"\tnameof({propertyName}), typeof({propertyDisplayType}), ");
								}
								else
								{
									//attached properties do not have a corresponding property
									b.AppendLineInvariant($"\t\"{propertyName}\", typeof({propertyDisplayType}), ");
								}

								b.AppendLineInvariant($"\ttypeof({property.ContainingType.ToDisplayString(SymbolDisplayFormat.FullyQualifiedFormat)}), ");
								b.AppendLineInvariant($"\tnew FrameworkPropertyMetadata(default({propertyDisplayType})));");
							}
							else
							{
								b.AppendLineInvariant($"// Generating stub {property.Name} which has no C# getter");
								b.AppendLineInvariant($"internal static object {property.Name} {{{{ get; }}}}");
							}
						}
						else if (
							!property.IsStatic
							&& property.ContainingType.GetMembers(property.Name + "Property").Any()
						)
						{
							using (b.BlockInvariant($"public {staticQualifier} {MapUWPTypes(SanitizeType(property.Type))} {property.Name}"))
							{
								if (property.GetMethod != null)
								{
									using (b.BlockInvariant($"get"))
									{
										b.AppendLineInvariant($"return ({MapUWPTypes(SanitizeType(property.Type))})this.GetValue({property.Name}Property);");
									}
								}

								if (property.SetMethod != null)
								{
									using (b.BlockInvariant($"set"))
									{
										b.AppendLineInvariant($"this.SetValue({property.Name}Property, value);");
									}
								}
							}
						}
						else
						{
							using (b.BlockInvariant($"public {staticQualifier} {MapUWPTypes(SanitizeType(property.Type))} {property.Name}"))
							{
								if (property.GetMethod != null)
								{
									using (b.BlockInvariant($"get"))
									{
										BuildNotImplementedException(b, property, true);
									}
								}

								if (property.SetMethod != null)
								{
									using (b.BlockInvariant($"set"))
									{
										BuildNotImplementedException(b, property, false);
									}
								}
							}
						}
					}

					b.AppendLineInvariant($"#endif");
				}
				else
				{
					b.AppendLineInvariant($"// Skipping already declared property {property.Name}");
				}
			}
		}

		private bool SkipProperty(IPropertySymbol property)
		{
			if (property.ContainingType.Name == "WebView2")
			{
				switch (property.Name)
				{
					case "CoreWebView2":
						return true;
				}
			}

			if (property.ContainingType.Name == "UIElement")
			{
				switch (property.Name)
				{
					case "Opacity":
					case "OpacityProperty":
					case "Visibility":
					case "VisibilityProperty":
					case "IsHitTestVisible":
					case "IsHitTestVisibleProperty":
					case "Transitions":
					case "TransitionsProperty":
					case "RenderTransform":
					case "RenderTransformProperty":
					case "RenderTransformOrigin":
					case "RenderTransformOriginProperty":
						return true;
				}
			}

			if (property.ContainingType.Name == "FrameworkElement")
			{
				switch (property.Name)
				{
					// This is ignored until DataContext becomes an actual DP.
					case "DataContext":
					case "DataContextProperty":
						return true;
				}
			}

			if (property.ContainingType.Name == "RelativeSource")
			{
				switch (property.Name)
				{
					case "TemplatedParent":
						return true;
				}
			}

			if (property.ContainingType.Name == "ExpCompositionContent")
			{
				switch (property.Name)
				{
					case "InputSite":
						// Member uses the experimental Input layer from UAP
						return true;
				}
			}

			if (property.ContainingType.Name == "ExpCompositionContent")
			{
				switch (property.Name)
				{
					case "InputSite":
						// Member uses the experimental Input layer from UAP
						return true;
				}
			}

			if (property.ContainingType.Name == "ScrollControllerInteractionRequestedEventArgs")
			{
				switch (property.Name)
				{
					case "PointerPoint":
						// Member uses the experimental Input layer from UAP
						return true;
				}
			}

			if (property.ContainingType.Name == "CoreInkPresenterHost")
			{
				switch (property.Name)
				{
					case "RootVisual":
						// Member uses the experimental Input layer from UAP
						return true;
				}
			}

			if (property.ContainingType.Name == "AppWindowFrame")
			{
				switch (property.Name)
				{
					case "DragRegionVisuals":
						// Member uses the experimental Input layer from UAP
						return true;
				}
			}

			if (property.ContainingType.Name == "MediaPlayerSurface")
			{
				switch (property.Name)
				{
					// Will not be implemented in the UWP API set
					case "CompositionSurface":
					case "Compositor":
						return true;
				}
			}

			return false;
		}

		private object SanitizeParameter(string name)
			=> name switch
			{
				"event" => "@event",
				"object" => "@object",
				_ => name
			};

		private string SanitizeType(ITypeSymbol type)
		{
			var result = type.ToDisplayString(SymbolDisplayFormat.FullyQualifiedFormat);

			return result;
		}

		private static string MapUWPTypes(string typeName)
		{
			return typeName switch
			{
				//"global::Windows.Foundation.Collections.IIterable" => "global::System.Collections.Generic.IEnumerable",
				//"global::Windows.Foundation.IAsyncOperation" => "global::System.Threading.Tasks.Task",
				//"global::Windows.Foundation.IAsyncAction" => "global::System.Threading.Tasks.Task",
				//"global::Windows.Foundation.Collections.IMapView" => "global::System.Collections.Generic.IReadOnlyDictionary",
				//"global::Windows.Foundation.Collections.IMap" => "global::System.Collections.Generic.IDictionary",
				//"global::Windows.Foundation.IReference" => "global::System.Nullable",
				//"global::Windows.Foundation.Collections.IVectorView" => "global::System.Collections.Generic.IReadOnlyList",
				//"global::Windows.Foundation.Collections.IVector" => "global::System.Collections.Generic.IList",
				//"global::Windows.Foundation.DateTime" => "global::System.DateTimeOffset",
				//"global::Windows.Foundation.EventHandler" => "global::System.EventHandler",
				//"global::Windows.Foundation.TimeSpan" => "global::System.TimeSpan",
				//"global::Windows.Foundation.Collections.IKeyValuePair" => "global::System.Collections.Generic.KeyValuePair",
				//"global::Windows.UI.Xaml.Interop.TypeName" => "global::System.Type",
				//"global::Windows.Foundation.Uri" => "global::System.Uri",
				//"global::Windows.Foundation.ICloseable" => "global::System.IDisposable",
				"global::Windows.UI.Xaml.Input.ICommand" => "global::System.Windows.Input.ICommand",
				"global::Microsoft.UI.Xaml.Input.ICommand" => "global::System.Windows.Input.ICommand",
				"global::Microsoft.UI.Xaml.Interop.INotifyCollectionChanged" => "global::System.Collections.Specialized.INotifyCollectionChanged",
				"global::Microsoft.UI.Xaml.Data.INotifyPropertyChanged" => "global::System.ComponentModel.INotifyPropertyChanged",
				"global::Microsoft.UI.Xaml.Data.PropertyChangedEventHandler" => "global::System.ComponentModel.PropertyChangedEventHandler",
				_ => typeName,
			};
		}

		private IEnumerable<ISymbol> GetNonGeneratedMembers(ITypeSymbol symbol, string name)
		{
			var current = symbol
				?.GetMembers(name)
				.Where(m => m.Locations.None(l => l.SourceTree?.FilePath?.Contains("\\Generated\\") ?? false)) ?? Array.Empty<ISymbol>();

			foreach (var memberSymbol in current)
			{
				yield return memberSymbol;
			}

			if (
				symbol?.BaseType != null
				&& !SymbolEqualityComparer.Default.Equals(symbol.BaseType, _iOSBaseSymbol)
				&& !SymbolEqualityComparer.Default.Equals(symbol.BaseType, _androidBaseSymbol)
				&& !SymbolEqualityComparer.Default.Equals(symbol.BaseType, _macOSBaseSymbol)
			)
			{
				foreach (var memberSymbol in GetNonGeneratedMembers(symbol.BaseType, name))
				{
					yield return memberSymbol;
				}
			}
		}

		private IMethodSymbol FindMatchingMethod(ITypeSymbol symbol, IMethodSymbol sourceMethod)
		{
			var q = GetNonGeneratedMembers(symbol, sourceMethod.Name)?.OfType<IMethodSymbol>();

			if (sourceMethod?.ContainingSymbol?.Name == "RelativePanel")
			{
				return q.FirstOrDefault();
			}
			else
			{
				return q
					.FirstOrDefault(m =>
					{
						var sourceParams = sourceMethod
							.Parameters
							.Select(p => p.Type.ToDisplayString(NullableFlowState.None));
						var targetParams = m
								.Parameters
								.Select(p => p.Type.ToDisplayString(NullableFlowState.None));
						return sourceParams.SequenceEqual(targetParams);
					}
					);
			}
		}

		static Dictionary<(string projectFile, string targetFramework), Compilation> _projects
			= new Dictionary<(string projectFile, string targetFramework), Compilation>();

		private static Compilation LoadProject(string projectFile, string targetFramework = null)
		{
			var key = (projectFile, targetFramework);

			if (_projects.TryGetValue(key, out var compilation))
			{
				Console.WriteLine($"Using cached compilation for {projectFile} and {targetFramework}");
				return compilation;
			}

			return _projects[key] = InnerLoadProject(projectFile, targetFramework);
		}

		private static Compilation InnerLoadProject(string projectFile, string targetFramework = null)
		{
			Console.WriteLine($"Loading for {targetFramework}: {Path.GetFileName(projectFile)}");

			var properties = new Dictionary<string, string>
							{
								// { "VisualStudioVersion", "15.0" },
								// { "Configuration", "Debug" },
								//{ "BuildingInsideVisualStudio", "true" },
								{ "SkipUnoResourceGeneration", "true" }, // Required to avoid loading a non-existent task
								{ "DocsGeneration", "true" }, // Detect that source generation is running
								{ "LangVersion", "8.0" },
								//{ "DesignTimeBuild", "true" },
								//{ "UseHostCompilerIfAvailable", "false" },
								//{ "UseSharedCompilation", "false" },
							};

			if (targetFramework != null)
			{
				properties.Add("TargetFramework", targetFramework);
			}

			var ws = MSBuildWorkspace.Create(properties);

			ws.LoadMetadataForReferencedProjects = true;

			ws.WorkspaceFailed +=
				(s, e) => Console.WriteLine(e.Diagnostic.ToString());

			var project = ws.OpenProjectAsync(projectFile).Result;

			var generatedDocs = project.Documents
				.Where(d => d.FilePath.Contains("\\Generated\\"))
				.Select(d => d.Id)
				.ToImmutableArray();

			project = project.RemoveDocuments(generatedDocs);

			var metadataLessProjects = ws
				.CurrentSolution
				.Projects
				.Where(p => p.MetadataReferences.None())
				.ToArray();

			if (metadataLessProjects.Any())
			{
				// In this case, this may mean that Rolsyn failed to execute some msbuild task that loads the
				// references in a UWA project (or NuGet 3.0+ with project.json, more specifically). For these
				// projects, references are materialized through a task using a output parameter that injects
				// "References" nodes. If this task fails, no references are loaded, and simple type resolution
				// such "int?" may fail.

				// Additionally, it may happen that projects are loaded using the callee's Configuration/Platform, which
				// may not exist in all projects. This can happen if the project does not have a proper
				// fallback mechanism in place.

				SourceGeneration.Host.ProjectLoader.LoadProjectDetails(projectFile, "Debug");

				throw new InvalidOperationException(
					$"The project(s) {metadataLessProjects.Select(p => p.Name).JoinBy(",")} did not provide any metadata reference. " +
					"This may be due to an invalid path, such as $(SolutionDir) being used in the csproj; try using relative paths instead." +
					"This may also be related to a missing default configuration directive. Refer to the Uno.SourceGenerator Readme.md file for more details."
				);
			}

			project = RegisterGenericHelperTypes(project);

			return project
					.GetCompilationAsync().Result;
		}

		private static Microsoft.CodeAnalysis.Project RegisterGenericHelperTypes(Microsoft.CodeAnalysis.Project project)
		{
			var sb = new StringBuilder();

			for (int i = 0; i < 10; i++)
			{
				sb.AppendLine($"class __helper{i}__ {{}}");
			}

			return project.AddDocument("AdditionalGenericNames", sb.ToString()).Project;
		}

		public static IEnumerable<INamedTypeSymbol> GetNamespaceTypes(INamespaceSymbol sym)
		{
			foreach (var child in sym.GetTypeMembers())
			{
				yield return child;
			}

			foreach (var ns in sym.GetNamespaceMembers())
			{
				foreach (var child2 in GetNamespaceTypes(ns))
				{
					yield return child2;
				}
			}
		}

		private static void RegisterAssemblyLoader()
		{
			// Force assembly loader to consider siblings, when running in a separate appdomain.
			ResolveEventHandler localResolve = (s, e) =>
			{
				if (e.Name == "Mono.Runtime")
				{
					// Roslyn 2.0 and later checks for the presence of the Mono runtime
					// through this check.
					return null;
				}

				var assembly = new AssemblyName(e.Name);
				var basePath = Path.GetDirectoryName(new Uri(typeof(Generator).Assembly.CodeBase).LocalPath);

				Console.WriteLine($"Searching for [{assembly}] from [{basePath}]");

				// Ignore resource assemblies for now, we'll have to adjust this
				// when adding globalization.
				if (assembly.Name.EndsWith(".resources", StringComparison.Ordinal))
				{
					return null;
				}

				// Lookup for the highest version matching assembly in the current app domain.
				// There may be an existing one that already matches, even though the
				// fusion loader did not find an exact match.
				var loadedAsm = (
									from asm in AppDomain.CurrentDomain.GetAssemblies()
									where asm.GetName().Name == assembly.Name
									orderby asm.GetName().Version descending
									select asm
								).ToArray();

				if (loadedAsm.Length > 1)
				{
					var duplicates = loadedAsm
						.Skip(1)
						.Where(a => a.GetName().Version == loadedAsm[0].GetName().Version)
						.ToArray();

					if (duplicates.Length != 0)
					{
						Console.WriteLine($"Selecting first occurrence of assembly [{e.Name}] which can be found at [{duplicates.Select(d => d.CodeBase).JoinBy("; ")}]");
					}

					return loadedAsm[0];
				}
				else if (loadedAsm.Length == 1)
				{
					return loadedAsm[0];
				}

				Assembly LoadAssembly(string filePath)
				{
					if (File.Exists(filePath))
					{
						try
						{
							var output = Assembly.LoadFrom(filePath);

							Console.WriteLine($"Loaded [{output.GetName()}] from [{output.CodeBase}]");

							return output;
						}
						catch (Exception ex)
						{
							Console.WriteLine($"Failed to load [{assembly}] from [{filePath}]", ex);
							return null;
						}
					}
					else
					{
						return null;
					}
				}

				var paths = new[] {
					Path.Combine(basePath, assembly.Name + ".dll"),
					Path.Combine(MSBuildBasePath, assembly.Name + ".dll"),
				};

				return paths
					.Select(LoadAssembly)
					.Where(p => p != null)
					.FirstOrDefault();
			};

			AppDomain.CurrentDomain.AssemblyResolve += localResolve;
			AppDomain.CurrentDomain.TypeResolve += localResolve;
		}
	}
}<|MERGE_RESOLUTION|>--- conflicted
+++ resolved
@@ -150,16 +150,11 @@
 
 
 			var origins = from externalRedfs in _referenceCompilation.ExternalReferences
-<<<<<<< HEAD
 						  let fileNameWithoutExtension = Path.GetFileNameWithoutExtension(externalRedfs.Display)
 						  where fileNameWithoutExtension.StartsWith("Windows.Foundation", StringComparison.Ordinal)
 						  || fileNameWithoutExtension.StartsWith("Microsoft.WinUI", StringComparison.Ordinal)
 						  || fileNameWithoutExtension.StartsWith("Microsoft.UI", StringComparison.Ordinal)
 						  || fileNameWithoutExtension.StartsWith("Microsoft.Foundation", StringComparison.Ordinal)
-						  || fileNameWithoutExtension.StartsWith("Microsoft.UI.Composition", StringComparison.Ordinal)
-						  || fileNameWithoutExtension.StartsWith("Microsoft.UI.Dispatching", StringComparison.Ordinal)
-						  || fileNameWithoutExtension.StartsWith("Microsoft.UI.Input", StringComparison.Ordinal)
-						  || fileNameWithoutExtension.StartsWith("Microsoft.UI.Windowing", StringComparison.Ordinal)
 						  || fileNameWithoutExtension.StartsWith("Microsoft.ApplicationModel.Resources", StringComparison.Ordinal)
 						  || fileNameWithoutExtension.StartsWith("Microsoft.Graphics", StringComparison.Ordinal)
 						  || fileNameWithoutExtension.StartsWith("Windows.Phone.PhoneContract", StringComparison.Ordinal)
@@ -167,24 +162,6 @@
 						  || fileNameWithoutExtension.StartsWith("Windows.ApplicationModel.Calls.CallsPhoneContract", StringComparison.Ordinal)
 						  || fileNameWithoutExtension.StartsWith("Windows.UI.Xaml.Hosting.HostingContract", StringComparison.Ordinal)
 						  || fileNameWithoutExtension.StartsWith("Microsoft.Web.WebView2.Core", StringComparison.Ordinal)
-=======
-						  where Path.GetFileNameWithoutExtension(externalRedfs.Display).StartsWith("Windows.Foundation", StringComparison.Ordinal)
-						  || Path.GetFileNameWithoutExtension(externalRedfs.Display).StartsWith("Microsoft.WinUI", StringComparison.Ordinal)
-						  || Path.GetFileNameWithoutExtension(externalRedfs.Display).StartsWith("Microsoft.UI", StringComparison.Ordinal)
-						  || Path.GetFileNameWithoutExtension(externalRedfs.Display).StartsWith("Microsoft.UI.Text", StringComparison.Ordinal)
-						  || Path.GetFileNameWithoutExtension(externalRedfs.Display).StartsWith("Microsoft.Foundation", StringComparison.Ordinal)
-						  || Path.GetFileNameWithoutExtension(externalRedfs.Display).StartsWith("Microsoft.UI.Composition", StringComparison.Ordinal)
-						  || Path.GetFileNameWithoutExtension(externalRedfs.Display).StartsWith("Microsoft.UI.Dispatching", StringComparison.Ordinal)
-						  || Path.GetFileNameWithoutExtension(externalRedfs.Display).StartsWith("Microsoft.UI.Input", StringComparison.Ordinal)
-						  || Path.GetFileNameWithoutExtension(externalRedfs.Display).StartsWith("Microsoft.UI.Windowing", StringComparison.Ordinal)
-						  || Path.GetFileNameWithoutExtension(externalRedfs.Display).StartsWith("Microsoft.ApplicationModel.Resources", StringComparison.Ordinal)
-						  || Path.GetFileNameWithoutExtension(externalRedfs.Display).StartsWith("Microsoft.Graphics", StringComparison.Ordinal)
-						  || Path.GetFileNameWithoutExtension(externalRedfs.Display).StartsWith("Windows.Phone.PhoneContract", StringComparison.Ordinal)
-						  || Path.GetFileNameWithoutExtension(externalRedfs.Display).StartsWith("Windows.Networking.Connectivity.WwanContract", StringComparison.Ordinal)
-						  || Path.GetFileNameWithoutExtension(externalRedfs.Display).StartsWith("Windows.ApplicationModel.Calls.CallsPhoneContract", StringComparison.Ordinal)
-						  || Path.GetFileNameWithoutExtension(externalRedfs.Display).StartsWith("Windows.UI.Xaml.Hosting.HostingContract", StringComparison.Ordinal)
-						  || Path.GetFileNameWithoutExtension(externalRedfs.Display).StartsWith("Microsoft.Web.WebView2.Core", StringComparison.Ordinal)
->>>>>>> ab2ee2a2
 						  let asm = _referenceCompilation.GetAssemblyOrModuleSymbol(externalRedfs) as IAssemblySymbol
 						  where asm != null
 						  select asm;
