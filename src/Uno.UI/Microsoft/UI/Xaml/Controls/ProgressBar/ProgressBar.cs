--- conflicted
+++ resolved
@@ -1,10 +1,8 @@
-<<<<<<< HEAD
-﻿// Copyright (c) Microsoft Corporation. All rights reserved.
+// Copyright (c) Microsoft Corporation. All rights reserved.
 // Licensed under the MIT License. See LICENSE in the project root for license information.
 // MUX reference ProgressBar.cpp, tag winui3/release/1.4.2
-=======
-﻿#nullable enable
->>>>>>> f61cdd7b
+
+#nullable enable
 
 using System;
 using Windows.Foundation;
@@ -39,15 +37,13 @@
 		TemplateSettings = new ProgressBarTemplateSettings();
 	}
 
-<<<<<<< HEAD
 	protected override AutomationPeer OnCreateAutomationPeer() => new ProgressBarAutomationPeer(this);
-=======
+  
 		private Grid? m_layoutRoot;
 		private Rectangle? m_determinateProgressBarIndicator;
 		private Rectangle? m_indeterminateProgressBarIndicator;
 		private Rectangle? m_indeterminateProgressBarIndicator2;
 		private Size? m_previousMeasuredWidths;
->>>>>>> f61cdd7b
 
 	protected override void OnApplyTemplate()
 	{
@@ -56,11 +52,6 @@
 		// NOTE: Example of how named parts are loaded from the template. Important to remember that it's possible for
 		// any of them not to be found, since devs can replace the template with their own.
 
-<<<<<<< HEAD
-		m_determinateProgressBarIndicator = GetTemplateChild(s_DeterminateProgressBarIndicatorName) as Rectangle;
-		m_indeterminateProgressBarIndicator = GetTemplateChild(s_IndeterminateProgressBarIndicatorName) as Rectangle;
-		m_indeterminateProgressBarIndicator2 = GetTemplateChild(s_IndeterminateProgressBarIndicator2Name) as Rectangle;
-=======
 #if !UNO_HAS_ENHANCED_LIFECYCLE
 			// Uno-specific: TODO: Investigate why we need this. It's a quite very old workaround from 2020
 			// https://github.com/unoplatform/uno/commit/641bbc9483f33c64d5eddc474f069c07b79039ba
@@ -73,7 +64,6 @@
 			// to CurrentStateChanged event where the listener does something that updates the layout.
 			LayoutUpdated += (snd, evt) => OnSizeChange();
 #endif
->>>>>>> f61cdd7b
 
 		UpdateStates();
 	}
@@ -104,9 +94,8 @@
 	{
 		if (dependencyobject is ProgressBar progressBar)
 		{
-<<<<<<< HEAD
 			progressBar.UpdateStates();
-=======
+      
 #if __ANDROID__ // Uno workaround for #12312: SetProgressBarIndicatorWidth raises LayoutUpdated, and they many loops to stabilize
 			if (m_layoutRoot is not null &&
 				m_determinateProgressBarIndicator is not null &&
@@ -117,7 +106,6 @@
 			}
 
 			UpdateWidthBasedTemplateSettings();
->>>>>>> f61cdd7b
 		}
 	}
 
