﻿using System;
using System.Collections.Generic;
using System.Linq;
using System.Text;
using Microsoft.UI.Xaml.Data;
using Uno.Collections;
using Uno.Extensions;
using Uno.Foundation.Logging;
using Uno.UI;
using Uno.UI.DataBinding;

namespace Microsoft.UI.Xaml
{
	/// <summary>
	/// A <see cref="DependencyPropertyDetails"/> collection
	/// </summary>
	partial class DependencyPropertyDetailsCollection
	{
		private ImmutableList<BindingExpression> _bindings = ImmutableList<BindingExpression>.Empty;

		private bool _bindingsSuspended;

		public bool HasBindings => _bindings != ImmutableList<BindingExpression>.Empty;

		/// <summary>
		/// Applies the specified datacontext on the current <see cref="Binding"/> instances
		/// </summary>
		public void ApplyDataContext(object dataContext)
		{
			var bindings = _bindings.Data;

			for (int i = 0; i < bindings.Length; i++)
			{
				ApplyBinding(bindings[i], dataContext);
			}
		}

		/// <summary>
		/// Applies the <see cref="Binding"/> instances which have a <see cref="Binding.CompiledSource"/> set.
		/// </summary>
		internal void ApplyCompiledBindings()
		{
			var bindings = _bindings.Data;

			for (int i = 0; i < bindings.Length; i++)
			{
				bindings[i].ApplyCompiledSource();
			}
		}

		/// <summary>
		/// Applies the <see cref="Binding"/> instances which contain an ElementName property
		/// </summary>
		internal void ApplyElementNameBindings()
		{
			var bindings = _bindings.Data;

			for (int i = 0; i < bindings.Length; i++)
			{
				bindings[i].ApplyElementName();
			}
		}

		/// <summary>
		/// Suspends the <see cref="Binding"/> instances from reacting to DataContext changes
		/// </summary>
		internal void SuspendBindings()
		{
			if (!_bindingsSuspended)
			{
				_bindingsSuspended = true;

				var bindings = _bindings.Data;

				for (int i = 0; i < bindings.Length; i++)
				{
					bindings[i].SuspendBinding();
				}
			}
		}

		/// <summary>
		/// Resumes the <see cref="Binding"/> instances for reacting to DataContext changes
		/// </summary>
		internal void ResumeBindings()
		{
			if (_bindingsSuspended)
			{
				_bindingsSuspended = false;

				var bindings = _bindings.Data;

				for (int i = 0; i < bindings.Length; i++)
				{
					bindings[i].ResumeBinding();
				}

				var value = DataContextPropertyDetails.GetValue();
				if (value == DependencyProperty.UnsetValue)
				{
					// If we get UnsetValue, it means this is DefaultValue precedence that's not stored in DependencyPropertyDetails.
					// In this case, we know for sure that DataContext's default value is null.
					value = null;
				}

				ApplyDataContext(value);
			}
		}

		/// <summary>
		/// Gets the DataContext <see cref="Binding"/> instance, if any
		/// </summary>
		/// <returns></returns>
		internal BindingExpression FindDataContextBinding() => DataContextPropertyDetails.GetBinding();

		/// <summary>
		/// Sets the specified <paramref name="binding"/> on the <paramref name="target"/> instance.
		/// </summary>
		internal void SetBinding(DependencyProperty dependencyProperty, Binding binding, ManagedWeakReference target)
		{
			if (GetPropertyDetails(dependencyProperty) is DependencyPropertyDetails details)
			{
				// Clear previous binding, to avoid erroneously pushing two-way value to it
				details.ClearBinding();

				var bindingExpression =
					new BindingExpression(
						viewReference: target,
						targetPropertyDetails: details,
						binding: binding
					);

				details.SetBinding(bindingExpression);
				_bindings = _bindings.Add(bindingExpression);

<<<<<<< HEAD
				if (!Equals(binding.RelativeSource, RelativeSource.TemplatedParent))
=======
				if (Equals(binding.RelativeSource, RelativeSource.TemplatedParent))
				{
					_templateBindings = _templateBindings.Add(bindingExpression);

					var templatedParent = TemplatedParentPropertyDetails.GetValue();
					if (templatedParent == DependencyProperty.UnsetValue)
					{
						// If we get UnsetValue, it means this is DefaultValue precedence that's not stored in DependencyPropertyDetails.
						// In this case, we know for sure that TemplatedParent's default value is null.
						templatedParent = null;
					}

					ApplyBinding(bindingExpression, templatedParent);
				}
				else
>>>>>>> 8122799d
				{
					if (bindingExpression.TargetPropertyDetails.Property.UniqueId == DataContextPropertyDetails.Property.UniqueId)
					{
						bindingExpression.DataContext = details.GetValue(DependencyPropertyValuePrecedences.Inheritance);
					}
					else
					{
						var value = DataContextPropertyDetails.GetValue();
						if (value == DependencyProperty.UnsetValue)
						{
							// If we get UnsetValue, it means this is DefaultValue precedence that's not stored in DependencyPropertyDetails.
							// In this case, we know for sure that DataContext's default value is null.
							value = null;
						}

						ApplyBinding(bindingExpression, value);
					}
				}
			}
		}

		private void ApplyBinding(BindingExpression binding, object dataContext)
		{
			if (Equals(binding.ParentBinding.RelativeSource, RelativeSource.Self))
			{
				binding.DataContext = Owner;
			}
			else
			{
				var isDataContextBinding = binding.TargetPropertyDetails.Property.UniqueId == DataContextPropertyDetails.Property.UniqueId;

				if (!isDataContextBinding)
				{
					binding.DataContext = dataContext;
				}
			}
		}

		/// <summary>
		/// Sets the source value for the the specified <paramref name="property"/>
		/// </summary>
		internal void SetSourceValue(DependencyProperty property, object value)
		{
			if (GetPropertyDetails(property) is DependencyPropertyDetails details)
			{
				SetSourceValue(details, value);
			}
		}

		/// <summary>
		/// Sets the source value for the the specified <paramref name="details"/> 
		/// </summary>
		internal void SetSourceValue(DependencyPropertyDetails details, object value)
		{
			details.SetSourceValue(value);

			if (this.Log().IsEnabled(Uno.Foundation.Logging.LogLevel.Debug))
			{
				this.Log().DebugFormat("Set binding value [{0}] from [{1}].", details.Property.Name, _ownerType);
			}
		}

		/// <summary>
		/// Gets the last known defined <see cref="BindingExpression"/> for the specified <paramref name="dependencyProperty"/>
		/// </summary>
		/// <param name="dependencyProperty"></param>
		/// <returns></returns>
		internal BindingExpression GetBindingExpression(DependencyProperty dependencyProperty)
		{
			if (GetPropertyDetails(dependencyProperty) is DependencyPropertyDetails details)
			{
				return details.GetBinding();
			}

			return null;
		}

		internal bool IsPropertyTemplateBound(DependencyProperty dependencyProperty)
		{
			foreach (var binding in _bindings)
			{
				if (binding.TargetPropertyDetails.Property == dependencyProperty)
				{
					return binding.ParentBinding.IsTemplateBinding;
				}
			}

			return false;
		}

		internal void UpdateBindingExpressions()
		{
			foreach (var binding in _bindings)
			{
				UpdateBindingPropertiesFromThemeResources(binding.ParentBinding);
			}
		}

		private static void UpdateBindingPropertiesFromThemeResources(Binding binding)
		{
			if (binding.TargetNullValueThemeResource is { } targetNullValueThemeResourceKey)
			{
				binding.TargetNullValue = (object)ResourceResolverSingleton.Instance.ResolveResourceStatic(targetNullValueThemeResourceKey, typeof(object), context: binding.ParseContext);
			}

			if (binding.FallbackValueThemeResource is { } fallbackValueThemeResourceKey)
			{
				binding.FallbackValue = (object)ResourceResolverSingleton.Instance.ResolveResourceStatic(fallbackValueThemeResourceKey, typeof(object), context: binding.ParseContext);
			}
		}

		internal void OnThemeChanged()
		{
			foreach (var binding in _bindings)
			{
				RefreshBindingValueIfNecessary(binding);
			}
		}

		private void RefreshBindingValueIfNecessary(BindingExpression binding)
		{
			if (binding.ParentBinding.TargetNullValueThemeResource is not null ||
				binding.ParentBinding.FallbackValueThemeResource is not null)
			{
				// Note: This may refresh the binding more than really necessary.
				// For example, if TargetNullValue is set to a theme resource, but the binding is not null
				// In this case, a change to TargetNullValue should probably not refresh the binding.
				// Another case is when the ThemeResource evaluates the same between light/dark themes.
				// For now, it's not necessary.
				binding.RefreshTarget();
			}
		}
	}
}<|MERGE_RESOLUTION|>--- conflicted
+++ resolved
@@ -133,25 +133,7 @@
 				details.SetBinding(bindingExpression);
 				_bindings = _bindings.Add(bindingExpression);
 
-<<<<<<< HEAD
 				if (!Equals(binding.RelativeSource, RelativeSource.TemplatedParent))
-=======
-				if (Equals(binding.RelativeSource, RelativeSource.TemplatedParent))
-				{
-					_templateBindings = _templateBindings.Add(bindingExpression);
-
-					var templatedParent = TemplatedParentPropertyDetails.GetValue();
-					if (templatedParent == DependencyProperty.UnsetValue)
-					{
-						// If we get UnsetValue, it means this is DefaultValue precedence that's not stored in DependencyPropertyDetails.
-						// In this case, we know for sure that TemplatedParent's default value is null.
-						templatedParent = null;
-					}
-
-					ApplyBinding(bindingExpression, templatedParent);
-				}
-				else
->>>>>>> 8122799d
 				{
 					if (bindingExpression.TargetPropertyDetails.Property.UniqueId == DataContextPropertyDetails.Property.UniqueId)
 					{
