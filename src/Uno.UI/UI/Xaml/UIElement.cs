﻿#if IS_UNIT_TESTS || __WASM__
#pragma warning disable CS0067
#endif

using Windows.Foundation;
using Microsoft.UI.Xaml.Input;
using Microsoft.UI.Xaml.Media;
using System.Collections.Generic;
using Uno.Extensions;
using Uno.Foundation.Logging;
using Uno.Disposables;
using Microsoft.UI.Xaml.Controls;
using Uno.UI;
using Uno;
using Uno.UI.Controls;
using Uno.UI.Media;
using System;
using System.Collections;
using System.Numerics;
using System.Reflection;
using Microsoft.UI.Xaml.Markup;
using Microsoft.UI.Xaml.Controls.Primitives;
using Windows.UI.Core;
using System.Runtime.CompilerServices;
using System.Text;
using Uno.UI.Xaml;
using Uno.UI.Xaml.Core;
using Uno.UI.Xaml.Input;
using Microsoft.UI.Xaml.Automation.Peers;
using Microsoft.UI.Composition;
using Windows.Graphics.Display;
using Uno.UI.Extensions;
using Microsoft.UI.Xaml.Documents;
using Windows.ApplicationModel.Core;
using Microsoft.UI.Input;
using Uno.UI.Xaml.Media;
using Uno.UI.Xaml.Core.Scaling;
using System.Diagnostics.CodeAnalysis;


#if __APPLE_UIKIT__
using UIKit;
#endif

namespace Microsoft.UI.Xaml
{
	public partial class UIElement : DependencyObject, IXUidProvider
	{
		private protected static bool _traceLayoutCycle;
#if !__SKIA__
		private bool _warnedAboutTranslation;
#endif

		private static readonly TypedEventHandler<UIElement, BringIntoViewRequestedEventArgs> OnBringIntoViewRequestedHandler =
			(UIElement sender, BringIntoViewRequestedEventArgs args) => sender.OnBringIntoViewRequested(args);

		private static readonly Type[] _bringIntoViewRequestedArgs = new[] { typeof(BringIntoViewRequestedEventArgs) };

		private string _uid;

		private Vector3 _translation = Vector3.Zero;

		private InputCursor _protectedCursor;
		private SerialDisposable _disposedEventDisposable = new();

		public Size DesiredSize => Visibility == Visibility.Visible && HasLayoutStorage ? m_desiredSize : default;

		//private protected virtual void PrepareState()
		//{
		//	// This is part of the WinUI internal API and is invoked at the end of DXamlCore.GetPeerPrivate
		//	// but to avoid invoking a virtual method in ctor ** THIS IS NOT INVOKED BY DEFAULT IN UNO **.
		//	// It has to be manually invoked at the end of the ctor of your control
		//}

		#region EffectiveViewport
		public static void RegisterAsScrollPort(UIElement element)
			=> element.IsScrollPort = true;

		internal bool IsScrollPort { get; private set; }

		// This are fulfilled by the ScrollViewer for the EffectiveViewport computation,
		// but it should actually be computed based on clipping vs desired size.
		internal Point ScrollOffsets { get; private protected set; }

#if !__SKIA__
		// This is the local viewport of the element, i.e. where the element can draw content once clipping has been applied.
		// This is expressed in local coordinate space.
		internal Rect Viewport { get; private set; } = Rect.Infinite;
#endif
		#endregion

		/// <summary>
		/// Is this view the top of the managed visual tree
		/// </summary>
		/// <remarks>This differs from the XamlRoot be being true for the root element of a native Popup.</remarks>
		internal bool IsVisualTreeRoot { get; set; }

		private void Initialize()
		{
			SubscribeToOverridenRoutedEvents();
		}

#if SUPPORTS_RTL
		internal Matrix3x2 GetFlowDirectionTransform()
			=> ShouldMirrorVisual() ? new Matrix3x2(-1.0f, 0.0f, 0.0f, 1.0f, (float)RenderSize.Width, 0.0f) : Matrix3x2.Identity;

		private bool ShouldMirrorVisual()
		{
			if (this is not FrameworkElement fe)
			{
				return false;
			}

			var parent = VisualTreeHelper.GetParent(this);
			while (parent is not null)
			{
				if (parent is FrameworkElement feParent)
				{
					return feParent is not PopupPanel && fe.FlowDirection != feParent.FlowDirection;
				}

				parent = VisualTreeHelper.GetParent(parent);
			}

			return false;
		}
#endif

		[UnconditionalSuppressMessage("Trimming", "IL2072", Justification = "Types manipulated here have been marked earlier")]
		private void SubscribeToOverridenRoutedEvents()
		{
			// Overridden Events are registered from constructor to ensure they are
			// registered first in event handlers.
			// https://docs.microsoft.com/en-us/uwp/api/windows.ui.xaml.controls.control.onpointerpressed#remarks

			var implementedEvents = GetImplementedRoutedEventsForType(GetType());

			if (implementedEvents.HasFlag(RoutedEventFlag.BringIntoViewRequested))
			{
				BringIntoViewRequested += OnBringIntoViewRequestedHandler;
			}
		}

		internal static RoutedEventFlag GetImplementedRoutedEventsForType(
			[DynamicallyAccessedMembers(DynamicallyAccessedMemberTypes.PublicMethods | DynamicallyAccessedMemberTypes.NonPublicMethods)]
			Type type)
		{
			if (UIElementGeneratedProxy.TryGetImplementedRoutedEvents(type, out var result))
			{
				return result;
			}

			RoutedEventFlag implementedRoutedEvents;

			var baseClass = type.BaseType;
			if (baseClass == null || type == typeof(Control) || type == typeof(UIElement))
			{
				implementedRoutedEvents = RoutedEventFlag.None;
			}
			else
			{
				implementedRoutedEvents = EvaluateImplementedUIElementRoutedEvents(type);

				if (typeof(Control).IsAssignableFrom(type))
				{
					implementedRoutedEvents |= Control.EvaluateImplementedControlRoutedEvents(type);
				}
			}

			UIElementGeneratedProxy.RegisterImplementedRoutedEvents(type, implementedRoutedEvents);

			return implementedRoutedEvents;
		}

		internal static RoutedEventFlag EvaluateImplementedUIElementRoutedEvents(
			[DynamicallyAccessedMembers(DynamicallyAccessedMemberTypes.PublicMethods | DynamicallyAccessedMemberTypes.NonPublicMethods)]
			Type type)
		{
			RoutedEventFlag result = RoutedEventFlag.None;

			if (GetIsEventOverrideImplemented(type, nameof(OnBringIntoViewRequested), _bringIntoViewRequestedArgs))
			{
				result |= RoutedEventFlag.BringIntoViewRequested;
			}

			return result;
		}

		private protected virtual void OnChildDesiredSizeChanged(UIElement child)
		{
			InvalidateMeasure();
		}

		private protected static bool GetIsEventOverrideImplemented(
			[DynamicallyAccessedMembers(DynamicallyAccessedMemberTypes.PublicMethods | DynamicallyAccessedMemberTypes.NonPublicMethods)]
			Type type,
			string name,
			Type[] args)
		{
			var method = type
				.GetMethod(
					name,
					BindingFlags.NonPublic | BindingFlags.Instance,
					null,
					args,
					null);

			return method != null
				&& method.IsVirtual
				&& method.DeclaringType != typeof(UIElement)
				&& method.DeclaringType != typeof(Control);
		}

		/// <summary>
		/// Provide an instance-specific default value for the specified property
		/// </summary>
		/// <remarks>
		/// In general, it is best do define the property default value using <see cref="PropertyMetadata"/>.
		/// </remarks>
		internal virtual bool GetDefaultValue2(DependencyProperty property, out object defaultValue)
		{
			if (property == KeyboardAcceleratorsProperty)
			{
				defaultValue = new KeyboardAcceleratorCollection(this);
				return true;
			}

			defaultValue = null;
			return false;
		}

		/// <summary>
		/// Gets the size that this UIElement computed during the arrange pass of the layout process.
		/// </summary>
		public Vector2 ActualSize => new Vector2((float)GetActualWidth(), (float)GetActualHeight());

		/// <summary>
		/// Gets the position of this UIElement, relative to its parent, computed during the arrange pass of the layout process.
		/// </summary>
		public Vector3 ActualOffset
		{
			get
			{
#if __ANDROID__
				var parent = this.GetVisualTreeParent();

				if (parent is NativeListViewBase lv)
				{
					// TODO Uno: Issue with LayoutSlot for list items
					// https://github.com/unoplatform/uno/issues/2754
					var sv = lv.FindFirstParent<ScrollViewer>();
					var offset = GetPosition(this, relativeTo: sv);
					return new Vector3((float)offset.X, (float)offset.Y, 0f);
				}
#endif
				return new Vector3((float)LayoutSlotWithMarginsAndAlignments.X, (float)LayoutSlotWithMarginsAndAlignments.Y, 0f);
			}
		}

		/// <summary>
		/// Gets or sets the x, y, and z rendering position of the element.
		/// </summary>
		public Vector3 Translation
		{
			get => _translation;
			set
			{
				if (_translation != value)
				{
					_translation = value;

#if !__SKIA__
					if (!_warnedAboutTranslation &&
						(_translation.X != 0 || _translation.Y != 0))
					{
						_warnedAboutTranslation = true;
						if (this.Log().IsEnabled(LogLevel.Warning))
						{
							this.Log().LogWarning("Translation supports only Z-axis on this target.");
						}
					}
#endif

					UpdateShadow();
					InvalidateArrange();
				}
			}
		}

		public Shadow Shadow
		{
			get => (Shadow)GetValue(ShadowProperty);
			set => SetValue(ShadowProperty, value);
		}

		public static DependencyProperty ShadowProperty { get; } =
			DependencyProperty.Register(
				nameof(Shadow),
				typeof(Shadow),
				typeof(UIElement),
				new FrameworkPropertyMetadata(default(Shadow), OnShadowChanged));

		private static void OnShadowChanged(DependencyObject dependencyObject, DependencyPropertyChangedEventArgs args)
		{
			if (dependencyObject is UIElement uiElement)
			{
				uiElement.UpdateShadow();
			}
		}

		private void UpdateShadow()
		{
			if (Shadow == null || Translation.Z <= 0)
			{
				UnsetShadow();
			}
			else
			{
				SetShadow();
			}
		}

		partial void SetShadow();

		partial void UnsetShadow();

		internal bool IsLeavingFrame { get; set; }

		private protected virtual double GetActualWidth() => 0;

		private protected virtual double GetActualHeight() => 0;

		string IXUidProvider.Uid
		{
			get => _uid;
			set
			{
				_uid = value;
				OnUidChangedPartial();
			}
		}

		partial void OnUidChangedPartial();

		#region VirtualizationInformation
		private VirtualizationInformation _virtualizationInformation;
		internal VirtualizationInformation GetVirtualizationInformation() => _virtualizationInformation ??= new VirtualizationInformation();

		/// <summary>
		/// Marks this control as a container generated by, eg, a <see cref="Selector"/>, rather than an element explicitly
		/// defined in xaml.
		/// </summary>
		internal bool IsGeneratedContainer
		{
			get => _virtualizationInformation?.IsGeneratedContainer ?? false;
			set => GetVirtualizationInformation().IsGeneratedContainer = value;
		}

		/// <summary>
		/// Marks this as a container defined in the root of an ItemTemplate, so that it can be handled appropriately when recycled.
		/// </summary>
		internal bool IsContainerFromTemplateRoot
		{
			get => _virtualizationInformation?.IsContainerFromTemplateRoot ?? false;
			set => GetVirtualizationInformation().IsContainerFromTemplateRoot = value;
		}

		/// <summary>
		/// Marks this as a container defined in the root of an ItemTemplate, so that it can be handled appropriately when cleared.
		/// </summary>
		internal bool IsOwnContainer
		{
			get => _virtualizationInformation?.IsOwnContainer ?? false;
			set => GetVirtualizationInformation().IsOwnContainer = value;
		}

		#endregion

		#region Clip DependencyProperty

		public RectangleGeometry Clip
		{
			get { return (RectangleGeometry)this.GetValue(ClipProperty); }
			set { this.SetValue(ClipProperty, value); }
		}

		public static DependencyProperty ClipProperty { get; } =
			DependencyProperty.Register(
				"Clip",
				typeof(RectangleGeometry),
				typeof(UIElement),
				new FrameworkPropertyMetadata(
					null,
					(s, e) => ((UIElement)s)?.OnClipChanged(e)
				)
			);

		private void OnClipChanged(DependencyPropertyChangedEventArgs e)
		{
			var oldValue = e.OldValue as RectangleGeometry;
			var newValue = e.NewValue as RectangleGeometry;
			if (oldValue is not null)
			{
				oldValue.GeometryChanged -= ApplyClip;
			}

			// The clip could change, but the new instance is equivalent to the old one.
			// In this case, we don't want to ApplyClip.
			// NOTE: This is NOT a performance optimizations.
			// On Wasm, ApplyClip invalidates arrange, so, if Clip is set during arrange, we will end up with layout cycle if we always call ApplyClip.
			// NOTE 2: It's more ideal if clip changes don't invalidate arrange in the first place.
			if (oldValue?.Rect != newValue?.Rect || oldValue?.Transform?.ToMatrix(default) != newValue?.Transform?.ToMatrix(default))
			{
				ApplyClip();
			}


			if (newValue is not null)
			{
				newValue.GeometryChanged += ApplyClip;
			}
		}

		#endregion

		#region RenderTransform Dependency Property

		/// <summary>
		/// This is a Transformation for a UIElement.  It binds the Render Transform to the View
		/// </summary>
		public Transform RenderTransform
		{
			get => GetRenderTransformValue();
			set => SetRenderTransformValue(value);
		}

		/// <summary>
		/// Backing dependency property for <see cref="RenderTransform"/>
		/// </summary>
		[GeneratedDependencyProperty(DefaultValue = null, ChangedCallback = true)]
		public static DependencyProperty RenderTransformProperty { get; } = CreateRenderTransformProperty();

		private void OnRenderTransformChanged(Transform _, Transform transform)
		{
			var flowDirectionTransform = _renderTransform?.FlowDirectionTransform ?? Matrix3x2.Identity;

			_renderTransform?.Dispose();

			if (transform is not null || !flowDirectionTransform.IsIdentity)
			{
				_renderTransform = new NativeRenderTransformAdapter(this, transform, RenderTransformOrigin, flowDirectionTransform);
				OnRenderTransformSet();
			}
			else
			{
				// Sanity
				_renderTransform = null;
			}
		}

		internal NativeRenderTransformAdapter _renderTransform;

		partial void OnRenderTransformSet();
		#endregion

		#region RenderTransformOrigin Dependency Property

		/// <summary>
		/// This is a Transformation for a UIElement.  It binds the Render Transform to the View
		/// </summary>
		public Point RenderTransformOrigin
		{
			get => GetRenderTransformOriginValue();
			set => SetRenderTransformOriginValue(value);
		}

		[GeneratedDependencyProperty(ChangedCallback = true)]
		public static DependencyProperty RenderTransformOriginProperty { get; } = CreateRenderTransformOriginProperty();
		private static object GetRenderTransformOriginDefaultValue() => default(Point);

		private void OnRenderTransformOriginChanged(Point _, Point origin)
			=> _renderTransform?.UpdateOrigin(origin);
		#endregion

		/// <summary>
		/// Attempts to set the focus on the UIElement.
		/// </summary>
		/// <param name="value">Specifies how focus was set, as a value of the enumeration.</param>
		/// <returns>True if focus was set to the UIElement, or focus was already on the UIElement. False if the UIElement is not focusable.</returns>
		public bool Focus(FocusState value) => FocusImpl(value);

		internal void Unfocus()
		{
			var hasFocus = FocusProperties.HasFocusedElement(this);
			if (hasFocus)
			{
				var focusManager = VisualTree.GetFocusManagerForElement(this);

				// Set the focus on the next focusable control.
				// If we are trying to set focus in a changing focus event handler, we will end up leaving focus on the disabled control.
				// As a result, we fail fast here. This is being tracked by Bug 9840123
				focusManager?.ClearFocus();
			}
		}

		public GeneralTransform TransformToVisual(UIElement visual)
			=> new MatrixTransform { Matrix = new Matrix(GetTransform(from: this, to: visual)) };

		protected virtual void OnVisibilityChanged(Visibility oldValue, Visibility newVisibility)
		{
			OnVisibilityChangedPartial(oldValue, newVisibility);

			// Part of the logic from MUX uielement.cpp VisibilityState
			if (newVisibility != Visibility.Visible)
			{
				var hasFocus = FocusProperties.HasFocusedElement(this);
				if (hasFocus)
				{
					var focusManager = VisualTree.GetFocusManagerForElement(this);

					// Set the focus on the next focusable control.
					// If we are trying to set focus in a changing focus event handler, we will end up leaving focus on the disabled control.
					// As a result, we fail fast here. This is being tracked by Bug 9840123
					focusManager?.SetFocusOnNextFocusableElement(focusManager.GetRealFocusStateForFocusedElement(), true);
				}
			}

			if (this.GetParent() is UIElement parent)
			{
				// Sometimes the measure algorithms are using the Visibility
				// of their children. So we need to make sure they are reevaluated
				// when visibility changes.
				parent.InvalidateMeasure();
			}
		}

		partial void OnVisibilityChangedPartial(Visibility oldValue, Visibility newValue);

		private protected void UpdateLastUsedTheme()
		{
			((IDependencyObjectStoreProvider)this).Store.SetLastUsedTheme(Application.Current?.RequestedThemeForResources);
		}

		[NotImplemented]
		protected virtual AutomationPeer OnCreateAutomationPeer() => new AutomationPeer();

		internal AutomationPeer OnCreateAutomationPeerInternal() => OnCreateAutomationPeer();

		internal static Matrix3x2 GetTransform(UIElement from, UIElement to)
		{
			if (from == to || !from.IsInLiveTree || (to is { IsVisualTreeRoot: false, IsInLiveTree: false }))
			{
				return Matrix3x2.Identity;
			}

#if __SKIA__
			Matrix4x4.Invert(to?.Visual.TotalMatrix ?? Matrix4x4.Identity, out var invertedTotalMatrix);
			var finalTransform = (from.Visual.TotalMatrix * invertedTotalMatrix).ToMatrix3x2();

			if (from.Log().IsEnabled(LogLevel.Trace))
			{
				from.Log().Trace($"{nameof(GetTransform)} SKIA FAST PATH (from: {from.GetDebugName()}, to: {to.GetDebugName()}) = {finalTransform}");
			}

			return finalTransform;
#else
#if UNO_REFERENCE_API // Depth is defined properly only on WASM and Skia
			// If possible we try to navigate the tree upward so we have a greater chance
			// to find an element in the parent hierarchy of the other element.
			if (to is not null && from.Depth < to.Depth)
			{
				return GetTransform(to, from).Inverse();
			}
#endif

			var matrix = Matrix3x2.Identity;

			var elt = from;
			do
			{
				elt.ApplyRenderTransform(ref matrix);
				elt.ApplyLayoutTransform(ref matrix);
				elt.ApplyElementCustomTransform(ref matrix);
				elt.ApplyFlowDirectionTransform(ref matrix);
			} while (elt.TryGetParentUIElementForTransformToVisual(out elt, ref matrix) && elt != to); // If possible we stop as soon as we reach 'to'

			if (to is not null && elt != to)
			{
				// Unfortunately we didn't find the 'to' in the parent hierarchy,
				// so matrix == fromToRoot and we now have to compute the transform 'toToRoot'.
				var toToRoot = GetTransform(to, null);

				var rootToTo = toToRoot.Inverse();
				matrix *= rootToTo;
			}

			if (from.Log().IsEnabled(LogLevel.Trace))
			{
				from.Log().Trace($"{nameof(GetTransform)}(from: {from.GetDebugName()}, to: {to.GetDebugName()}) = {matrix}");
			}

			return matrix;
#endif
		}

#if !__SKIA__
		/// <summary>
		/// Applies to the given matrix the transformation needed to convert from parent to local element coordinates space.
		/// </summary>
		/// <param name="matrix">The matrix into which the layout constraints should be written</param>
		[MethodImpl(MethodImplOptions.AggressiveInlining)]
		internal void ApplyLayoutTransform(ref Matrix3x2 matrix)
		{
			var layoutSlot = LayoutSlotWithMarginsAndAlignments;
			matrix.M31 += (float)layoutSlot.X;
			matrix.M32 += (float)layoutSlot.Y;
		}

		/// <summary>
		/// Applies to the given matrix the <see cref="RenderTransform"/>.
		/// </summary>
		/// <param name="matrix">The matrix into which the render transform should be written</param>
		/// <param name="ignoreOrigin">Indicates if the <see cref="RenderTransformOrigin"/> should be ignored or not.</param>
		[MethodImpl(MethodImplOptions.AggressiveInlining)]
		internal void ApplyRenderTransform(ref Matrix3x2 matrix, bool ignoreOrigin = false)
		{
			if (RenderTransform is { } transform)
			{
				var transformMatrix = transform.MatrixCore;
				if (!ignoreOrigin)
				{
					transformMatrix = transformMatrix.CenterOn(RenderTransformOrigin, LayoutSlotWithMarginsAndAlignments.Size);
				}

				matrix *= transformMatrix;
			}
		}

		/// <summary>
		/// Applies to the given matrix the constrains specific to the current element (like ScrollOffsets).
		/// </summary>
		/// <param name="matrix">The matrix into which the transformations should be written</param>
		[MethodImpl(MethodImplOptions.AggressiveInlining)]
		internal void ApplyElementCustomTransform(ref Matrix3x2 matrix)
		{
			if (this is ScrollViewer sv)
			{
				// Scroll offsets are handled at the SCP level using the IsScrollPort
				// TODO: ZoomFactor should also be handled at the SCP level!

				var zoom = sv.ZoomFactor;
				if (zoom != 1)
				{
					matrix *= Matrix3x2.CreateScale(zoom);
				}
			}

			if (IsScrollPort) // Managed SCP or custom scroller
			{
				matrix.M31 -= (float)ScrollOffsets.X;
				matrix.M32 -= (float)ScrollOffsets.Y;
			}
		}

		[MethodImpl(MethodImplOptions.AggressiveInlining)]
		internal void ApplyFlowDirectionTransform(ref Matrix3x2 matrix)
		{
#if SUPPORTS_RTL
			if (this is FrameworkElement fe
				&& VisualTreeHelper.GetParent(this) is FrameworkElement parent
				&& fe.FlowDirection != parent.FlowDirection)
			{
				matrix *= Matrix3x2.CreateScale(-1.0f, 1.0f, new Vector2(.5f, 0f));
			}
#endif
		}
#endif

<<<<<<< HEAD
#if !__APPLE_UIKIT__ && !__ANDROID__ // This is the default implementation, but it can be customized per platform
=======
#if !__IOS__ && !__ANDROID__ && !__MACOS__ && !__SKIA__ // This is the default implementation, but it can be customized per platform
>>>>>>> 676a7512
		/// <summary>
		/// Note: Offsets are only an approximation that does not take into consideration possible transformations
		///	applied by a 'UIView' between this element and its parent UIElement.
		/// </summary>
		private bool TryGetParentUIElementForTransformToVisual(out UIElement parentElement, ref Matrix3x2 _)
		{
			var parent = VisualTreeHelper.GetParent(this);
			switch (parent)
			{
				case UIElement elt:
					parentElement = elt;
					return true;

				case null:
					parentElement = null;
					return false;

				default:
					Application.Current.RaiseRecoverableUnhandledException(new InvalidOperationException("Found a parent which is NOT a UIElement."));

					parentElement = null;
					return false;
			}
		}
#endif

		protected virtual void OnIsHitTestVisibleChanged(bool oldValue, bool newValue)
		{
			OnIsHitTestVisibleChangedPartial(oldValue, newValue);
		}

		partial void OnIsHitTestVisibleChangedPartial(bool oldValue, bool newValue);

		partial void OnOpacityChanged(DependencyPropertyChangedEventArgs args);

		private protected virtual void OnContextFlyoutChanged(FlyoutBase oldValue, FlyoutBase newValue)
		{
			if (newValue != null)
			{
				RightTapped += OpenContextFlyout;
			}
			else
			{
				RightTapped -= OpenContextFlyout;
			}
		}

		private void OpenContextFlyout(object sender, RightTappedRoutedEventArgs args)
		{
			if (this is FrameworkElement fe)
			{
				ContextFlyout?.ShowAt(
					placementTarget: fe,
					showOptions: new FlyoutShowOptions()
					{
						Position = args.GetPosition(this)
					}
				);
			}
		}

		internal bool IsRenderingSuspended { get; set; }

		[ThreadStatic]
		private static bool _isInUpdateLayout; // Currently within the UpdateLayout() method (explicit managed layout request)

#pragma warning disable CS0649 // Field not used on Desktop/Tests
		[ThreadStatic]
		private static bool _isLayoutingVisualTreeRoot; // Currently in Measure or Arrange of the element flagged with IsVisualTreeRoot (layout requested by the system)
#pragma warning restore CS0649

#if !__CROSSRUNTIME__ // We need an internal accessor for the Layouter
		internal static bool IsLayoutingVisualTreeRoot
		{
			get => _isLayoutingVisualTreeRoot;
			set => _isLayoutingVisualTreeRoot = value;
		}
#endif

		internal const int MaxLayoutIterations = 250;

		public void UpdateLayout()
		{
			if (_isInUpdateLayout || _isLayoutingVisualTreeRoot)
			{
				return;
			}

			var root = XamlRoot?.VisualTree.RootElement ?? this.GetContext().MainVisualTree?.RootElement;
			if (root is null)
			{
				return;
			}

			try
			{
				InnerUpdateLayout(root);
				return;
			}
			finally
			{
				_isInUpdateLayout = false;
			}
		}

		/// <remarks>
		/// This method contains or is called by a try/catch containing method and
		/// can be significantly slower than other methods as a result on WebAssembly.
		/// See https://github.com/dotnet/runtime/issues/56309
		/// </remarks>
		[MethodImpl(MethodImplOptions.AggressiveInlining)]
		private static void InnerUpdateLayout(UIElement root)
		{
			_isInUpdateLayout = true;

			// On UWP, the UpdateLayout method has an overload which accepts the desired size used by the window/app to layout the visual tree,
			// then this overload without parameter is only using the internally cached last desired size.
			// With Uno this method is not used for standard layouting passes, so we cannot properly internally cache the value,
			// and we instead could use the LayoutInformation.GetLayoutSlot(root).
			//
			// The issue is that unlike UWP which will ends by requesting an UpdateLayout with the right window bounds,
			// Uno instead exclusively relies on measure/arrange invalidation.
			// So if we invoke the `UpdateLayout()` **before** the tree has been measured at least once
			// (which is the case when using a MUX.NavigationView in the "MainPage" on iOS as OnApplyTemplate is invoked too early),
			// then the whole tree will be measured at the last known value which is 0x0 and will never be invalidated.
			//
			// To avoid this we are instead using the Window Bounds as anyway they are the same as the root's slot.

			if (root.XamlRoot is null)
			{
				// Element is not in the visual tree.
				return;
			}

			var bounds = root.XamlRoot.Bounds;

#if __APPLE_UIKIT__ // IsMeasureDirty and IsArrangeDirty are not available on iOS / macOS
			root.Measure(bounds.Size);
			root.Arrange(bounds);
#elif __ANDROID__
			for (var i = 0; i < MaxLayoutIterations; i++)
			{
				// On Android, Measure and arrange are the same
				if (root.IsMeasureDirtyOrMeasureDirtyPath)
				{
					root.Measure(bounds.Size);
					root.Arrange(bounds);
				}
				else
				{
					return;
				}
			}
#elif !__NETSTD_REFERENCE__

#if UNO_HAS_ENHANCED_LIFECYCLE
			var eventManager = root.GetContext().EventManager;
			if (!root.IsMeasureDirtyOrMeasureDirtyPath &&
				!root.IsArrangeDirtyOrArrangeDirtyPath &&
				!eventManager.HasPendingViewportChangedEvents)
			{
				return;
			}
#endif

			var tracingThisCall = false;
			for (var i = MaxLayoutIterations; i > 0; i--)
			{
#if HAS_UNO_WINUI
				if (i <= 10 && Application.Current is { DebugSettings.LayoutCycleTracingLevel: not LayoutCycleTracingLevel.None })
				{
					_traceLayoutCycle = true;
					tracingThisCall = true;
					if (typeof(UIElement).Log().IsEnabled(LogLevel.Warning))
					{
						typeof(UIElement).Log().LogWarning($"[LayoutCycleTracing] Low on countdown ({i}).");
					}
				}
#endif

				if (root.IsMeasureDirtyOrMeasureDirtyPath)
				{
					root.Measure(bounds.Size);
				}
				else if (root.IsArrangeDirtyOrArrangeDirtyPath)
				{
					root.Arrange(bounds);
#if !IS_UNIT_TESTS
					// Workaround: Without this, the managed Skia TextBox breaks.
					// For example, keyboard selection or double clicking to select breaks
					// It's probably an issue with TextBox implementation itself, but for now we workaround it here.
					root.XamlRoot.RaiseInvalidateRender();
#endif
				}
#if UNO_HAS_ENHANCED_LIFECYCLE
				else if (eventManager.HasPendingViewportChangedEvents)
				{
					eventManager.RaiseEffectiveViewportChangedEvents();
				}
				else
				{
					if (eventManager.HasPendingSizeChangedEvents)
					{
						eventManager.RaiseSizeChangedEvents();
					}

					if (root.IsMeasureDirtyOrMeasureDirtyPath ||
						root.IsArrangeDirtyOrArrangeDirtyPath ||
						eventManager.HasPendingViewportChangedEvents)
					{
						continue;
					}

					eventManager.RaiseLayoutUpdated();

					if (!root.IsMeasureDirtyOrMeasureDirtyPath &&
						!root.IsArrangeDirtyOrArrangeDirtyPath &&
						!eventManager.HasPendingViewportChangedEvents)
					{
						if (tracingThisCall)
						{
							// Avoid setting _traceLayoutCycle to false for re-entrant calls in case it happens.
							_traceLayoutCycle = false;
						}

						return;
					}
				}
#else
				else
				{
					if (tracingThisCall)
					{
						// Avoid setting _traceLayoutCycle to false for re-entrant calls in case it happens.
						_traceLayoutCycle = false;
					}

					return;
				}
#endif
			}

			if (tracingThisCall)
			{
				// Avoid setting _traceLayoutCycle to false for re-entrant calls in case it happens.
				_traceLayoutCycle = false;
			}

			throw new InvalidOperationException("Layout cycle detected. For more information, see https://aka.platform.uno/layout-cycle");
#endif
		}

		internal void ApplyClip()
		{
#if __SKIA__
			// On Skia specifically, we separate the two types of clipping.
			// First, from Clip DP (handled in this code path)
			// That clipping propagates to Visual.Clip through ApplyNativeClip.
			// Second is clipping calculated from FrameworkElement.GetClipRect during arrange.
			// That clipping propagates to ViewBox during arrange.
			var clip = Clip;
			if (clip is null)
			{
				ApplyNativeClip(Rect.Empty, transform: null);
			}
			else
			{
				ApplyNativeClip(clip.Rect, clip.Transform);
			}

			OnViewportUpdated();

#elif __WASM__
			InvalidateArrange();
#else
			var rect = GetNativeClippedViewport();

			ApplyNativeClip(rect);
			OnViewportUpdated(rect);
#endif
		}

#if !(__SKIA__ || __WASM__)
		internal Rect GetNativeClippedViewport()
		{
			Rect rect;

			if (Clip == null)
			{
				rect = Rect.Empty;

				if (NeedsClipToSlot)
				{
#if UNO_REFERENCE_API
					rect = new Rect(0, 0, RenderSize.Width, RenderSize.Height);
#else
					rect = ClippedFrame ?? Rect.Empty;
#endif
				}
			}
			else
			{
				rect = Clip.Rect;

				// Apply transform to clipping mask, if any
				if (Clip.Transform != null)
				{
					rect = Clip.Transform.TransformBounds(rect);
				}
			}

			return rect;
		}
#endif

		partial void ApplyNativeClip(Rect rect
#if __SKIA__
			, Transform transform
#endif
			);

		private protected virtual void OnViewportUpdated(
#if !__SKIA__
			Rect viewport
#endif
			) // Not "Changed" as it might be the same as previous
		{
#if !__SKIA__
			// If not clipped, we consider the viewport as infinite.
			Viewport = viewport.IsEmpty ? Rect.Infinite : viewport;
#endif
		}

		internal static object GetDependencyPropertyValueInternal(DependencyObject owner, string dependencyPropertyName)
		{
			var dp = DependencyProperty.GetProperty(owner.GetType(), dependencyPropertyName);
			return dp == null ? null : owner.GetValue(dp);
		}

		/// <summary>
		/// Sets the specified dependency property value using the format "name|value"
		/// </summary>
		/// <param name="dependencyPropertyNameAndValue">The name and value of the property</param>
		/// <returns>The currenty set value at the Local precedence</returns>
		/// <remarks>
		/// The signature of this method was chosen to work around a limitation of Xamarin.UITest with regards to
		/// parameters passing on iOS, where the number of parameters follows a unconventional set of rules. Using
		/// a single parameter with a simple delimitation format fits all platforms with little overhead.
		/// </remarks>
		[UnconditionalSuppressMessage("Trimming", "IL2077", Justification = "Types manipulated here have been marked earlier")]
		[UnconditionalSuppressMessage("Trimming", "IL2072", Justification = "Types manipulated here have been marked earlier")]
		internal static string SetDependencyPropertyValueInternal(DependencyObject owner, string dependencyPropertyNameAndValue)
		{
			var s = dependencyPropertyNameAndValue;
			var index = s.IndexOf('|');

			if (index != -1)
			{
				var dependencyPropertyName = s.Substring(0, index);
				var value = s.Substring(index + 1);

				if (DependencyProperty.GetProperty(owner.GetType(), dependencyPropertyName) is DependencyProperty dp)
				{
					if (owner.Log().IsEnabled(Uno.Foundation.Logging.LogLevel.Debug))
					{
						owner.Log().LogDebug($"SetDependencyPropertyValue({dependencyPropertyName}) = {value}");
					}

					owner.SetValue(dp, XamlBindingHelper.ConvertValue(dp.Type, value));

					return owner.GetValue(dp)?.ToString();
				}
				else
				{
					if (owner.Log().IsEnabled(Uno.Foundation.Logging.LogLevel.Debug))
					{
						owner.Log().LogDebug($"Failed to find property [{dependencyPropertyName}] on [{owner}]");
					}
					return "**** Failed to find property";
				}
			}
			else
			{
				return "**** Invalid property and value format.";
			}
		}

		/// <summary>
		/// This is the <see cref="LayoutSlot"/> **after** margins and alignments has been applied.
		/// It's somehow the region into which an element renders itself in its parent (before any RenderTransform).
		/// This is the 'finalRect' of the last Arrange. However, this doesn't affect clipping (even for children).
		/// </summary>
		/// <remarks>This is expressed in parent's coordinate space.</remarks>
		internal Rect LayoutSlotWithMarginsAndAlignments { get; set; }

		internal bool NeedsClipToSlot { get; set; }

#if !__CROSSRUNTIME__
		/// <summary>
		/// Provides the size reported during the last call to Arrange (i.e. the ActualSize)
		/// </summary>
		public Size RenderSize
		{
			get => Visibility == Visibility.Collapsed ? new Size() : m_size;
			internal set
			{
				global::System.Diagnostics.Debug.Assert(value.Width >= 0, $"Invalid width ({value.Width})");
				global::System.Diagnostics.Debug.Assert(value.Height >= 0, $"Invalid height ({value.Height})");
				var previousSize = m_size;
				m_size = value;
				if (m_size != previousSize)
				{
					if (this is FrameworkElement frameworkElement)
					{
						frameworkElement.RaiseSizeChanged(new SizeChangedEventArgs(this, previousSize, m_size));
					}
				}
			}
		}
#else
		/// <summary>
		/// Provides the size reported during the last call to Arrange (i.e. the ActualSize)
		/// </summary>
		public Size RenderSize
		{
			get => HasLayoutStorage ? m_size : default;
			internal set => m_size = value;
		}
#endif


#if !UNO_REFERENCE_API

		/// <summary>
		/// This is the Frame that should be used as "available Size" for the Arrange phase.
		/// </summary>
		internal Rect? ClippedFrame;

		/// <summary>
		/// Updates the DesiredSize of a UIElement. Typically, objects that implement custom layout for their
		/// layout children call this method from their own MeasureOverride implementations to form a recursive layout update.
		/// </summary>
		/// <param name="availableSize">
		/// The available space that a parent can allocate to a child object. A child object can request a larger
		/// space than what is available; the provided size might be accommodated if scrolling or other resize behavior is
		/// possible in that particular container.
		/// </param>
		/// <returns>The measured size.</returns>
		/// <remarks>
		/// Under Uno.UI, this method should not be called during the normal layouting phase. Instead, use the
		/// <see cref="MeasureElement(View, Size)"/> methods, which handles native view properly.
		/// </remarks>
		public void Measure(Size availableSize)
		{
			EnsureLayoutStorage();

			if (this is not FrameworkElement fwe)
			{
				return;
			}

			if (double.IsNaN(availableSize.Width) || double.IsNaN(availableSize.Height))
			{
				throw new InvalidOperationException($"Cannot measure [{GetType()}] with NaN");
			}

			((ILayouterElement)fwe).Layouter.Measure(availableSize);
#if IS_UNIT_TESTS
			OnMeasurePartial(availableSize);
#endif
		}

#if IS_UNIT_TESTS
		partial void OnMeasurePartial(Size slotSize);
#endif

		/// <summary>
		/// Positions child objects and determines a size for a UIElement. Parent objects that implement custom layout
		/// for their child elements should call this method from their layout override implementations to form a recursive layout update.
		/// </summary>
		/// <param name="finalRect">The final size that the parent computes for the child in layout, provided as a <see cref="Windows.Foundation.Rect"/> value.</param>
		public void Arrange(Rect finalRect)
		{
			EnsureLayoutStorage();

			if (this is not FrameworkElement fwe)
			{
				return;
			}

			var layouter = ((ILayouterElement)fwe).Layouter;
			layouter.Arrange(finalRect.DeflateBy(fwe.Margin));
			layouter.ArrangeChild(fwe, finalRect);
		}

		public void InvalidateMeasure()
		{
#if __ANDROID__
			// Use a non-virtual version of the RequestLayout method, for performance.
			base.RequestLayout();
			SetLayoutFlags(LayoutFlag.MeasureDirty);
#elif __APPLE_UIKIT__
			SetNeedsLayout();
			SetLayoutFlags(LayoutFlag.MeasureDirty);
#endif

			OnInvalidateMeasure();
		}

		protected internal virtual void OnInvalidateMeasure()
		{
		}

		[global::Uno.NotImplemented]
		public void InvalidateArrange()
		{
			InvalidateMeasure();
#if __APPLE_UIKIT__
			SetLayoutFlags(LayoutFlag.ArrangeDirty);
#endif
		}
#endif

		/// <summary>
		/// This method has to be invoked for elements that are going to be recycled WITHOUT necessarily being unloaded / loaded.
		/// For instance, this is not expected to be invoked for elements recycled by the template pool as they are always unloaded.
		/// The main use case is for ListView and is expected to be invoked by ListView.CleanUpContainer.
		/// </summary>
		/// <remarks>This will walk the tree down to invoke this on all children!</remarks>
		internal static void PrepareForRecycle(object view)
		{
			if (view is UIElement elt)
			{
				elt.PrepareForRecycle();
			}
			else
			{
				foreach (var child in VisualTreeHelper.GetManagedVisualChildren(view))
				{
					child.PrepareForRecycle();
				}
			}
		}

		/// <summary>
		/// This method has to be invoked on elements that are going to be recycled WITHOUT necessarily being unloaded / loaded.
		/// For instance, this is not expected to be invoked for elements recycled by the template pool as they are always unloaded.
		/// The main use case is for ListView and is expected to be invoked by ListView.CleanUpContainer.
		/// </summary>
		/// <remarks>This will walk the tree down to invoke this on all children!</remarks>
		internal virtual void PrepareForRecycle()
		{
			ClearPointerStateOnRecycle();

			foreach (var child in VisualTreeHelper.GetManagedVisualChildren(this))
			{
				child.PrepareForRecycle();
			}
		}

		private partial void ClearPointerStateOnRecycle();

		internal virtual bool IsViewHit() => true;

		internal virtual bool IsEnabledOverride() => true;

		internal bool GetUseLayoutRounding()
		{
#if __SKIA__
			return UseLayoutRounding;
#else
			return false;
#endif
		}

		internal double LayoutRound(double value)
		{
#if __SKIA__
			double scaleFactor = GetScaleFactorForLayoutRounding();

			return LayoutRound(value, scaleFactor);
#else
			return value;
#endif
		}

		internal Rect LayoutRound(Rect value)
		{
#if __SKIA__
			double scaleFactor = GetScaleFactorForLayoutRounding();

			return new Rect(
				x: LayoutRound(value.X, scaleFactor),
				y: LayoutRound(value.Y, scaleFactor),
				width: LayoutRound(value.Width, scaleFactor),
				height: LayoutRound(value.Height, scaleFactor)
			);
#else
			return value;
#endif
		}

		internal Thickness LayoutRound(Thickness value)
		{
#if __SKIA__
			double scaleFactor = GetScaleFactorForLayoutRounding();

			return new Thickness(
				top: LayoutRound(value.Top, scaleFactor),
				bottom: LayoutRound(value.Bottom, scaleFactor),
				left: LayoutRound(value.Left, scaleFactor),
				right: LayoutRound(value.Right, scaleFactor)
			);
#else
			return value;
#endif
		}

		internal Vector2 LayoutRound(Vector2 value)
		{
#if __SKIA__
			double scaleFactor = GetScaleFactorForLayoutRounding();

			return new Vector2(
				x: (float)LayoutRound(value.X, scaleFactor),
				y: (float)LayoutRound(value.Y, scaleFactor)
			);
#else
			return value;
#endif
		}

		internal Size LayoutRound(Size value)
		{
#if __SKIA__
			double scaleFactor = GetScaleFactorForLayoutRounding();

			return new Size(
				width: LayoutRound(value.Width, scaleFactor),
				height: LayoutRound(value.Height, scaleFactor)
			);
#else
			return value;
#endif
		}

#if __SKIA__
		private static double LayoutRound(double value, double scaleFactor)
		{
			double returnValue = value;

			// Plateau scale is applied as a scale transform on the root element. All values computed by layout
			// will be multiplied by this scale. Layout assumes a plateau of 1, and values rounded to
			// integers at layout plateau of 1 will not be integer values when scaled by plateau transform, causing
			// sub-pixel rendering at plateau != 1. To correctly put element edges at device pixel boundaries, layout rounding
			// needs to take plateau into account and produce values that will be rounded after plateau scaling is applied,
			// i.e. multiples of 1/Plateau.
			if (scaleFactor != 1.0)
			{
				returnValue = XcpRound(returnValue * scaleFactor) / scaleFactor;
			}
			else
			{
				// Avoid unnecessary multiply/divide at scale factor 1.
				returnValue = XcpRound(returnValue);
			}

			return returnValue;
		}

		private static double XcpRound(double x)
		{
			return Math.Round(x);
		}
#endif

		// GetScaleFactorForLayoutRounding() returns the plateau scale in most cases. For ScrollContentPresenter children though,
		// the plateau scale gets combined with the owning ScrollViewer's ZoomFactor if headers are present.
		internal double GetScaleFactorForLayoutRounding() => RootScale.GetRasterizationScaleForElement(this);

		public XYFocusKeyboardNavigationMode XYFocusKeyboardNavigation
		{
			get => GetXYFocusKeyboardNavigationValue();
			set => SetXYFocusKeyboardNavigationValue(value);
		}

		[GeneratedDependencyProperty(DefaultValue = default(XYFocusKeyboardNavigationMode))]
		public static DependencyProperty XYFocusKeyboardNavigationProperty { get; } = CreateXYFocusKeyboardNavigationProperty();

		public XYFocusNavigationStrategy XYFocusDownNavigationStrategy
		{
			get => GetXYFocusDownNavigationStrategyValue();
			set => SetXYFocusDownNavigationStrategyValue(value);
		}

		[GeneratedDependencyProperty(DefaultValue = default(XYFocusNavigationStrategy))]
		public static DependencyProperty XYFocusDownNavigationStrategyProperty { get; } = CreateXYFocusDownNavigationStrategyProperty();

		public XYFocusNavigationStrategy XYFocusLeftNavigationStrategy
		{
			get => GetXYFocusLeftNavigationStrategyValue();
			set => SetXYFocusLeftNavigationStrategyValue(value);
		}

		[GeneratedDependencyProperty(DefaultValue = default(XYFocusNavigationStrategy))]
		public static DependencyProperty XYFocusLeftNavigationStrategyProperty { get; } = CreateXYFocusLeftNavigationStrategyProperty();

		public XYFocusNavigationStrategy XYFocusRightNavigationStrategy
		{
			get => GetXYFocusRightNavigationStrategyValue();
			set => SetXYFocusRightNavigationStrategyValue(value);
		}

		[GeneratedDependencyProperty(DefaultValue = default(XYFocusNavigationStrategy))]
		public static DependencyProperty XYFocusRightNavigationStrategyProperty { get; } = CreateXYFocusRightNavigationStrategyProperty();

		public XYFocusNavigationStrategy XYFocusUpNavigationStrategy
		{
			get => GetXYFocusUpNavigationStrategyValue();
			set => SetXYFocusUpNavigationStrategyValue(value);
		}

		[GeneratedDependencyProperty(DefaultValue = default(XYFocusNavigationStrategy))]
		public static DependencyProperty XYFocusUpNavigationStrategyProperty { get; } = CreateXYFocusUpNavigationStrategyProperty();

		public KeyboardNavigationMode TabFocusNavigation
		{
			get => GetTabFocusNavigationValue();
			set => SetTabFocusNavigationValue(value);
		}

		[GeneratedDependencyProperty(DefaultValue = default(KeyboardNavigationMode))]
		public static DependencyProperty TabFocusNavigationProperty { get; } = CreateTabFocusNavigationProperty();

		// This depends on the implementation of ICorePointerInputSource.PointerCursor.
		/// <summary>
		/// Gets or sets the cursor that displays when the pointer is over this element. Defaults to null, indicating no change to the cursor.
		/// </summary>
#if HAS_UNO_WINUI
		protected InputCursor ProtectedCursor
#else
		private protected Microsoft.UI.Input.InputCursor ProtectedCursor
#endif
		{
			get => _protectedCursor;
			set
			{
				_protectedCursor = value;
				// On WinUI, a disposed InputCursor causes the cursor to be hidden. The ProtectedCursor isn't cleared.
				// The the InputCursor is disposed while the cursor is currently inside the UIElement, the cursor is only
				// hidden when the cursor moves. Our implementation matches this.
				if (value is { IsDisposed: true })
				{
					CalculatedFinalCursor = null;
				}
				else if (value is InputSystemCursor c)
				{
					CalculatedFinalCursor = c.CursorShape;
				}
				else if (value is null)
				{
					this.ClearValue(CalculatedFinalCursorProperty, DependencyPropertyValuePrecedences.Local);
				}
				else
				{
					if (this.Log().IsEnabled(LogLevel.Error))
					{
						this.Log().Error($"Setting UIElement.ProtectedCursor to value of type {value.GetType().FullName} is not supported. Only Values of type {nameof(InputSystemCursor)} are currently supported.");
					}
				}

				if (value is { } cursor)
				{
					_disposedEventDisposable.Disposable = cursor.RegisterDisposedEvent((_, _) =>
					{
						CalculatedFinalCursor = null;
						_disposedEventDisposable.Disposable?.Dispose();
					});
				}
			}
		}

		internal void SetProtectedCursor(Microsoft /* UWP don't rename */.UI.Input.InputCursor cursor)
		{
			ProtectedCursor = cursor;
		}

		/// <summary>
		/// This event is not yet implemented in Uno Platform.
		/// </summary>
		/// <remarks>
		/// The code was moved here to override the LogLevel.
		/// </remarks>
		[global::Uno.NotImplemented("__ANDROID__", "__APPLE_UIKIT__", "IS_UNIT_TESTS", "__WASM__", "__SKIA__", "__NETSTD_REFERENCE__")]
		public event global::Windows.Foundation.TypedEventHandler<global::Microsoft.UI.Xaml.UIElement, global::Microsoft.UI.Xaml.Input.AccessKeyInvokedEventArgs> AccessKeyInvoked
		{
			[global::Uno.NotImplemented("__ANDROID__", "__APPLE_UIKIT__", "IS_UNIT_TESTS", "__WASM__", "__SKIA__", "__NETSTD_REFERENCE__")]
			add
			{
				global::Windows.Foundation.Metadata.ApiInformation.TryRaiseNotImplemented("Microsoft.UI.Xaml.UIElement", "event TypedEventHandler<UIElement, AccessKeyInvokedEventArgs> UIElement.AccessKeyInvoked", LogLevel.Debug);
			}
			[global::Uno.NotImplemented("__ANDROID__", "__APPLE_UIKIT__", "IS_UNIT_TESTS", "__WASM__", "__SKIA__", "__NETSTD_REFERENCE__")]
			remove
			{
				global::Windows.Foundation.Metadata.ApiInformation.TryRaiseNotImplemented("Microsoft.UI.Xaml.UIElement", "event TypedEventHandler<UIElement, AccessKeyInvokedEventArgs> UIElement.AccessKeyInvoked", LogLevel.Debug);
			}
		}
	}
}<|MERGE_RESOLUTION|>--- conflicted
+++ resolved
@@ -676,11 +676,7 @@
 		}
 #endif
 
-<<<<<<< HEAD
-#if !__APPLE_UIKIT__ && !__ANDROID__ // This is the default implementation, but it can be customized per platform
-=======
-#if !__IOS__ && !__ANDROID__ && !__MACOS__ && !__SKIA__ // This is the default implementation, but it can be customized per platform
->>>>>>> 676a7512
+#if !__APPLE_UIKIT__ && !__ANDROID__ && !__SKIA__ // This is the default implementation, but it can be customized per platform
 		/// <summary>
 		/// Note: Offsets are only an approximation that does not take into consideration possible transformations
 		///	applied by a 'UIView' between this element and its parent UIElement.
