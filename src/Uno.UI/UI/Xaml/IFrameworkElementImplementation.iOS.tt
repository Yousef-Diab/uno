﻿<#@ assembly name="System.Core" #>
<#@ import namespace="System.Linq" #>
<#@ import namespace="System.Text" #>
<#@ import namespace="System.Collections.Generic" #>

#pragma warning disable 414

using System;
using Uno.Disposables;
using System.ComponentModel;
using System.Runtime.CompilerServices;
using Uno.UI.DataBinding;
using Uno.Extensions;
using Uno.UI;
using Uno.UI.Media;
using Windows.UI.Xaml;
using Windows.UI.Xaml.Data;
using UIKit;
using CoreGraphics;
using Windows.UI.Xaml.Media;
using Windows.UI.Xaml.Media.Animation;
using Uno.Foundation.Logging;
using Windows.Foundation;
using Windows.UI.Xaml.Automation.Peers;
using Windows.UI.Xaml.Automation.Provider;
using Windows.UI.Xaml.Automation;
using Uno.UI.Xaml;

#if NET6_0_OR_GREATER
using ObjCRuntime;
#endif

<#
	foreach(var mixin in _mixins) {
#>

namespace <#= mixin.NamespaceName #>
{
	partial class <#= mixin.ClassName #> : IFrameworkElement, IXUidProvider, IFrameworkElementInternal
	{
		string IXUidProvider.Uid { get; set; }

		bool IFrameworkElementInternal.HasLayouter => <#= mixin.HasLayouter #>;

#if !<#= mixin.IsFrameworkElement #> // IsFrameworkElement
		/// <summary>
		/// Gets the parent of this FrameworkElement in the object tree.
		/// </summary>
		public DependencyObject Parent => ((IDependencyObjectStoreProvider)this).Store.Parent as DependencyObject;
#endif

#if <#= mixin.HasAttachedToWindow #> // HasAttachedToWindow
		partial void OnAttachedToWindowPartial()
		{
			OnLoading();
			OnLoaded();
		}

		partial void OnDetachedFromWindowPartial()
		{
			OnUnloaded();
		}
#endif

#if <#= mixin.OverridesAttachedToWindow #> // OverridesAttachedToWindow
		private UIWindow _currentWindow;

		public override void MovedToWindow()
		{
			base.MovedToWindow();

			try
			{
				var newWindow = Window;
				var superView = Superview;

				if(_currentWindow != newWindow)
				{
					if(newWindow != null)
					{
						if(_superViewRef?.GetTarget() == null && superView != null)
						{
							_superViewRef = new WeakReference<UIView>(superView);
							SyncBinder(superView, newWindow);
							((IDependencyObjectStoreProvider)this).Store.Parent = superView;
						}

						OnLoading();
						OnLoaded();
					}
					else
					{
						OnUnloaded();
					}

					_currentWindow = newWindow;
				}
			}
			catch(Exception e)
			{
				// On iOS, this handler is critical in the context of newWindow == null. If an
				// exception is raised for a tree of UIView instances the complete chain of OnUnloaded
				// will be interrupted, creating a memory leak as the controls that would have been unloaded
				// will not unbind properly from their respective parents.

				this.Log().Error($"Failed to process MoveToWindow for {GetType()}", e);
			}
		}
#endif

		// WillMoveToSuperview may not be called if the element is moved into Window immediately.
		private WeakReference<UIView> _superViewRef;

		public override void WillMoveToSuperview(UIView newsuper)
		{
			base.WillMoveToSuperview(newsuper);

			try
			{
				if(BinderReferenceHolder.IsEnabled)
				{
					if(newsuper != null)
					{
						BinderReferenceHolder.AddNativeReference(this, newsuper);
					}
					else
					{
						BinderReferenceHolder.RemoveNativeReference(this, _superViewRef.GetTarget() as global::Foundation.NSObject);
					}
				}

				_superViewRef = new WeakReference<UIView>(newsuper);

				WillMoveToSuperviewPartial(newsuper);
				SyncBinder(newsuper, Window);
				((IDependencyObjectStoreProvider)this).Store.Parent = newsuper;
			}
			catch(Exception e)
			{
				Application.Current.RaiseRecoverableUnhandledExceptionOrLog(e, this);
			}
		}

		partial void WillMoveToSuperviewPartial(UIView newsuper);

		private void SyncBinder(UIView superview, UIWindow window)
		{
			if(superview == null && window == null)
			{
				ClearBindings();
			}
		}

		public event TypedEventHandler<FrameworkElement, object> Loading;

		public event RoutedEventHandler Loaded;

		public event DependencyPropertyChangedEventHandler IsEnabledChanged;

		public event RoutedEventHandler Unloaded;

		public event SizeChangedEventHandler SizeChanged;

#if <#= mixin.DefineLayoutSubviews #> || <#= mixin.DefineSetNeedsLayout #> // DefineLayoutSubviews || DefineSetNeedsLayout
		private bool _layoutRequested = false;
#endif

#if <#= mixin.DefineLayoutSubviews #> // DefineLayoutSubviews
		public override void LayoutSubviews()
		{
			_layoutRequested = false;
			base.LayoutSubviews();
		}
#endif

#if <#= mixin.DefineSetNeedsLayout #> // DefineSetNeedsLayout
		public override void SetNeedsLayout()
		{
			// Reminder: Skipping the call to SetNeedsLayout may cause some controls
			// to layout incorrectly (like SinglelineTextBoxView) when Window == null
			// and that they are re-attached to the Window.

			base.SetNeedsLayout();

			SetNeedsLayoutPartial();

			if (!_layoutRequested)
			{
				_layoutRequested = true;
				SetSuperviewNeedsLayout();
			}
		}

		partial void SetNeedsLayoutPartial();
#endif

		public virtual void SetSuperviewNeedsLayout()
		{
			// Resolve the property only once, to avoid paying the cost of the interop.
			var actualSuperview = Superview;

			if (actualSuperview != null)
			{
				actualSuperview.SetNeedsLayout();
			}
		}

		partial void AdjustArrangePartial(ref Size size);
		public virtual Size AdjustArrange(Size size)
		{
			AdjustArrangePartial(ref size);

			return size;
		}

		public object FindName (string name)
		{
			return IFrameworkElementHelper.FindName (this, Subviews, name);
		}

		#region Name Dependency Property

		private void OnNameChanged(string oldValue, string newValue) {
			if (FrameworkElementHelper.IsUiAutomationMappingEnabled)
			{
				Windows.UI.Xaml.Automation.AutomationProperties.SetAutomationId(this, newValue);
			}
		}

		[GeneratedDependencyProperty(DefaultValue = "", ChangedCallback = true)]
		public static DependencyProperty NameProperty { get ; } = CreateNameProperty();

		public virtual string Name
		{
			get => GetNameValue();
			set => SetNameValue(value);
		}
		#endregion

		#region Margin Dependency Property
		[GeneratedDependencyProperty(ChangedCallbackName = nameof(OnGenericPropertyUpdated))]
		public static DependencyProperty MarginProperty { get ; } = CreateMarginProperty();

		public virtual Thickness Margin
		{
			get => GetMarginValue();
			set => SetMarginValue(value);
		}
		private static Thickness GetMarginDefaultValue() => Thickness.Empty;
		#endregion

		#region HorizontalAlignment Dependency Property

		[GeneratedDependencyProperty(DefaultValue = HorizontalAlignment.Stretch, ChangedCallbackName = nameof(OnGenericPropertyUpdated))]
		public static DependencyProperty HorizontalAlignmentProperty { get ; } = CreateHorizontalAlignmentProperty();

		public
#if <#= mixin.IsUIControl #> // IsUIControl
		new
#endif
		HorizontalAlignment HorizontalAlignment
		{
			get => GetHorizontalAlignmentValue();
			set => SetHorizontalAlignmentValue(value);
		}
		#endregion

		#region VerticalAlignment Dependency Property

		[GeneratedDependencyProperty(DefaultValue = HorizontalAlignment.Stretch, ChangedCallbackName = nameof(OnGenericPropertyUpdated))]
		public static DependencyProperty VerticalAlignmentProperty { get ; } = CreateVerticalAlignmentProperty();

		public
#if <#= mixin.IsUIControl #> // IsUIControl
		new
#endif
		VerticalAlignment VerticalAlignment
		{
			get => GetVerticalAlignmentValue();
			set => SetVerticalAlignmentValue(value);
		}
		#endregion

		#region Width Dependency Property
		[GeneratedDependencyProperty(DefaultValue = double.NaN, Options=FrameworkPropertyMetadataOptions.AutoConvert, ChangedCallbackName = nameof(OnGenericPropertyUpdated))]
		public static DependencyProperty WidthProperty { get ; } = CreateWidthProperty();

		public double Width
		{
			get => GetWidthValue();
			set => SetWidthValue(value);
		}
		#endregion

		#region Height Dependency Property
		[GeneratedDependencyProperty(DefaultValue = double.NaN, Options=FrameworkPropertyMetadataOptions.AutoConvert, ChangedCallbackName = nameof(OnGenericPropertyUpdated))]
		public static DependencyProperty HeightProperty { get ; } = CreateHeightProperty();

		public double Height
		{
			get => GetHeightValue();
			set => SetHeightValue(value);
		}
		#endregion

		#region MinWidth Dependency Property
		[GeneratedDependencyProperty(DefaultValue = 0.0, Options=FrameworkPropertyMetadataOptions.AutoConvert, ChangedCallbackName = nameof(OnGenericPropertyUpdated))]
		public static DependencyProperty MinWidthProperty { get ; } = CreateMinWidthProperty();

		public double MinWidth
		{
			get => GetMinWidthValue();
			set => SetMinWidthValue(value);
		}
		#endregion

		#region MinHeight Dependency Property
		[GeneratedDependencyProperty(DefaultValue = 0.0, Options=FrameworkPropertyMetadataOptions.AutoConvert, ChangedCallbackName = nameof(OnGenericPropertyUpdated))]
		public static DependencyProperty MinHeightProperty { get ; } = CreateMinHeightProperty();

		public double MinHeight
		{
			get => GetMinHeightValue();
			set => SetMinHeightValue(value);
		}
		#endregion

		#region MaxWidth Dependency Property
		[GeneratedDependencyProperty(DefaultValue = double.PositiveInfinity, Options=FrameworkPropertyMetadataOptions.AutoConvert, ChangedCallbackName = nameof(OnGenericPropertyUpdated))]
		public static DependencyProperty MaxWidthProperty { get ; } = CreateMaxWidthProperty();

		public double MaxWidth
		{
			get => GetMaxWidthValue();
			set => SetMaxWidthValue(value);
		}
		#endregion

		#region MaxHeight Dependency Property
		[GeneratedDependencyProperty(DefaultValue = double.PositiveInfinity, Options=FrameworkPropertyMetadataOptions.AutoConvert, ChangedCallbackName = nameof(OnGenericPropertyUpdated))]
		public static DependencyProperty MaxHeightProperty { get ; } = CreateMaxHeightProperty();

		public double MaxHeight
		{
			get => GetMaxHeightValue();
			set => SetMaxHeightValue(value);
		}
		#endregion

		public double ActualWidth => GetActualWidth();
		public double ActualHeight => GetActualHeight();

#if !<#= mixin.IsFrameworkElement #> // IsFrameworkElement
		private protected virtual double GetActualWidth() => _actualSize.Width;
		private protected virtual double GetActualHeight() => _actualSize.Height;
#endif

		private Size _actualSize;
		public override CGRect Frame
		{
			get { return base.Frame; }
			set
			{
				var previousSize = _actualSize;
				_actualSize = value.Size.ToFoundationSize().PhysicalToLogicalPixels();

#if <#= mixin.IsFrameworkElement #> // IsFrameworkElement
				RenderSize = _actualSize;
				AssignedActualSize = _actualSize;
#endif

				CGAffineTransform? oldTransform = null;
				if (!Transform.IsIdentity)
				{
					// If UIView.Transform is not identity, then modifying the frame will give undefined behavior. (https://developer.apple.com/library/ios/documentation/UIKit/Reference/UIView_Class/#//apple_ref/occ/instp/UIView/transform)
					// We reapply the transform based on the new size straight after.
					oldTransform = Transform;
					Transform = CGAffineTransform.MakeIdentity();
				}

				base.Frame = value;
				AppliedFrame = value;

				if (previousSize != _actualSize)
				{
					SizeChanged?.Invoke(this, new SizeChangedEventArgs(this, previousSize, _actualSize));

					if (_renderTransform != null)
					{
						// This will set the updated Transform
						_renderTransform.UpdateSize(_actualSize);
					}
					else if (oldTransform.HasValue)
					{
						// We grudgingly support setting the native transform directly without going through RenderTransform.
						Transform = oldTransform.Value;
					}

#if <#= mixin.IsFrameworkElement #> // IsFrameworkElement
					if (Superview != null && !(Superview is DependencyObject))
					{
						// If this FrameworkElement has a native parent, then it probably wasn't measured prior to having its Frame changed.
						// Set RequiresMeasure flag so that this branch of the visual tree will be measured before being arranged, this is
						// required for some views (eg Image) to display correctly.
						SetLayoutFlags(LayoutFlag.MeasureDirty);
					}
#endif
				}
				else if (oldTransform.HasValue)
				{
					// We grudgingly support setting the native transform directly without going through RenderTransform.
					Transform = oldTransform.Value;
				}
			}
		}

		/// <summary>
		/// The frame applied to this child when last arranged by its parent. This may differ from the current UIView.Frame if a RenderTransform is set.
		/// </summary>
		public Rect AppliedFrame { get; private set; }

#if !<#= mixin.IsFrameworkElement #> // IsFrameworkElement

		public event EventHandler<object> LayoutUpdated;

		internal virtual void OnLayoutUpdated ()
		{
			if (LayoutUpdated != null) {
				LayoutUpdated (this, EventArgs.Empty);
			}
		}

		// This is also defined in UIElement for actual UIElement hierarchy
		internal bool IsRenderingSuspended { get; set; }


		#region Style DependencyProperty

		[GeneratedDependencyProperty(DefaultValue = null, ChangedCallback = true, Options = FrameworkPropertyMetadataOptions.ValueDoesNotInheritDataContext)]
		public static DependencyProperty StyleProperty { get; } = CreateStyleProperty();

		public Style Style
		{
			get => GetStyleValue();
			set => SetStyleValue(value);
		}

		protected virtual void OnStyleChanged(Style oldValue, Style newValue)
		{
			OnStyleChanged(oldValue, newValue, DependencyPropertyValuePrecedences.ExplicitStyle);
		}

		private void OnStyleChanged(Style oldStyle, Style newStyle, DependencyPropertyValuePrecedences precedence)
		{
			if (oldStyle == newStyle)
			{
				// Nothing to do
				return;
			}

			oldStyle?.ClearInvalidProperties(this, newStyle, precedence);

			newStyle?.ApplyTo(this, precedence);
		}

		#endregion

		[EditorBrowsable(EditorBrowsableState.Never)]
		public bool IsParsing { get; set; }

		[EditorBrowsable(EditorBrowsableState.Never)]
		public void CreationComplete()
		{
			IsParsing = false;
		}
#endif

		internal void SuspendRendering()
		{
			if(!IsRenderingSuspended)
			{
				IsRenderingSuspended = true;

				Alpha = 0;
				SuspendBindings();
			}
		}

		internal void ResumeRendering()
		{
			if(IsRenderingSuspended)
			{
				IsRenderingSuspended = false;

				Alpha = (float)Opacity;
				ResumeBindings();
			}
		}

		/// <summary>
		/// An optional render phase, see x:Bind.
		/// </summary>
		public int? RenderPhase { get; set; }

		public void ApplyBindingPhase(int phase)
		{
			void ApplyChildren()
			{
				if(this is Uno.UI.Controls.IShadowChildrenProvider provider)
				{
					foreach (var child in provider.ChildrenShadow)
					{
						(child as IFrameworkElement)?.ApplyBindingPhase(phase);
					}
				}
			}

			if (RenderPhase.HasValue)
			{
				if (RenderPhase <= phase)
				{
					ApplyChildren();
					ResumeRendering();
				}
				else
				{
					SuspendRendering();
				}
			}
			else
			{
				ApplyChildren();
			}
		}

		public override void MovedToSuperview()
		{
			base.MovedToSuperview();
			OnMovedToSuperview();

			SetNeedsLayout();
		}

		partial void OnMovedToSuperview();

		/// <summary>
		/// Indicates if the view is currently loaded.
		/// </summary>
		public bool IsLoaded { get; private set; }

		private protected virtual void OnPostLoading() {}

		internal virtual void OnLoading()
		{
			OnLoadingPartial();
			Loading?.Invoke(<#= mixin.LoadingInvokeArgument #>, null);
			OnPostLoading();
		}

		partial void OnLoadingPartial();

		private protected virtual void OnLoaded()
		{
			IsLoaded = true;

			SetNeedsLayout();
			OnLoadedPartial();

			Loaded?.Invoke(this, new RoutedEventArgs(this));
		}

		partial void OnLoadedPartial();

		private protected virtual void OnUnloaded()
		{
			IsLoaded = false;

			OnUnloadedPartial();

			if (Unloaded != null)
			{
				Unloaded(this, new RoutedEventArgs(this));
			}
		}

		partial void OnUnloadedPartial();

		#region IsEnabled Dependency Property

		[GeneratedDependencyProperty(
			DefaultValue = true,
			Options = FrameworkPropertyMetadataOptions.Inherits,
			ChangedCallback = true
#if <#= mixin.IsFrameworkElement #> // IsFrameworkElement
			, CoerceCallback = true
#endif
		)]
		public static DependencyProperty IsEnabledProperty { get ; } = CreateIsEnabledProperty();

		public bool IsEnabled
		{
			get => GetIsEnabledValue();
			set => SetIsEnabledValue(value);
		}

#if <#= mixin.IsFrameworkElement #> // IsFrameworkElement
		private static readonly IsEnabledChangedEventArgs _isEnabledChangedEventArgs = new IsEnabledChangedEventArgs();
#endif
		private void OnIsEnabledChanged(DependencyPropertyChangedEventArgs e)
		{
#if <#= mixin.IsFrameworkElement #> // IsFrameworkElement
			// Calling the internal override (WinUI compatibility) -- See FrameworkElement.cs
			_isEnabledChangedEventArgs.SourceEvent = e;
			OnIsEnabledChanged(_isEnabledChangedEventArgs);
#endif

			var newValue = (bool)e.NewValue;
			UserInteractionEnabled = newValue; // Set iOS native equivalent

			IsEnabledChanged?.Invoke(this, e);
		}

		#endregion


#if !<#= mixin.IsFrameworkElement #> // IsFrameworkElement
		#region Opacity Dependency Property

		public double Opacity
		{
			get { return (double)this.GetValue(OpacityProperty); }
			set { this.SetValue(OpacityProperty, value); }
		}

		public static DependencyProperty OpacityProperty { get ; } =
			DependencyProperty.Register("Opacity", typeof(double), typeof(<#= mixin.ClassName #>), new FrameworkPropertyMetadata(1.0, (s, a) => ((<#= mixin.ClassName #>)s).OnOpacityChanged(a)));

		private void OnOpacityChanged(DependencyPropertyChangedEventArgs args)
		{
			// Don't update the internal value if the value is being animated.
			// The value is being animated by the platform itself.
			if (!(args.NewPrecedence == DependencyPropertyValuePrecedences.Animations && args.BypassesPropagation))
			{
				Alpha = IsRenderingSuspended ? 0 : (nfloat)Opacity;
			}
		}
		#endregion

		#region Visibility Dependency Property

		/// <summary>
		/// Sets the visibility of the current view
		/// </summary>
		public Visibility Visibility
		{
			get { return (Visibility)this.GetValue(VisibilityProperty); }
			set { this.SetValue(VisibilityProperty, value); }
		}

		public static DependencyProperty VisibilityProperty { get ; } =
			DependencyProperty.Register(
				"Visibility",
				typeof(Visibility),
				typeof(<#= mixin.ClassName #>),
				new FrameworkPropertyMetadata(
					Visibility.Visible,
					(s, e) => (s as <#= mixin.ClassName #>).OnVisibilityChanged((Visibility)e.OldValue, (Visibility)e.NewValue)
				)
			);

		protected virtual void OnVisibilityChanged(Visibility oldValue, Visibility newValue)
		{
			var newVisibility = (Visibility)newValue;

			if (base.Hidden != newVisibility.IsHidden())
			{
				base.Hidden = newVisibility.IsHidden();
				this.SetNeedsLayout();

				if (newVisibility == Visibility.Visible)
				{
					// This recursively invalidates the layout of all subviews
					// to ensure LayoutSubviews is called and views get updated.
					// Failing to do this can cause some views to remain collapsed.
					SetSubviewsNeedLayout();
				}
			}

			OnVisibilityChangedPartial(oldValue, newValue);
		}

		partial void OnVisibilityChangedPartial(Visibility oldValue, Visibility newValue);

		public override bool Hidden
		{
			get
			{
				return base.Hidden;
			}
			set
			{
				// Only set the Visility property, the Hidden property is updated
				// in the property changed handler as there are actions associated with
				// the change.
				Visibility = value ? Visibility.Collapsed : Visibility.Visible;
			}
		}

		public void SetSubviewsNeedLayout()
		{
			base.SetNeedsLayout();
			foreach (var view in this.GetChildren())
			{
				(view as IFrameworkElement)?.SetSubviewsNeedLayout();
			}
		}
		#endregion

#endif

#if !<#= mixin.IsFrameworkElement #> // IsFrameworkElement
		#region IsHitTestVisible Dependency Property

		public bool IsHitTestVisible
		{
			get { return (bool)this.GetValue(IsHitTestVisibleProperty); }
			set { this.SetValue(IsHitTestVisibleProperty, value); }
		}

		public static DependencyProperty IsHitTestVisibleProperty { get ; } =
			DependencyProperty.Register("IsHitTestVisible", typeof(bool), typeof(<#= mixin.ClassName #>), new FrameworkPropertyMetadata(true, (s, e) => (s as <#= mixin.ClassName #>).OnIsHitTestVisibleChanged(e)));

		private void OnIsHitTestVisibleChanged(DependencyPropertyChangedEventArgs e)
		{
		}

		#endregion

		#region Tag Dependency Property

		public new object Tag
		{
			get { return this.GetValue(TagProperty); }
			set { this.SetValue(TagProperty, value); }
		}

		public static DependencyProperty TagProperty { get ; } =
			DependencyProperty.Register("Tag", typeof(object), typeof(<#= mixin.ClassName #>), new FrameworkPropertyMetadata(null, (s, e) => (s as <#= mixin.ClassName #>).OnTagChanged(e)));

		private void OnTagChanged(DependencyPropertyChangedEventArgs e)
		{
		}

		#endregion
#endif

		#region Transitions Dependency Property

		public TransitionCollection Transitions
		{
			get { return (TransitionCollection)this.GetValue(TransitionsProperty); }
			set { this.SetValue(TransitionsProperty, value); }
		}

		public static DependencyProperty TransitionsProperty { get ; } =
			DependencyProperty.Register("Transitions", typeof(TransitionCollection), typeof(<#= mixin.ClassName #>), new FrameworkPropertyMetadata(null, OnTransitionsChanged));

		private static void OnTransitionsChanged(object dependencyObject, DependencyPropertyChangedEventArgs args)
		{
			var frameworkElement = dependencyObject as IFrameworkElement;

			if (frameworkElement != null)
			{
				var oldValue = (TransitionCollection)args.OldValue;

				if (oldValue != null)
				{
					foreach (var item in oldValue)
					{
						item.DetachFromElement(frameworkElement);
					}
				}

				var newValue = (TransitionCollection)args.NewValue;

				if (newValue != null)
				{
					foreach (var item in newValue)
					{
						item.AttachToElement(frameworkElement);
					}
				}
			}
		}
		#endregion

#if !<#= mixin.IsFrameworkElement #> // IsFrameworkElement
		#region RenderTransform Dependency Property

		/// <summary>
		/// This is a Transformation for a UIElement.  It binds the Render Transform to the View
		/// </summary>
		public Transform RenderTransform
		{
			get => (Transform)this.GetValue(RenderTransformProperty);
			set => this.SetValue(RenderTransformProperty, value);
		}

		/// <summary>
		/// Backing dependency property for <see cref="RenderTransform"/>
		/// </summary>
		public static DependencyProperty RenderTransformProperty { get ; } =
			DependencyProperty.Register("RenderTransform", typeof(Transform), typeof(<#= mixin.ClassName #>), new FrameworkPropertyMetadata(null, OnRenderTransformChanged));

		private static void OnRenderTransformChanged(object dependencyObject, DependencyPropertyChangedEventArgs args)
		{
			var view = (<#= mixin.ClassName #>)dependencyObject;

			view._renderTransform?.Dispose();

			if (args.NewValue is Transform transform)
			{
				view._renderTransform = new NativeRenderTransformAdapter(view, transform, view.RenderTransformOrigin);
			}
			else
			{
				// Sanity
				view._renderTransform = null;
			}
		}

		private NativeRenderTransformAdapter _renderTransform;
		#endregion

		#region RenderTransformOrigin Dependency Property

		/// <summary>
		/// This is a Transformation for a UIElement.  It binds the Render Transform to the View
		/// </summary>
		public Point RenderTransformOrigin
		{
			get => (Point)this.GetValue(RenderTransformOriginProperty);
			set => this.SetValue(RenderTransformOriginProperty, value);
		}

		/// <summary>
		/// Backing dependency property for <see cref="RenderTransformOrigin"/>
		/// </summary>
		public static DependencyProperty RenderTransformOriginProperty { get ; } =
			DependencyProperty.Register("RenderTransformOrigin", typeof(Point), typeof(<#= mixin.ClassName #>), new FrameworkPropertyMetadata(default(Point), OnRenderTransformOriginChanged));

		private static void OnRenderTransformOriginChanged(object dependencyObject, DependencyPropertyChangedEventArgs args)
		{
			var view = ((<#= mixin.ClassName #>)dependencyObject);
			var point = (Point)args.NewValue;

			view._renderTransform?.UpdateOrigin(point);
		}

		#endregion
#endif

		#region Background Dependency Property

		[GeneratedDependencyProperty(DefaultValue = null, Options=FrameworkPropertyMetadataOptions.ValueInheritsDataContext, ChangedCallback = true)]
		public static DependencyProperty BackgroundProperty { get ; } = CreateBackgroundProperty();

		public <#= mixin.IsNewBackground #> Brush Background
		{
			get => GetBackgroundValue();
			set => SetBackgroundValue(value);
		}


		SerialDisposable _brushColorChanged = new SerialDisposable();
		SerialDisposable _brushOpacityChanged = new SerialDisposable();

		protected virtual void OnBackgroundChanged(DependencyPropertyChangedEventArgs e)
		{
			if (e.NewValue != null)
			{
				if(e.NewValue is SolidColorBrush scb)
				{
					BackgroundColor = scb.ColorWithOpacity;

					_brushColorChanged.Disposable = scb.RegisterDisposablePropertyChangedCallback(
						SolidColorBrush.ColorProperty,
						(s, colorArg) => BackgroundColor = (s as SolidColorBrush).ColorWithOpacity
					);
					_brushOpacityChanged.Disposable = scb.RegisterDisposablePropertyChangedCallback(
						SolidColorBrush.OpacityProperty,
						(s, colorArg) => BackgroundColor = (s as SolidColorBrush).ColorWithOpacity
					);
				}
				else if (e.NewValue is GradientBrush gb)
				{
					BackgroundColor = gb.FallbackColorWithOpacity;

					_brushColorChanged.Disposable = gb.RegisterDisposablePropertyChangedCallback(
						GradientBrush.FallbackColorProperty,
						(s, colorArg) => BackgroundColor = (s as GradientBrush).FallbackColorWithOpacity
					);
					_brushOpacityChanged.Disposable = gb.RegisterDisposablePropertyChangedCallback(
						GradientBrush.OpacityProperty,
						(s, colorArg) => BackgroundColor = (s as GradientBrush).FallbackColorWithOpacity
					);
				}
				else
				{
					_brushColorChanged.Disposable = null;
					_brushOpacityChanged.Disposable = null;
					if (this.Log().IsEnabled(Uno.Foundation.Logging.LogLevel.Warning))
					{
						this.Log().Warn("Brush is not a SolidColorBrush, ignoring");
					}
					BackgroundColor = SolidColorBrushHelper.Transparent.Color;
				}
			}
			else
			{
				_brushColorChanged.Disposable = null;
				_brushOpacityChanged.Disposable = null;
				BackgroundColor = SolidColorBrushHelper.Transparent.Color;
			}
		}

		#endregion

		public override UIView HitTest(CGPoint point, UIEvent uievent)
		{
			//If IsHitTestVisible is false, ignore children
			if (!IsHitTestVisible || !IsEnabled)
			{
				return null;
			}
#if <#= mixin.IsFrameworkElement #> //IsFrameworkElement
			if (Clip?.Rect is Rect rect && !rect.Contains(point))
			{
				// Clipped region must not block touch to the rest of the visual tree
				return null;
			}
#endif

			var viewHit = base.HitTest(point, uievent);

			//Check for background
			<# //TODO: This will not find HitCheckBackground if viewHit is not of the same type. HitCheckBackground should either be put on IFrameworkElement or, more likely, refactored out of existence. #>
			var hitCheck = (viewHit as <#= mixin.ClassName #>)?.IsViewHit() ?? true;
			return hitCheck ? viewHit : null;
		}


#if !<#= mixin.IsFrameworkElement #> // IsFrameworkElement
		partial void HitCheckOverridePartial(ref bool hitCheck);

		protected virtual bool IsViewHit()
		{
			var hitCheck =
				<# // We don't expect native UI elements to have a background for the click to work #>
				<# if (mixin.ClassName == "FrameworkElement") { #>
				Background != null &&
				<# } #>
				true;
			HitCheckOverridePartial(ref hitCheck);

			return  hitCheck;
		}
#endif

		private void OnGenericPropertyUpdated(DependencyPropertyChangedEventArgs args)
		{
			SetNeedsLayout();
		}

<<<<<<< HEAD
=======
		partial void OnGenericPropertyUpdatedPartial(DependencyPropertyChangedEventArgs args);

#if !<#= mixin.IsFrameworkElement #> // IsFrameworkElement
>>>>>>> 650ea557
		private static readonly Uri _defaultUri = new Uri("ms-appx:///");
		public Uri BaseUri { get; internal set; } = _defaultUri;
#endif


		/// <summary>
		/// Provides a native value for the dependency property with the given name on the current instance. If the value is a primitive type,
		/// its native representation is returned. Otherwise, the <see cref="object.ToString"/> implementation is used/returned instead.
		/// </summary>
		/// <param name="dependencyPropertyName">The name of the target dependency property</param>
		/// <returns>The content of the target dependency property (its actual value if it is a primitive type ot its <see cref="object.ToString"/> representation otherwise</returns>
		[global::Foundation.Export("getDependencyPropertyValue:")]
		public global::Foundation.NSString GetDependencyPropertyValue(global::Foundation.NSString dependencyPropertyName)
		{
			var dpValue = UIElement.GetDependencyPropertyValueInternal(this, dependencyPropertyName);
			if (dpValue == null)
			{
				return null;
			}

			// If all else fails, just return the string representation of the DP's value
			return new global::Foundation.NSString(dpValue.ToString());
		}


		/// <summary>
		/// Sets the specified dependency property value using the format "name|value"
		/// </summary>
		/// <param name="dependencyPropertyNameAndvalue">The name and value of the property</param>
		/// <returns>The currenty set value at the Local precedence</returns>
		[global::Foundation.Export("setDependencyPropertyValue:")]
		public global::Foundation.NSString SetDependencyPropertyValue(global::Foundation.NSString dependencyPropertyNameAndValue)
		{
				return new global::Foundation.NSString(UIElement.SetDependencyPropertyValueInternal(this, dependencyPropertyNameAndValue) ?? "");
		}

		#region AutomationPeer

		private AutomationPeer _automationPeer;

#if !<#= mixin.HasAutomationPeer #> // HasAutomationPeer
		private AutomationPeer OnCreateAutomationPeerOverride()
		{
			return null;
		}

		private string GetAccessibilityInnerTextOverride()
		{
			return null;
		}
#endif

		protected
#if !<#= mixin.IsFrameworkElement #> // IsFrameworkElement
		virtual
#else
		override
#endif
		AutomationPeer OnCreateAutomationPeer()
		{
			if (OnCreateAutomationPeerOverride() is AutomationPeer automationPeer)
			{
				return automationPeer;
			}

			if (AutomationProperties.GetName(this) is string name && !string.IsNullOrEmpty(name))
			{
				return new FrameworkElementAutomationPeer(this);
			}

			return null;
		}

		public virtual string GetAccessibilityInnerText() // TODO: internal
		{
			if (GetAccessibilityInnerTextOverride() is string innerText)
			{
				return innerText;
			}

			return null;
		}

		public AutomationPeer GetAutomationPeer() // TODO: internal
		{
			if (_automationPeer == null)
			{
				_automationPeer = OnCreateAutomationPeer();
			}

			return _automationPeer;
		}

		public override bool AccessibilityActivate()
		{
			return GetAutomationPeer()?.AccessibilityActivate() ?? false;
		}

		public override bool IsAccessibilityElement
		{
			get => GetAutomationPeer()?.UpdateAccessibilityElement() ?? false;
			set => base.IsAccessibilityElement = value;
		}

		#endregion
	}
}
<#
 }
#>

<#+
	public void AddClass(
		string namespaceName,
		string className,
		bool defineSetNeedsLayout = true,
		bool defineLayoutSubviews = true,
		bool isUIControl = false,
		bool isUIElement = false,
		bool hasAttachedToWindow = true,
		bool overridesAttachedToWindow = false,
		bool isNewBackground = false,
		bool hasAutomationPeer = false,
		bool hasLayouter = false,
		bool derivesFromFrameworkElement = true
	)
	{
		_mixins.Add(
			new MixinParams {
				NamespaceName = namespaceName,
				ClassName = className,
				DefineSetNeedsLayout = defineSetNeedsLayout ? "true" : "false",
				DefineLayoutSubviews = defineLayoutSubviews ? "true" : "false",
				IsUIControl = isUIControl ? "true" : "false",
				HasAttachedToWindow = hasAttachedToWindow ? "true" : "false",
				OverridesAttachedToWindow = overridesAttachedToWindow ? "true" : "false",
				IsNewBackground = isNewBackground ? "new" : "",
				IsFrameworkElement = className == "FrameworkElement" ? "true" : "false",
				HasAutomationPeer = hasAutomationPeer ? "true" : "false",
				HasLayouter = hasLayouter ? "true" : "false",
				LoadingInvokeArgument = derivesFromFrameworkElement ? "this" : "null"
			}
		);
	}

	private class MixinParams
	{
		public string NamespaceName;
		public string ClassName;
		public string DefineSetNeedsLayout;
		public string DefineLayoutSubviews;
		public string IsUIControl;
		public string HasAttachedToWindow;
		public string OverridesAttachedToWindow;
		public string IsNewBackground;
		public string IsFrameworkElement;
		public string HasAutomationPeer;
		public string HasLayouter;
		public string LoadingInvokeArgument;
	}

	private List<MixinParams> _mixins = new List<MixinParams>();
#><|MERGE_RESOLUTION|>--- conflicted
+++ resolved
@@ -972,12 +972,7 @@
 			SetNeedsLayout();
 		}
 
-<<<<<<< HEAD
-=======
-		partial void OnGenericPropertyUpdatedPartial(DependencyPropertyChangedEventArgs args);
-
 #if !<#= mixin.IsFrameworkElement #> // IsFrameworkElement
->>>>>>> 650ea557
 		private static readonly Uri _defaultUri = new Uri("ms-appx:///");
 		public Uri BaseUri { get; internal set; } = _defaultUri;
 #endif
