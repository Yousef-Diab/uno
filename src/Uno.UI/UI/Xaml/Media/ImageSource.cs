#nullable enable
using System;
using System.ComponentModel;
using System.IO;
using System.Net.Http;
using System.Threading;
using System.Threading.Tasks;
using Uno.Diagnostics.Eventing;
using Uno.Extensions;
using Uno.Foundation.Logging;
using Uno.Helpers;
using Uno.UI.Xaml.Media;
using Windows.UI.Xaml.Media.Imaging;
using Uno.UI;

#if !IS_UNO
using Uno.Web.Query;
using Uno.Web.Query.Cache;
#endif

namespace Windows.UI.Xaml.Media
{
	[TypeConverter(typeof(ImageSourceConverter))]
	public partial class ImageSource : DependencyObject, IDisposable
	{
		private static readonly IEventProvider _trace = Tracing.Get(TraceProvider.Id);
		private protected static HttpClient? _httpClient;
		private protected ImageData _imageData = ImageData.Empty;

		public static class TraceProvider
		{
			public static readonly Guid Id = Guid.Parse("{FC4E2720-2DCF-418C-B360-93314AB3B813}");

			public const int ImageSource_SetImageDecodeStart = 1;
			public const int ImageSource_SetImageDecodeStop = 2;
		}

		const string MsAppXScheme = "ms-appx";

#pragma warning disable CA2211
		/// <summary>
		/// The default downloader instance used by all the new instances of <see cref="ImageSource"/>.
		/// </summary>
		public static IImageSourceDownloader? DefaultDownloader;

		/// <summary>
		/// The image downloader for the current instance.
		/// </summary>
<<<<<<< HEAD
		public IImageSourceDownloader Downloader;
#pragma warning restore CA2211
=======
		public IImageSourceDownloader? Downloader;
>>>>>>> d55cee6e

#if __ANDROID__ || __IOS__ || __MACOS__
		/// <summary>
		/// Initializes the Uno image downloader.
		/// </summary>
		private void InitializeDownloader()
		{
			Downloader = DefaultDownloader;
		}
#endif

#if !(__NETSTD__)
		internal Stream? Stream { get; set; }
#endif

		internal string? FilePath { get; private set; }

		public bool UseTargetSize { get; set; }

		protected ImageSource(string url) : this()
		{
			var uri = TryCreateUriFromString(url);

			if (uri is null)
			{
				if (this.Log().IsEnabled(Uno.Foundation.Logging.LogLevel.Debug))
				{
					this.Log().DebugFormat("The uri [{0}] is not valid, skipping.", url);
				}
			}

			InitFromUri(uri);
		}

		protected ImageSource(Uri uri) : this()
		{
			InitFromUri(uri);
		}

		internal static Uri? TryCreateUriFromString(string url)
		{
			if (url is null)
			{
				return null;
			}

			if (url.StartsWith("/", StringComparison.Ordinal))
			{
				url = MsAppXScheme + "://" + url;
			}

			if (!url.IsNullOrWhiteSpace() && Uri.TryCreate(url.Trim(), UriKind.RelativeOrAbsolute, out var uri))
			{
				if (!uri.IsAbsoluteUri || uri.Scheme.Length == 0)
				{
					uri = new Uri(MsAppXScheme + ":///" + uri.OriginalString.TrimStart("/"));
				}

				return uri;
			}

			return null;
		}

		internal void InitFromUri(Uri? uri)
		{
			CleanupResource();
			FilePath = null;
			AbsoluteUri = null;

			if (uri is null)
			{
				return;
			}

			if (!uri.IsAbsoluteUri || uri.Scheme == "")
			{
				uri = new Uri(MsAppXScheme + ":///" + uri.OriginalString.TrimStart("/"));
			}

			if (uri.IsLocalResource())
			{
				InitFromResource(uri);
				return;
			}

			if (uri.IsAppData())
			{
				var filePath = AppDataUriEvaluator.ToPath(uri);
				InitFromFile(filePath);
			}

			if (uri.IsFile)
			{
				InitFromFile(uri.PathAndQuery);
			}

			AbsoluteUri = uri;
		}

		private void InitFromFile(string filePath)
		{
			FilePath = filePath;
		}

		partial void InitFromResource(Uri uri);

		partial void CleanupResource();

		public static implicit operator ImageSource?(string url)
		{
			if (TryCreateUriFromString(url) is Uri uri)
			{
				return (ImageSource?)uri;
			}

			return null;
		}

		public static implicit operator ImageSource?(Uri uri)
		{
			if (uri is null)
			{
				return null;
			}

			if (__LinkerHints.Is_Windows_UI_Xaml_Media_Imaging_SvgImageSource_Available
				&& (uri.LocalPath.EndsWith(".svg", StringComparison.OrdinalIgnoreCase) ||
					uri.LocalPath.EndsWith(".svgz", StringComparison.OrdinalIgnoreCase))
			)
			{
				return new SvgImageSource(uri);
			}
			else
			{
				return new BitmapImage(uri);
			}
		}

		public static implicit operator ImageSource(Stream stream)
		{
			throw new NotSupportedException("Implicit conversion from Stream to ImageSource is not supported");
		}

		partial void DisposePartial();

		public void Dispose()
		{
			UnloadImageData();
			DisposePartial();
		}

		/// <summary>
		/// Downloads an image from the provided Uri.
		/// </summary>
		/// <returns>n Uri containing a local path for the downloaded image.</returns>
		internal async Task<Uri> Download(CancellationToken ct, Uri uri)
		{
			if (this.Log().IsEnabled(Uno.Foundation.Logging.LogLevel.Debug))
			{
				this.Log().DebugFormat("Initiated download from {0}", uri);
			}

			if (Downloader != null)
			{
				return await Downloader.Download(ct, uri);
			}
			else
			{
				throw new InvalidOperationException("No Downloader has been specified for this ImageSource. An IImageSourceDownloader may be provided to enable image downloads.");
			}
		}

		private Uri? _absoluteUri;

		internal Uri? AbsoluteUri
		{
			get => _absoluteUri;

			private set
			{
				_absoluteUri = value;

				if (value != null)
				{
					SetImageLoader();
				}
			}
		}

		partial void SetImageLoader();

		private protected async Task<Stream> OpenStreamFromUriAsync(Uri uri, CancellationToken ct)
		{
			_httpClient ??= new HttpClient();
			var response = await _httpClient.GetAsync(uri, HttpCompletionOption.ResponseContentRead, ct);
			return await response.Content.ReadAsStreamAsync();
		}

		internal void UnloadImageData()
		{
			UnloadImageDataPlatform();
			UnloadImageSourceData();
			_imageData = ImageData.Empty;
		}

		partial void UnloadImageDataPlatform();

		/// <summary>
		/// Override in concrete ImageSource implementations
		/// to provide source-specific cleanup of image data.
		/// </summary>
		private protected virtual void UnloadImageSourceData()
		{
		}
	}
}<|MERGE_RESOLUTION|>--- conflicted
+++ resolved
@@ -46,12 +46,9 @@
 		/// <summary>
 		/// The image downloader for the current instance.
 		/// </summary>
-<<<<<<< HEAD
-		public IImageSourceDownloader Downloader;
+		public IImageSourceDownloader? Downloader;
 #pragma warning restore CA2211
-=======
-		public IImageSourceDownloader? Downloader;
->>>>>>> d55cee6e
+
 
 #if __ANDROID__ || __IOS__ || __MACOS__
 		/// <summary>
