--- conflicted
+++ resolved
@@ -6,29 +6,16 @@
 public enum ScrollAmount
 {
 	/// <summary>
-<<<<<<< HEAD
-	/// Specifies that scrolling is performed in large decrements, which is equivalent 
-	/// to pressing the PAGE UP key or to clicking a blank part of a scrollbar. 
-	/// If the distance represented by the PAGE UP key is not a relevant amount 
-	/// for the control, or if no scrollbar exists, the value represents an amount equal 
-	/// to the size of the currently visible window.
-=======
 	/// Specifies that scrolling is performed in large decrements, which is equivalent to pressing the PAGE UP key 
 	/// or to clicking a blank part of a scrollbar. If the distance represented by the PAGE UP key is not a relevant 
 	/// amount for the control, or if no scrollbar exists, the value represents an amount equal to the size of the 
 	/// currently visible window.
->>>>>>> f6dffac8
 	/// </summary>
 	LargeDecrement,
 
 	/// <summary>
-<<<<<<< HEAD
-	/// Specifies that scrolling is performed in small decrements, which is equivalent 
-	/// to pressing an arrow key or to clicking the arrow button on a scrollbar.
-=======
 	/// Specifies that scrolling is performed in small decrements, which is equivalent to pressing an arrow key or to
 	/// clicking the arrow button on a scrollbar.
->>>>>>> f6dffac8
 	/// </summary>
 	SmallDecrement,
 
@@ -38,27 +25,14 @@
 	NoAmount,
 
 	/// <summary>
-<<<<<<< HEAD
-	/// Specifies that scrolling is performed in large increments, which is equivalent 
-	/// to pressing the PAGE DOWN key or to clicking a blank part of a scrollbar. 
-	/// If the distance represented by the PAGE DOWN key is not a relevant amount 
-	/// for the control, or if no scrollbar exists, the value represents an amount equal 
-	/// to the size of the currently visible region.
-=======
 	/// Specifies that scrolling is performed in small decrements, which is equivalent to pressing an arrow key or to
 	/// clicking the arrow button on a scrollbar.
->>>>>>> f6dffac8
 	/// </summary>
 	LargeIncrement,
 
 	/// <summary>
-<<<<<<< HEAD
-	/// Specifies that scrolling is performed in small increments, which is equivalent 
-	/// to pressing an arrow key or to clicking the arrow button on a scrollbar.
-=======
 	/// Specifies that scrolling is performed in small increments, which is equivalent to pressing an arrow key or to 
 	/// clicking the arrow button on a scrollbar.
->>>>>>> f6dffac8
 	/// </summary>
 	SmallIncrement
 }