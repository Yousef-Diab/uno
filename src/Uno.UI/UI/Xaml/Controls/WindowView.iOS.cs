using System;
using System.Drawing;

#if NET6_0_OR_GREATER
using ObjCRuntime;
#endif

#if XAMARIN_IOS_UNIFIED
using Foundation;
using UIKit;
using CoreGraphics;
#elif XAMARIN_IOS
using MonoTouch.Foundation;
using MonoTouch.UIKit;
using MonoTouch.CoreGraphics;
using CGRect = System.Drawing.RectangleF;
using nfloat = System.Single;
using CGPoint = System.Drawing.PointF;
using nint = System.Int32;
using CGSize = System.Drawing.SizeF;
#endif

namespace Windows.UI.Xaml.Controls
{
	[Data.Bindable]
	public partial class WindowView : UIView
	{
		NSObject _didChangeStatusBarOrientationObserver;
		NSObject _didChangeStatusBarFrameObserver;
		bool _disposed;

		public WindowView()
		{

		}

		protected override void Dispose(bool disposing)
		{
			base.Dispose(disposing);
			if (!_disposed)
			{
				_disposed = true;
				RemoveObservers();
			}
		}

		public override void MovedToSuperview()
		{
			base.MovedToSuperview();

			if (Superview != null)
			{
				AddObservers();
			}
			else
			{
				RemoveObservers();
			}
		}

		void AddObservers()
		{
			RemoveObservers();
			RotateAccordingToStatusBarOrientationAndSupportedOrientations();

			Action<NSNotification> action = delegate
			{
				RotateAccordingToStatusBarOrientationAndSupportedOrientations();
			};

			_didChangeStatusBarOrientationObserver = NSNotificationCenter.DefaultCenter.AddObserver(UIApplication.DidChangeStatusBarOrientationNotification, action);
			_didChangeStatusBarFrameObserver = NSNotificationCenter.DefaultCenter.AddObserver(UIApplication.DidChangeStatusBarFrameNotification, action);
		}

		void RemoveObservers()
		{
			if (_didChangeStatusBarOrientationObserver != null)
			{
				NSNotificationCenter.DefaultCenter.RemoveObserver(_didChangeStatusBarOrientationObserver);
				_didChangeStatusBarOrientationObserver = null;
			}

			if (_didChangeStatusBarFrameObserver != null)
			{
				NSNotificationCenter.DefaultCenter.RemoveObserver(_didChangeStatusBarFrameObserver);
				_didChangeStatusBarFrameObserver = null;
			}
		}

		void RotateAccordingToStatusBarOrientationAndSupportedOrientations()
		{
			var angle = UIInterfaceOrientationAngleOfOrientation(UIApplication.SharedApplication.StatusBarOrientation);
			var transform = CGAffineTransform.MakeRotation(angle);
			if (!Transform.Equals(transform))
			{
				Transform = transform;
			}

			var frame = WindowBounds;
			if (!Frame.Equals(frame))
			{
				Frame = frame;
			}
		}

<<<<<<< HEAD
#if false
		static nfloat StatusBarHeight {
			get {
=======
		static nfloat StatusBarHeight
		{
			get
			{
>>>>>>> 650ea557
				var orientation = UIApplication.SharedApplication.StatusBarOrientation;
				if (orientation == UIInterfaceOrientation.LandscapeLeft || orientation == UIInterfaceOrientation.LandscapeRight)
				{
					return UIApplication.SharedApplication.StatusBarFrame.Width;
				}
				return UIApplication.SharedApplication.StatusBarFrame.Height;
			}
		}
#endif

<<<<<<< HEAD
		public CGRect WindowBounds {
			get {
=======
		public CGRect WindowBounds
		{
			get
			{
>>>>>>> 650ea557
				var orientation = UIApplication.SharedApplication.StatusBarOrientation;
				const float statusBarHeight = 0f; // StatusBarHeight;

				var frame = Window.Bounds;
				frame.X += orientation == UIInterfaceOrientation.LandscapeLeft ? statusBarHeight : 0;
				frame.Y += orientation == UIInterfaceOrientation.Portrait ? statusBarHeight : 0;
				frame.Width -= (orientation == UIInterfaceOrientation.LandscapeLeft || orientation == UIInterfaceOrientation.LandscapeRight) ? statusBarHeight : 0;
				frame.Height -= (orientation == UIInterfaceOrientation.Portrait || orientation == UIInterfaceOrientation.PortraitUpsideDown) ? statusBarHeight : 0;
				return frame;
			}
		}

		static float UIInterfaceOrientationAngleOfOrientation(UIInterfaceOrientation orientation)
		{
			float angle = 0f;

			switch (orientation)
			{
				case UIInterfaceOrientation.Portrait:
					break;
				case UIInterfaceOrientation.PortraitUpsideDown:
					angle = (float)Math.PI;
					break;
				case UIInterfaceOrientation.LandscapeLeft:
					angle = -(float)Math.PI * 0.5f;
					break;
				case UIInterfaceOrientation.LandscapeRight:
					angle = (float)Math.PI * 0.5f;
					break;
			}

			return angle;
		}
<<<<<<< HEAD
=======

		static UIInterfaceOrientationMask UIInterfaceOrientationMaskFromOrientation(UIInterfaceOrientation orientation)
		{
			return (UIInterfaceOrientationMask)(1 << (int)orientation);
		}
>>>>>>> 650ea557
	}
}
<|MERGE_RESOLUTION|>--- conflicted
+++ resolved
@@ -103,16 +103,11 @@
 			}
 		}
 
-<<<<<<< HEAD
 #if false
-		static nfloat StatusBarHeight {
-			get {
-=======
 		static nfloat StatusBarHeight
 		{
 			get
 			{
->>>>>>> 650ea557
 				var orientation = UIApplication.SharedApplication.StatusBarOrientation;
 				if (orientation == UIInterfaceOrientation.LandscapeLeft || orientation == UIInterfaceOrientation.LandscapeRight)
 				{
@@ -123,15 +118,10 @@
 		}
 #endif
 
-<<<<<<< HEAD
-		public CGRect WindowBounds {
-			get {
-=======
 		public CGRect WindowBounds
 		{
 			get
 			{
->>>>>>> 650ea557
 				var orientation = UIApplication.SharedApplication.StatusBarOrientation;
 				const float statusBarHeight = 0f; // StatusBarHeight;
 
@@ -165,13 +155,5 @@
 
 			return angle;
 		}
-<<<<<<< HEAD
-=======
-
-		static UIInterfaceOrientationMask UIInterfaceOrientationMaskFromOrientation(UIInterfaceOrientation orientation)
-		{
-			return (UIInterfaceOrientationMask)(1 << (int)orientation);
-		}
->>>>>>> 650ea557
 	}
 }
