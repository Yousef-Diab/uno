﻿#if XAMARIN_ANDROID
using System;
using Android.App;
using Android.OS;
using Uno.UI;
using Windows.Globalization;
using Windows.UI.Xaml.Controls.Primitives;

namespace Windows.UI.Xaml.Controls
{
	public partial class TimePickerFlyout : FlyoutBase
	{
		private Dialog _dialog;
		private TimeSpan _initialTime;

		internal protected override void Open()
		{
			SaveInitialTime();

			if (UseAlertDialogWorkAround())
			{
				ShowUsingAlertDialog();
			}
			else
			{
				ShowUsingTimePickerDialog();
			}
		}

		private void SaveInitialTime() => _initialTime = Time;

		internal protected override void Close() { base.Close(); }

		private void SaveTime(int hourOfDay, int minutes)
		{
			if (Time.Hours != hourOfDay || Time.Minutes != minutes)
			{
				Time = new TimeSpan(Time.Days, hourOfDay, minutes, Time.Seconds, Time.Milliseconds);
				SaveInitialTime();
			}
		}

		private bool UseAlertDialogWorkAround()
		{
			//On Samsung devices >= 6.0 the TimePickerDialog is not displayed properly in Landscape.
<<<<<<< HEAD
			return Build.VERSION.Release.StartsWith("6.") && //Any 6.x.x version				
				   Build.Manufacturer.Contains("samsung", StringComparison.OrdinalIgnoreCase);
=======
			return Android.OS.Build.VERSION.Release.StartsWith("6.") && //Any 6.x.x version				
				   Android.OS.Build.Manufacturer.IndexOf("samsung", StringComparison.OrdinalIgnoreCase) >= 0;
>>>>>>> 8f4770d1
		}

		private void ShowUsingTimePickerDialog()
		{
			_dialog = new TimePickerDialog(
				      ContextHelper.Current,
				      (sender, e) => SaveTime(e.HourOfDay, e.Minute),
				      Time.Hours,
				      Time.Minutes,
				      ClockIdentifier == ClockIdentifiers.TwentyFourHour
				      );

			_dialog.DismissEvent += OnDismiss;
			_dialog.Show();
		}

		private void ShowUsingAlertDialog()
		{
			//On Samsung devices ?= 6.0 the TimepickerDialog is not displayed properly in Landscape.
			//Instead using this work around seems to work.
			var timePicker = new Android.Widget.TimePicker(ContextHelper.Current);

			//Hour and Minute properties are not supported on Android before 6.0
			if (Build.VERSION.SdkInt >= BuildVersionCodes.M)
			{
				timePicker.Hour = Time.Hours;
				timePicker.Minute = Time.Minutes;
			}
			else
			{
#pragma warning disable CS0618 // Type or member is obsolete
				timePicker.CurrentHour = new Java.Lang.Integer(Time.Hours);
				timePicker.CurrentMinute = new Java.Lang.Integer(Time.Minutes);
#pragma warning restore CS0618 // Type or member is obsolete
			}

			timePicker.SetIs24HourView(new Java.Lang.Boolean(ClockIdentifier == ClockIdentifiers.TwentyFourHour));
		
			_dialog = new AlertDialog.Builder(ContextHelper.Current)
				.SetPositiveButton(
					Android.Resource.String.Ok,
					(sender, eventArgs) =>
						Time = new TimeSpan(Time.Days, timePicker.Hour, timePicker.Minute, Time.Seconds, Time.Milliseconds)
				)
				.SetNegativeButton(
					Android.Resource.String.Cancel,
					(sender, eventArgs) => { /*Nothing to do*/ }
				)
				.SetView(timePicker)
				.Show();

			_dialog.DismissEvent += OnDismiss;
		}

		private void OnDismiss(object sender, EventArgs e)
		{
			Hide(canCancel: false);
		}

		partial void OnTimeChangedPartialNative(TimeSpan oldTime, TimeSpan newTime){}
	}
}
#endif<|MERGE_RESOLUTION|>--- conflicted
+++ resolved
@@ -43,13 +43,8 @@
 		private bool UseAlertDialogWorkAround()
 		{
 			//On Samsung devices >= 6.0 the TimePickerDialog is not displayed properly in Landscape.
-<<<<<<< HEAD
 			return Build.VERSION.Release.StartsWith("6.") && //Any 6.x.x version				
 				   Build.Manufacturer.Contains("samsung", StringComparison.OrdinalIgnoreCase);
-=======
-			return Android.OS.Build.VERSION.Release.StartsWith("6.") && //Any 6.x.x version				
-				   Android.OS.Build.Manufacturer.IndexOf("samsung", StringComparison.OrdinalIgnoreCase) >= 0;
->>>>>>> 8f4770d1
 		}
 
 		private void ShowUsingTimePickerDialog()
