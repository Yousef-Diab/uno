﻿using System;
using System.Collections.Generic;
using System.ComponentModel;
using System.Text;
using System.Windows.Input;
#if XAMARIN_ANDROID
using _View = Android.Views.View;
#elif XAMARIN_IOS
using _View = UIKit.UIView;
#else
using View = Windows.UI.Xaml.FrameworkElement;
#endif
using Uno;
using Uno.Extensions;
using Windows.UI.Xaml.Data;
using Windows.Foundation.Collections;
using System.Collections.ObjectModel;
using System.Collections.Specialized;
using Uno.Extensions.Specialized;
using System.Collections;
using System.Linq;
using Windows.UI.Xaml.Controls.Primitives;
using Uno.Logging;
using Uno.Disposables;
using Uno.Client;
using System.Threading.Tasks;
using System.Threading;
using Windows.Foundation;
using Uno.UI;

namespace Windows.UI.Xaml.Controls
{
	public partial class ListViewBase : Selector
	{
		internal ScrollViewer ScrollViewer { get; private set; }

		/// <summary>
		/// When this flag is set, the ListViewBase will process every notification from <see cref="INotifyCollectionChanged"/> as if it 
		/// were a 'Reset', triggering a complete refresh of the list. By default this is false.
		/// </summary>
		public bool RefreshOnCollectionChanged { get; set; } = false;

		internal override bool IsSingleSelection => SelectionMode == ListViewSelectionMode.Single;
		private bool IsSelectionMultiple => SelectionMode == ListViewSelectionMode.Multiple || SelectionMode == ListViewSelectionMode.Extended;
		private bool _modifyingSelectionInternally;
		private readonly List<object> _oldSelectedItems = new List<object>();
		/// <summary>
		/// Whether an incremental data loading request is currently under way.
		/// </summary>
		private bool _isIncrementalLoadingInFlight;

		protected internal ListViewBase()
		{
			Initialize();

			var selectedItems = new ObservableCollection<object>();
			selectedItems.CollectionChanged += OnSelectedItemsCollectionChanged;
			SelectedItems = selectedItems;
		}

		public event TypedEventHandler<ListViewBase, ContainerContentChangingEventArgs> ContainerContentChanging;	

		protected override Size ArrangeOverride(Size finalSize)
		{
			if (!HasItems)
			{
				// If there are no items in the source, try to load at least one.
				TryLoadFirstItem();
			}
			return base.ArrangeOverride(finalSize);
		}

		private void OnSelectedItemsCollectionChanged(object sender, NotifyCollectionChangedEventArgs e)
		{
			if (_modifyingSelectionInternally)
			{
				//Internal operations that modify the list are responsible for invoking SelectionChanged, etc if necessary
				_oldSelectedItems.Clear();
				_oldSelectedItems.AddRange(SelectedItems);
				return;
			}

			var items = GetItems();
			if (items == null && _oldSelectedItems.Any())
			{
				// The list is being reset therefore we just need to reset the selection
				ResetSelection();
				return;
			}

			object[] validAdditions;
			object[] validRemovals;
			if (e.Action != NotifyCollectionChangedAction.Reset)
			{
				validAdditions = (e.NewItems ?? new object[0]).Where(item => items.Contains(item)).ToObjectArray();
				validRemovals = (e.OldItems ?? new object[0]).Where(item => items.Contains(item)).ToObjectArray();
			}
			else
			{
				validAdditions = new object[0];
				validRemovals = _oldSelectedItems.Where(item => items.Contains(item)).ToObjectArray();
			}
			try
			{
				_modifyingSelectionInternally = true;

				var itemIndex = SelectedItems.Select(item => (int?)items.IndexOf(item)).FirstOrDefault(index => index > -1);
				if (itemIndex != null)
				{
					SelectedItem = items.ElementAt(itemIndex.Value);
					SelectedIndex = itemIndex.Value;
				}
				else
				{
					SelectedItem = null;
					SelectedIndex = -1;
				}

				TryUpdateSelectorItemIsSelected(validRemovals, false);
				TryUpdateSelectorItemIsSelected(validAdditions, true);
			}
			finally
			{
				_modifyingSelectionInternally = false;
			}
			if (validAdditions.Any() || validRemovals.Any())
			{
				InvokeSelectionChanged(validRemovals, validAdditions);
			}
			_oldSelectedItems.Clear();
			_oldSelectedItems.AddRange(SelectedItems);
		}

		private void TryUpdateSelectorItemIsSelected(object[] items, bool isSelected)
		{
			foreach (var added in items)
			{
				TryUpdateSelectorItemIsSelected(added, isSelected);
			}
		}

		private void ResetSelection()
		{
			try
			{
				_modifyingSelectionInternally = true;

				_oldSelectedItems.Clear();
				_oldSelectedItems.AddRange(SelectedItems);
				SelectedItems.Clear();
			}
			finally
			{
				_modifyingSelectionInternally = false;
			}
		}

		internal override void ChangeSelectedItem(object item, bool oldIsSelected, bool newIsSelected)
		{
			if (!_modifyingSelectionInternally)
			{

				//Handle selection
				switch (SelectionMode)
				{
<<<<<<< HEAD
					SelectedItems.Remove(item);
				}
				else
				{
					if (!SelectedItems.Contains(item))
					{
						if (!IsSelectionMultiple && SelectedItems.Count > 0)
						{
							SelectedItems[0] = item;
						}
						else
						{
							SelectedItems.Add(item);
						}
					}
=======
					case ListViewSelectionMode.None:
						break;
					case ListViewSelectionMode.Single:
						var index = IndexFromItem(item);
						if (!newIsSelected)
						{
							if (SelectedIndex == index)
							{
								SelectedIndex = -1;
							}
						} else
						{
							SelectedIndex = index;
						}
						break;
					case ListViewSelectionMode.Multiple:
					case ListViewSelectionMode.Extended:
						if (!newIsSelected)
						{
							SelectedItems.Remove(item);
						}
						else
						{
							if (!SelectedItems.Contains(item))
							{
								SelectedItems.Add(item);
							}
						}
						break;
>>>>>>> a9aff5c4
				}
			}
		}

		internal override void OnSelectedItemChanged(object oldSelectedItem, object selectedItem, bool updateItemSelectedState)
		{
			if (_modifyingSelectionInternally)
			{
				return;
			}
			if (IsSelectionMultiple)
			{
				var items = GetItems();
				if (selectedItem == null || items.Contains(selectedItem))
				{
					object[] removedItems = null;
					object[] addedItems = null;
					try
					{
						_modifyingSelectionInternally = true;
						removedItems = SelectedItems.Except(selectedItem).ToObjectArray();
						var isRealSelection = selectedItem != null || items.Contains(null);
						addedItems = SelectedItems.Contains(selectedItem) || !isRealSelection ? new object[0] : new[] { selectedItem };
						SelectedItems.Clear();
						if (isRealSelection)
						{
							SelectedItems.Add(selectedItem);
						}
					}
					finally
					{
						_modifyingSelectionInternally = false;
					}
					//Invoke event after resetting flag, in case callbacks in user code modify the collection
					if (addedItems.Length > 0 || removedItems.Length > 0)
					{
						InvokeSelectionChanged(removedItems, addedItems);
					}
				}
				else
				{
					SelectedItem = oldSelectedItem;
				}
			}
			else
			{
				try
				{
					_modifyingSelectionInternally = true;

					if (selectedItem != null)
					{
						SelectedItems.Update(new[] { selectedItem });
					}
					else
					{
						SelectedItems.Clear();
					}
				}
				finally
				{
					_modifyingSelectionInternally = false;
				}

				base.OnSelectedItemChanged(
					oldSelectedItem: oldSelectedItem,
					selectedItem: selectedItem,
					updateItemSelectedState: true);
			}
		}

		private void OnSelectionChanged(object sender, SelectionChangedEventArgs e)
		{
			// In Single mode, we respond to SelectedIndex changing, which is more reliable if there are duplicate items
			if (IsSelectionMultiple)
			{
				foreach (var item in e.AddedItems)
				{
					SetSelectedState(IndexFromItem(item), true);
				}
				foreach (var item in e.RemovedItems)
				{
					SetSelectedState(IndexFromItem(item), false);
				}
			}
		}

		internal override void OnSelectedIndexChanged(int oldSelectedIndex, int newSelectedIndex)
		{
			base.OnSelectedIndexChanged(oldSelectedIndex, newSelectedIndex);

			//SetSelectedState(oldSelectedIndex, false);
			//SetSelectedState(newSelectedIndex, true);
		}

		public event ItemClickEventHandler ItemClick;

		private void Initialize()
		{
			SelectionChanged += OnSelectionChanged;
		}


		private ICommand _itemClickCommand;
		//TODO: Remove this as it doesn't exist on Windows
		public ICommand ItemClickCommand
		{
			get { return _itemClickCommand; }
			set
			{
				_itemClickCommand = value;
				OnItemClickCommandChangedPartial(value);
			}
		}

		partial void OnItemClickCommandChangedPartial(ICommand value);

		//Note: by a hackishly convenient coincidence, the binding u:ListViewBaseCommand.Command="{Binding [DoSomething]}" will bind to this property on Uno,
		// because the xaml source generation fails to find ListViewBaseCommand and ignores that part entirely. So...when this property is removed, port ListViewBaseCommand
		// to Xamarin, and all will be well.
		/// <summary>
		/// Deprecated, use ItemClickCommand instead.
		/// </summary>
		[EditorBrowsable(EditorBrowsableState.Never)]
		public ICommand Command
		{
			get { return ItemClickCommand; }
			set
			{
				ItemClickCommand = value;
			}
		}

		public IList<object> SelectedItems { get; }

		internal bool ShouldShowHeader => Header != null || HeaderTemplate != null;
		internal bool ShouldShowFooter => Footer != null || FooterTemplate != null;

		protected override void OnApplyTemplate()
		{
			base.OnApplyTemplate();

			ScrollViewer = this.GetTemplateChild("ScrollViewer") as ScrollViewer;

			OnApplyTemplatePartial();
		}
		partial void OnApplyTemplatePartial();

		partial void OnSelectionModeChangedPartial(ListViewSelectionMode oldSelectionMode, ListViewSelectionMode newSelectionMode)
		{
			SelectedIndex = -1;
			foreach (var item in SelectedItems.ToList())
			{
				SetSelectedState(IndexFromItem(item), false);
			}
			SelectedItems.Clear();

			foreach (var item in GetItemsPanelChildren().OfType<SelectorItem>())
			{
				ApplyMultiSelectState(item);
			}

			ApplyMultiSelectStateToCachedItems();
		}

		partial void ApplyMultiSelectStateToCachedItems();

		partial void PrepareNativeLayout(VirtualizingPanelLayout layout);



		internal override void OnItemClicked(int clickedIndex)
		{
			var item = ItemFromIndex(clickedIndex);
			if (IsItemClickEnabled)
			{
				// This is required for the NavigationView which references a non-public issue (#17546992 in NavigationViewList)
				IsItemItsOwnContainerOverride(item);

				ItemClickCommand.ExecuteIfPossible(item);
				ItemClick?.Invoke(this, new ItemClickEventArgs { ClickedItem = item });
			}

			//Handle selection
			switch (SelectionMode)
			{
				case ListViewSelectionMode.None:
					break;
				case ListViewSelectionMode.Single:
					if (ItemsSource is ICollectionView collectionView)
					{
						//NOTE: Windows seems to call MoveCurrentTo(item); we set position instead to have expected behavior when you have duplicate items in the list.
						collectionView.MoveCurrentToPosition(clickedIndex);

						// The CollectionView may have intercepted the change
						clickedIndex = collectionView.CurrentPosition;
					}
					SelectedIndex = clickedIndex;
					break;
				case ListViewSelectionMode.Multiple:
				case ListViewSelectionMode.Extended:
					HandleMultipleSelection(clickedIndex, item);
					break;
			}
		}

		private void HandleMultipleSelection(int clickedIndex, object item)
		{
			if (!SelectedItems.Contains(item))
			{
				SelectedItems.Add(item);
				SetSelectedState(clickedIndex, true);
			}
			else
			{
				SelectedItems.Remove(item);
				SetSelectedState(clickedIndex, false);
			}
		}

		private void SetSelectedState(int clickedIndex, bool selected)
		{
			var selectorItem = ContainerFromIndex(clickedIndex) as SelectorItem;
			if (selectorItem != null)
			{
				selectorItem.IsSelected = selected;
			}
		}

		internal protected override void OnDataContextChanged(DependencyPropertyChangedEventArgs e)
		{
			base.OnDataContextChanged(e);

			// Propagate the DataContext manually, since ItemsPanelRoot isn't really part of the visual tree
			ItemsPanelRoot?.SetValue(DataContextProperty, DataContext, DependencyPropertyValuePrecedences.Inheritance);

			OnDataContextChangedPartial();
		}

		partial void OnDataContextChangedPartial();

		internal object ResolveFooterContext()
		{
			return ResolveHeaderOrFooterContext(FooterProperty, FooterTemplateProperty);
		}

		internal override void OnItemsSourceSingleCollectionChanged(object sender, NotifyCollectionChangedEventArgs args, int section)
		{
			if (RefreshOnCollectionChanged)
			{
				completeRefresh();
				return;
			}

			// https://blog.stephencleary.com/2009/07/interpreting-notifycollectionchangedeve.html
			switch (args.Action)
			{
				case NotifyCollectionChangedAction.Add:
					if (AreEmptyGroupsHidden && (sender as IEnumerable).Count() == args.NewItems.Count)
					{
						//If HidesIfEmpty is true and a group becomes non-empty it is 'new' from the view of UICollectionView and we need to reset state
						// TODO: This could call AddGroup now that it's implemented
						completeRefresh();
						return;
					}
					if (this.Log().IsEnabled(Microsoft.Extensions.Logging.LogLevel.Debug))
					{
						this.Log().Debug($"Inserting {args.NewItems.Count} items starting at {args.NewStartingIndex}");
					}
					AddItems(args.NewStartingIndex, args.NewItems.Count, section);
					break;
				case NotifyCollectionChangedAction.Remove:
					if (AreEmptyGroupsHidden && (sender as IEnumerable).None())
					{
						//If HidesIfEmpty is true and a group becomes empty it is 'vanished' from the view of UICollectionView and we need to reset state
						// TODO: This could call RemoveGroup now that it's implemented
						completeRefresh();
						return;
					}
					if (this.Log().IsEnabled(Microsoft.Extensions.Logging.LogLevel.Debug))
					{
						this.Log().Debug($"Deleting {args.OldItems.Count} items starting at {args.OldStartingIndex}");
					}
					RemoveItems(args.OldStartingIndex, args.OldItems.Count, section);
					break;
				case NotifyCollectionChangedAction.Replace:
					if (this.Log().IsEnabled(Microsoft.Extensions.Logging.LogLevel.Debug))
					{
						this.Log().Debug($"Replacing {args.NewItems.Count} items starting at {args.NewStartingIndex}");
					}
					ReplaceItems(args.NewStartingIndex, args.NewItems.Count, section);
					break;
				case NotifyCollectionChangedAction.Move:
					// TODO PBI #19974: Fully implement NotifyCollectionChangedActions and map them to the appropriate calls
					// on UICollectionView, MoveItems
					Refresh();
					break;
				case NotifyCollectionChangedAction.Reset:
					Refresh();
					break;
			}

			//Call base after so that list state is 'fresh' when we update SelectedItem
			base.OnItemsSourceSingleCollectionChanged(sender, args, section);

			void completeRefresh()
			{
				Refresh();
				ObserveCollectionChanged();
				base.OnItemsSourceSingleCollectionChanged(sender, args, section);
			}
		}

		internal override void OnItemsSourceGroupsChanged(object sender, NotifyCollectionChangedEventArgs args)
		{
			if (RefreshOnCollectionChanged)
			{
				Refresh();
				ObserveCollectionChanged();
				base.OnItemsSourceGroupsChanged(sender, args);
				return;
			}

			switch (args.Action)
			{
				case NotifyCollectionChangedAction.Add:
					//Add group header(s), group items
					for (int i = args.NewStartingIndex; i < args.NewStartingIndex + args.NewItems.Count; i++)
					{
						// On Android we add all items before any group headers; otherwise, since group headers are 'after' all items in the indexing 
						// used by the RecyclerView adapter, the additions will not be registered correctly.
						AddGroupItems(i);
					}
					for (int i = args.NewStartingIndex; i < args.NewStartingIndex + args.NewItems.Count; i++)
					{
						// Notify add of groups that are visible to the native list
						if (!AreEmptyGroupsHidden || GetGroupCount(i) > 0)
						{
							var adjustedIndex = AdjustGroupIndexForHidesIfEmpty(i);
							AddGroup(adjustedIndex);
						}
					}
					break;
				case NotifyCollectionChangedAction.Remove:
					// For Android, remove old group items and add new group items
					for (int i = args.OldItems.Count - 1; i >= 0; i--)
					{
						RemoveGroupItems(args.OldStartingIndex + i, GetCachedGroupCount(args.OldStartingIndex + i));
					}
					for (int i = args.OldItems.Count - 1; i >= 0; i--)
					{
						// Notify remove of groups that are visible to the native list
						if (!AreEmptyGroupsHidden || GetCachedGroupCount(args.OldStartingIndex + i) > 0)
						{
							var adjustedIndex = AdjustGroupIndexForHidesIfEmpty(args.OldStartingIndex + i);
							RemoveGroup(adjustedIndex);
						}
					}
					break;
				case NotifyCollectionChangedAction.Replace:
					// For Android, remove old group items and add new group items
					for (int i = args.OldItems.Count - 1; i >= 0; i--)
					{
						RemoveGroupItems(args.OldStartingIndex + i, GetCachedGroupCount(args.OldStartingIndex + i));
					}
					for (int i = args.NewStartingIndex; i < args.NewStartingIndex + args.NewItems.Count; i++)
					{
						AddGroupItems(i);
					}

					for (int i = args.NewStartingIndex; i < args.NewStartingIndex + args.NewItems.Count; i++)
					{
						var adjustedIndex = AdjustGroupIndexForHidesIfEmpty(i);
						ReplaceGroup(adjustedIndex);
					}
					break;
				default:
					//TODO: handle Move
					Refresh();
					break;
			}

			ObserveCollectionChanged();

			base.OnItemsSourceGroupsChanged(sender, args);
		}

		/// <summary>
		/// Update onscreen group header DataContext when ICollectionViewGroup.Group property changes.
		/// </summary>
		internal override void OnGroupPropertyChanged(ICollectionViewGroup group, int groupIndex)
		{
			base.OnGroupPropertyChanged(group, groupIndex);

			var groupContainer = ContainerFromGroupIndex(groupIndex);

			if (groupContainer != null)
			{
				groupContainer.DataContext = group.Group;
			}
		}

		protected override void PrepareContainerForItemOverride(DependencyObject element, object item)
		{
			base.PrepareContainerForItemOverride(element, item);

			if (element is SelectorItem selectorItem)
			{
				ApplyMultiSelectState(selectorItem);
			}
		}

		internal override void ContainerPreparedForItem(object item, SelectorItem itemContainer, int itemIndex)
		{
			base.ContainerPreparedForItem(item, itemContainer, itemIndex);
			
			ContainerContentChanging?.Invoke(this, new ContainerContentChangingEventArgs(item, itemContainer, itemIndex));
		}

		/// <summary>
		/// Apply the multi-selection state to the provided item
		/// </summary>
		/// <param name="selectorItem"></param>
		internal void ApplyMultiSelectState(SelectorItem selectorItem)
		{
			selectorItem.ApplyMultiSelectState(IsSelectionMultiple);
		}

		/// <summary>
		/// Insert items in a newly inserted group. This is only needed on Android, which doesn't natively support the concept of a group.
		/// </summary>
		partial void AddGroupItems(int groupIndex);

		/// <summary>
		/// Remove items in a disappearing group. This is only needed on Android, which doesn't natively support the concept of a group.
		/// </summary>
		partial void RemoveGroupItems(int groupIndex, int groupCount);

		/// <summary>
		/// Carry out collection Replace action. We just rebind the existing item, rather than calling the native replace method, to minimize 'flicker' when the item is nearly the same. 
		/// </summary>
		private void ReplaceItems(int firstItem, int count, int section)
		{
			for (int i = 0; i < count; i++)
			{
				var unoIndexPath = Uno.UI.IndexPath.FromRowSection(firstItem + i, section);
				var flatIndex = GetIndexFromIndexPath(unoIndexPath);
				var container = ContainerFromIndex(flatIndex);
				if (container != null)
				{
					var item = GetDisplayItemFromIndexPath(unoIndexPath);
					PrepareContainerForIndex(container, flatIndex);
				}
				else
				{
					// On Android, if we can't find a materialized view to rebind, we call the native replace-equivalent to make sure that
					// views awaiting recycling are correctly marked as needing rebinding.
					NativeReplaceItems(i, 1, section);
				}
			}
		}

		partial void NativeReplaceItems(int firstItem, int count, int section);

		internal object ResolveHeaderContext()
		{
			return ResolveHeaderOrFooterContext(HeaderProperty, HeaderTemplateProperty);
		}

		/// <summary>
		/// Resolve the context to use for header/footer. This should be the Header/Footer properties if they are set;
		/// if not, but the HeaderTemplate/FooterTemplate is non-null, then the ListViewBase's DataContext should be used.
		/// </summary>
		private object ResolveHeaderOrFooterContext(DependencyProperty contextProperty, DependencyProperty templateProperty)
		{
			if (this.IsDependencyPropertySet(contextProperty))
			{
				return GetValue(contextProperty);
			}
			else if (GetValue(templateProperty) != null)
			{
				return DataContext;
			}
			else
			{
				return null;
			}
		}

		internal override bool IsSelected(int index)
		{
			switch (SelectionMode)
			{
				case ListViewSelectionMode.None:
					return false;
				case ListViewSelectionMode.Single:
					return index == SelectedIndex;
				case ListViewSelectionMode.Multiple:
				case ListViewSelectionMode.Extended:
					return SelectedItems.Any(item => IndexFromItem(item).Equals(index));
			}

			return false;
		}

		/// <summary>
		/// Try to fetch more items, if the ItemsSource supports <see cref="ISupportIncrementalLoading"/>.
		/// </summary>
		/// <param name="currentLastItem">The last item index currently visible. (In practice this may also be less than the last visible index, without ill effects.)</param>
		internal void TryLoadMoreItems(int currentLastItem)
		{
			if (CanLoadItems)
			{
				// IncrementalLoadingThreshold = 0 means 'load when we have less than a page of items left to show'
				var desiredItemBuffer = (IncrementalLoadingThreshold + 1) * PageSize;
				var remainingItems = NumberOfItems - 1 - currentLastItem;
				if (remainingItems <= desiredItemBuffer)
				{
					var pageSize = Math.Max(1, PageSize); //TODO: PageSize should probably report how many items *could* fit on the page (based on item extent /viewport height), not how many actually do
					TryLoadMoreItemsInner((int)(DataFetchSize * pageSize));
				}
			}
		}

		private void TryLoadFirstItem()
		{
			if (CanLoadItems)
			{
				TryLoadMoreItemsInner(1);
			}
		}

		/// <summary>
		/// True if the source is an <see cref="ISupportIncrementalLoading"/> with more items, incremental loading is enabled, and no request is pending.
		/// </summary>
		private bool CanLoadItems => !_isIncrementalLoadingInFlight
			&& IncrementalLoadingTrigger == IncrementalLoadingTrigger.Edge
			&& SourceHasMoreItems;

		private bool SourceHasMoreItems => (GetItems() is ISupportIncrementalLoading incrementalSource && incrementalSource.HasMoreItems) ||
			(GetItems() is ICollectionView collectionView && collectionView.HasMoreItems);


		private void TryLoadMoreItemsInner(int count)
		{
			_isIncrementalLoadingInFlight = true;
			LoadMoreItemsAsync(GetItems(), (uint)count);
		}

		private async Task LoadMoreItemsAsync(object incrementalSource, uint count)
		{
			LoadMoreItemsResult result = default(LoadMoreItemsResult);
			try
			{
				if (incrementalSource is ISupportIncrementalLoading supportIncrementalLoading)
				{
					result = await supportIncrementalLoading.LoadMoreItemsAsync(count);
				}
				else if (incrementalSource is ICollectionView collectionView)
				{
					result = await collectionView.LoadMoreItemsAsync(count);
				}
				else
				{
					throw new InvalidOperationException();
				}
			}
			catch (Exception e)
			{
				if (this.Log().IsEnabled(Microsoft.Extensions.Logging.LogLevel.Warning))
				{
					this.Log().Warn($"{nameof(LoadMoreItemsAsync)} failed.", e);
				}
			}
			finally
			{
				_isIncrementalLoadingInFlight = false;
			}

			// If we got some items, try to get some more if we haven't filled the desired buffer. This is mainly needed to handle an 
			// unfilled viewport because PageSize doesn't return the 'potential' number of visible items.
			if (result.Count > 0)
			{
				TryLoadMoreItems();
			}
		}
	}
}<|MERGE_RESOLUTION|>--- conflicted
+++ resolved
@@ -163,23 +163,6 @@
 				//Handle selection
 				switch (SelectionMode)
 				{
-<<<<<<< HEAD
-					SelectedItems.Remove(item);
-				}
-				else
-				{
-					if (!SelectedItems.Contains(item))
-					{
-						if (!IsSelectionMultiple && SelectedItems.Count > 0)
-						{
-							SelectedItems[0] = item;
-						}
-						else
-						{
-							SelectedItems.Add(item);
-						}
-					}
-=======
 					case ListViewSelectionMode.None:
 						break;
 					case ListViewSelectionMode.Single:
@@ -209,7 +192,6 @@
 							}
 						}
 						break;
->>>>>>> a9aff5c4
 				}
 			}
 		}
