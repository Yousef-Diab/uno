--- conflicted
+++ resolved
@@ -7,19 +7,7 @@
 namespace Windows.UI.Xaml.Controls
 {
 	public partial class IconElement
-<<<<<<< HEAD
-    {
-=======
 	{
-		partial void UnregisterSubView()
-		{
-			if (Subviews.Length > 0)
-			{
-				Subviews[0].RemoveFromSuperview();
-			}
-		}
-
->>>>>>> 650ea557
 		partial void RegisterSubView(UIView child)
 		{
 			if (Subviews.Length != 0)
