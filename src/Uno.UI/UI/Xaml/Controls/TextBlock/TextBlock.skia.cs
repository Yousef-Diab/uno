﻿using System;
using Windows.Foundation;
using Windows.UI.Xaml.Documents;
using SkiaSharp;
using Windows.UI.Composition;
using System.Numerics;
using Windows.UI.Xaml.Media;
using Uno.UI;
using Windows.UI.Xaml.Documents.TextFormatting;
using Windows.UI.Xaml.Input;
using Uno.UI.Xaml.Core;
using Uno.UI.Xaml.Media;

#nullable enable

namespace Windows.UI.Xaml.Controls
{
	partial class TextBlock : FrameworkElement, IBlock
	{
		private readonly TextVisual _textVisual;
		private Action? _selectionHighlightColorChanged;

		public TextBlock()
		{
			SetDefaultForeground(ForegroundProperty);
			_textVisual = new TextVisual(Visual.Compositor, this);

			Visual.Children.InsertAtBottom(_textVisual);

			_hyperlinks.CollectionChanged += HyperlinksOnCollectionChanged;

			// UNO TODO: subscribiting to DoubleTappedEvent seems to break pointer events in some way
			// even if the you subscribe with an empty handler (!!!). See VerifyNavigationViewItemExpandsCollapsesWhenChevronTapped
			// for a test that fails.
			// AddHandler(DoubleTappedEvent, new DoubleTappedEventHandler((s, e) => ((TextBlock)s).OnDoubleTapped(e)), true);
		}

#if DEBUG
		private protected override void OnLoaded()
		{
			base.OnLoaded();
			_textVisual.Comment = $"{Visual.Comment}#text";
		}
#endif

		protected override Size MeasureOverride(Size availableSize)
		{
			var padding = Padding;
			var availableSizeWithoutPadding = availableSize.Subtract(padding).AtLeastZero();
			var defaultLineHeight = GetComputedLineHeight();
			var desiredSize = Inlines.Measure(availableSizeWithoutPadding, defaultLineHeight);

			desiredSize = desiredSize.Add(padding);

			if (GetUseLayoutRounding())
			{
				// In order to prevent text clipping as a result of layout rounding at
				// scales other than 1.0x, the ceiling of the rescaled size is used.
				var plateauScale = RootScale.GetRasterizationScaleForElement(this);
				Size pageNodeSize = desiredSize;
				desiredSize.Width = ((int)Math.Ceiling(pageNodeSize.Width * plateauScale)) / plateauScale;
				desiredSize.Height = ((int)Math.Ceiling(pageNodeSize.Height * plateauScale)) / plateauScale;

				// LsTextLine is not aware of layoutround and uses baseline height to place the rendered text.
				// However, because the height of the *block is potentionally layoutround-ed up, we should adjust the
				// placement of text by the difference.  Horizontal adjustment is not of concern since
				// LsTextLine uses arranged size which is already layoutround-ed.
				//_layoutRoundingHeightAdjustment = desiredSize.Height - pageNodeSize.Height;
			}

			return desiredSize;
		}

		partial void OnIsTextSelectionEnabledChangedPartial()
		{
			RecalculateSubscribeToPointerEvents();
			_inlines.FireDrawingEventsOnEveryRedraw = IsTextSelectionEnabled;
		}

		private void ApplyFlowDirection(float width)
		{
			if (this.FlowDirection == FlowDirection.RightToLeft)
			{
				_textVisual.TransformMatrix = new Matrix4x4(new Matrix3x2(-1.0f, 0.0f, 0.0f, 1.0f, width, 0.0f));
			}
			else
			{
				_textVisual.TransformMatrix = Matrix4x4.Identity;
			}
		}

		protected override Size ArrangeOverride(Size finalSize)
		{
			var padding = Padding;
			var availableSizeWithoutPadding = finalSize.Subtract(padding);
			var arrangedSizeWithoutPadding = Inlines.Arrange(availableSizeWithoutPadding);
			_textVisual.Size = new Vector2((float)arrangedSizeWithoutPadding.Width, (float)arrangedSizeWithoutPadding.Height);
			_textVisual.Offset = new Vector3((float)padding.Left, (float)padding.Top, 0);
			ApplyFlowDirection((float)finalSize.Width);

			var result = base.ArrangeOverride(finalSize);
			UpdateIsTextTrimmed();

			return result;
		}

		/// <summary>
		/// Gets the line height of the TextBlock either 
		/// based on the LineHeight property or the default 
		/// font line height.
		/// </summary>
		/// <returns>Computed line height</returns>
		internal float GetComputedLineHeight()
		{
			var lineHeight = LineHeight;
			if (!lineHeight.IsNaN() && lineHeight > 0)
			{
				return (float)lineHeight;
			}
			else
			{
				var font = FontDetailsCache.GetFont(FontFamily?.Source, (float)FontSize, FontWeight, FontStyle);
				return font.LineHeight;
			}
		}

		internal override void OnPropertyChanged2(DependencyPropertyChangedEventArgs args)
		{
			base.OnPropertyChanged2(args);
			if (args.Property == FlowDirectionProperty)
			{
				ApplyFlowDirection((float)this.RenderSize.Width);
			}
		}

		private Hyperlink? FindHyperlinkAt(Point point)
		{
			var padding = Padding;
			var span = Inlines.GetRenderSegmentSpanAt(point - new Point(padding.Left, padding.Top), false)?.span;

			if (span == null)
			{
				return null;
			}

			var inline = span.Segment.Inline;

			while ((inline = inline.GetParent() as Inline) != null)
			{
				if (inline is Hyperlink hyperlink)
				{
					return hyperlink;
				}
			}

			return null;
		}

		partial void OnInlinesChangedPartial()
		{
			Inlines.InvalidateMeasure();
		}

		// Invalidate Inlines measure when any IBlock properties used during measuring change:

		partial void OnMaxLinesChangedPartial()
		{
			Inlines.InvalidateMeasure();
		}

		partial void OnTextWrappingChangedPartial()
		{
			Inlines.InvalidateMeasure();
		}

		partial void OnLineHeightChangedPartial()
		{
			Inlines.InvalidateMeasure();
		}

		partial void OnLineStackingStrategyChangedPartial()
		{
			Inlines.InvalidateMeasure();
		}

<<<<<<< HEAD
		partial void OnSelectionHighlightColorChangedPartial(SolidColorBrush brush)
		{
			Inlines.InvalidateMeasure();
		}

		void IBlock.Invalidate(bool updateText) => InvalidateInlines(updateText);

		partial void OnSelectionChanged()
			=> Inlines.Selection = (Math.Min(Selection.start, Selection.end), Math.Max(Selection.start, Selection.end));

		partial void SetupInlines()
		{
			_inlines.RenderSelection = true;
			_inlines.SelectionFound += t =>
			{
				var canvas = t.canvas;
				var rect = t.rect;
				canvas.DrawRect(new SKRect((float)rect.Left, (float)rect.Top, (float)rect.Right, (float)rect.Bottom), new SKPaint
				{
					Color = SelectionHighlightColor.Color.ToSKColor(),
					Style = SKPaintStyle.Fill
				});
			};
		}

		// private void OnDoubleTapped(DoubleTappedRoutedEventArgs e)
		// {
		// 	if (IsTextSelectionEnabled)
		// 	{
		// 		var nullableSpan = Inlines.GetRenderSegmentSpanAt(e.GetPosition(this), false);
		// 		if (nullableSpan.HasValue)
		// 		{
		// 			Selection = new Range(Inlines.GetStartAndEndIndicesForSpan(nullableSpan.Value.span, false));
		// 		}
		// 	}
		// }

		// The following should be moved to TextBlock.cs when we implement SelectionHighlightColor for the other platforms
		public SolidColorBrush SelectionHighlightColor
		{
			get => (SolidColorBrush)GetValue(SelectionHighlightColorProperty);
			set => SetValue(SelectionHighlightColorProperty, value);
		}

		public static DependencyProperty SelectionHighlightColorProperty { get; } =
			DependencyProperty.Register(
				nameof(SelectionHighlightColor),
				typeof(SolidColorBrush),
				typeof(TextBlock),
				new FrameworkPropertyMetadata(
					DefaultBrushes.SelectionHighlightColor,
					propertyChangedCallback: (s, e) => ((TextBlock)s)?.OnSelectionHighlightColorChanged((SolidColorBrush)e.OldValue, (SolidColorBrush)e.NewValue)));

		private void OnSelectionHighlightColorChanged(SolidColorBrush? oldBrush, SolidColorBrush? newBrush)
		{
			oldBrush ??= DefaultBrushes.SelectionHighlightColor;
			newBrush ??= DefaultBrushes.SelectionHighlightColor;
			Brush.SetupBrushChanged(oldBrush, newBrush, ref _selectionHighlightColorChanged, () => OnSelectionHighlightColorChangedPartial(newBrush));
		}

		partial void OnSelectionHighlightColorChangedPartial(SolidColorBrush brush);
=======
		partial void UpdateIsTextTrimmed()
		{
			IsTextTrimmed = IsTextTrimmable && (
				(_textVisual.Size.X + Padding.Left + Padding.Right) > ActualWidth ||
				(_textVisual.Size.Y + Padding.Top + Padding.Bottom) > ActualHeight
			);
		}
>>>>>>> 994a50be
	}
}<|MERGE_RESOLUTION|>--- conflicted
+++ resolved
@@ -183,7 +183,6 @@
 			Inlines.InvalidateMeasure();
 		}
 
-<<<<<<< HEAD
 		partial void OnSelectionHighlightColorChangedPartial(SolidColorBrush brush)
 		{
 			Inlines.InvalidateMeasure();
@@ -245,7 +244,7 @@
 		}
 
 		partial void OnSelectionHighlightColorChangedPartial(SolidColorBrush brush);
-=======
+
 		partial void UpdateIsTextTrimmed()
 		{
 			IsTextTrimmed = IsTextTrimmable && (
@@ -253,6 +252,5 @@
 				(_textVisual.Size.Y + Padding.Top + Padding.Bottom) > ActualHeight
 			);
 		}
->>>>>>> 994a50be
 	}
 }