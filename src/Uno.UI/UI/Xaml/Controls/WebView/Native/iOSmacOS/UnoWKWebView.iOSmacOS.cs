﻿#nullable enable

using CoreGraphics;
using Foundation;
using System;
using WebKit;
using System.Threading;
using System.Threading.Tasks;
using Uno.Extensions;
using Uno.Foundation.Logging;
using System.IO;
using System.Linq;
using Windows.ApplicationModel.Resources;
using Uno.UI.Xaml.Controls;
using System.Net.Http;
using Microsoft.Web.WebView2.Core;
using System.Collections.Generic;
using System.Globalization;
using Windows.UI.Core;
using Uno.UI;

#if !__MACOS__ && !__MACCATALYST__ // catalyst https://github.com/xamarin/xamarin-macios/issues/13935
using MessageUI;
#endif

#if __IOS__
using UIKit;
#else
using AppKit;
#endif

#pragma warning disable CA1422 // TODO Uno: Deprecated APIs in iOS 17

namespace Microsoft.UI.Xaml.Controls;

public partial class UnoWKWebView : WKWebView, INativeWebView, IWKScriptMessageHandler
#if __MACOS__
	, IHasSizeThatFits
#endif
{
	private string? _previousTitle;
	private CoreWebView2? _coreWebView;
	private bool _isCancelling;

	private const string WebMessageHandlerName = "unoWebView";
	private const string OkResourceKey = "WebView_Ok";
	private const string CancelResourceKey = "WebView_Cancel";

	private readonly string OkString;
	private readonly string CancelString;

	private bool _isHistoryChangeQueued;

	/// <summary>
	/// Url of the last navigation ; is null if the last web page was displayed by other means,
	/// such as raw HTML
	/// </summary>
	internal object? _lastNavigationData;

	public UnoWKWebView() : base(CGRect.Empty, new WebKit.WKWebViewConfiguration())
	{
		var resourceLoader = ResourceLoader.GetForCurrentView();
		var ok = resourceLoader.GetString("OkResourceKey");
		var cancel = resourceLoader.GetString("CancelResourceKey");

		if (NSLocale.CurrentLocale.LanguageCode == "en")
		{
			if (ok == $"[{OkResourceKey}]")
			{
				ok = "OK";
			}
			if (cancel == $"[{CancelResourceKey}]")
			{
				cancel = "Cancel";
			}
		}

#if __IOS__
		if (UIDevice.CurrentDevice.CheckSystemVersion(16, 4))
		{
			Inspectable = Uno.UI.FeatureConfiguration.WebView2.IsInspectable;
		}
#endif

		Configuration.UserContentController.AddScriptMessageHandler(this, WebMessageHandlerName);

		// Set strings with fallback to default English
		OkString = !string.IsNullOrEmpty(ok) ? ok : "OK";
		CancelString = !string.IsNullOrEmpty(cancel) ? cancel : "Cancel";

#if __IOS__
		if (UIDevice.CurrentDevice.CheckSystemVersion(10, 3))
		{
			_errorMap.Add(NSUrlError.FileOutsideSafeArea, CoreWebView2WebErrorStatus.UnexpectedError);
		}
#endif
	}

#if __MACOS__
	public CGSize SizeThatFits(CGSize availableSize)
	{
		var height = Math.Min(availableSize.Height, FittingSize.Height);
		var width = Math.Min(availableSize.Width, FittingSize.Width);
		return new CGSize(width, height);
	}
#endif

	public string DocumentTitle => Title!;

	public void Stop() => StopLoading();

	void INativeWebView.ProcessNavigation(HttpRequestMessage requestMessage)
	{
		if (requestMessage is null)
		{
			this.Log().Warn("HttpRequestMessage is null. Please make sure the http request is complete.");
			return;
		}

		var urlRequest = new NSMutableUrlRequest(requestMessage.RequestUri!);
		var headerDictionnary = new NSMutableDictionary();

		foreach (var header in requestMessage.Headers)
		{
			headerDictionnary.AddDistinct(new KeyValuePair<NSObject, NSObject>(NSObject.FromObject(header.Key), NSObject.FromObject(header.Value.JoinBy(", "))));
		}

		urlRequest.Headers = headerDictionnary;

		ProcessNSUrlRequest(urlRequest);
	}

	void INativeWebView.ProcessNavigation(string html)
	{
		if (this.Log().IsEnabled(Uno.Foundation.Logging.LogLevel.Debug))
		{
			this.Log().Debug($"LoadHtmlString: {html}");
		}

		LoadHtmlString(html, null!);

		_lastNavigationData = html;
	}

	void INativeWebView.ProcessNavigation(Uri uri)
	{
		if (uri.Scheme.Equals("local", StringComparison.OrdinalIgnoreCase))
		{
			var path = $"{NSBundle.MainBundle.BundlePath}/{uri.PathAndQuery}";

			ProcessNSUrlRequest(new NSUrlRequest(new NSUrl(path, false)));
			return;
		}

		if (_coreWebView?.HostToFolderMap.TryGetValue(uri.Host.ToLowerInvariant(), out var folderName) == true)
		{
			// Load Url with folder
			var relativePath = uri.PathAndQuery;

			if (relativePath.StartsWith('/'))
			{
				relativePath = relativePath.Substring(1);
			}

			var fullPath = Path.Combine(NSBundle.MainBundle.ResourcePath, folderName, relativePath);

			var nsUrl = new NSUrl("file://" + fullPath);
			ProcessNSUrlRequest(new NSUrlRequest(nsUrl));
		}
		else
		{
			ProcessNSUrlRequest(new NSUrlRequest(new NSUrl(uri.AbsoluteUri)));
		}
	}

	void INativeWebView.SetOwner(object coreWebView2)
	{
		_coreWebView = (CoreWebView2)coreWebView2;

		this.Configuration.Preferences.JavaScriptCanOpenWindowsAutomatically = true;
		if (this.Configuration.DefaultWebpagePreferences is not null)
		{
			this.Configuration.DefaultWebpagePreferences.AllowsContentJavaScript = true;
		}

		NavigationDelegate = new WebViewNavigationDelegate(this);

		UIDelegate = new LocalWKUIDelegate(
			onCreateWebView: OnCreateWebView,
			didClose: OnDidClose,
			onRunJavaScriptAlertPanel: OnRunJavaScriptAlertPanel,
			onRunJavaScriptConfirmPanel: OnRunJavaScriptConfirmPanel,
			onRunJavaScriptTextInputPanel: OnRunJavaScriptTextInputPanel
		);
	}

	internal bool OnUnsupportedUriSchemeIdentified(Uri targetUri)
	{
		bool handled = false;
		if (this.Log().IsEnabled(Uno.Foundation.Logging.LogLevel.Debug))
		{
			this.Log().Debug($"OnUnsupportedUriSchemeIdentified: {targetUri}");
		}

		_coreWebView?.RaiseUnsupportedUriSchemeIdentified(targetUri, out handled);

		return handled;
	}

	internal void OnNavigationFinished(Uri? destinationUrl)
	{
		if (this.Log().IsEnabled(Uno.Foundation.Logging.LogLevel.Debug))
		{
			this.Log().DebugFormat("OnNavigationFinished: {0}", destinationUrl);
		}

		if (_coreWebView is null)
		{
			return;
		}

		CheckForTitleChange();
		RaiseNavigationCompleted(destinationUrl, true, 200, CoreWebView2WebErrorStatus.Unknown);
		_lastNavigationData = destinationUrl;
	}

	private WKWebView? OnCreateWebView(WKWebView owner, WKWebViewConfiguration configuration, WKNavigationAction? action, WKWindowFeatures windowFeatures)
	{
		Uri? target;

		if (action?.TargetFrame != null)
		{
			target = action?.TargetFrame.Request?.Url?.ToUri();
		}
		else
		{
			target = action?.Request.Url.ToUri();
		}
		var targetString = target?.ToString();

		bool handled = false;

		_coreWebView?.RaiseNewWindowRequested(
			targetString!,
			action?.SourceFrame?.Request?.Url?.ToUri()!,
			out handled);

		if (handled)
		{
			return null;
		}
		else
		{
			RaiseNavigationStarting(target!, out var cancel);

			if (!cancel)
			{
#if __IOS__
				if (UIKit.UIApplication.SharedApplication.CanOpenUrl(target))
#else
				if (target != null && NSWorkspace.SharedWorkspace.UrlForApplication(new NSUrl(target.AbsoluteUri)) != null)
#endif
				{
					OpenUrl(targetString!);
					RaiseNavigationCompleted(target!, true, 200, CoreWebView2WebErrorStatus.Unknown);
				}
				else
				{
					RaiseNavigationCompleted(target!, false, 400, CoreWebView2WebErrorStatus.Unknown);
				}
			}
		}

		return null;
	}

	private void OpenUrl(string url)
	{
		var nsUrl = new NSUrl(url);
		//Opens the specified URL, launching the app that's registered to handle the scheme.
#if __IOS__
<<<<<<< HEAD
		UIApplication.SharedApplication.OpenUrl(nsUrl, new UIApplicationOpenUrlOptions(), null);
=======
		Task.Run(() => UIApplication.SharedApplication.OpenUrlAsync(nsUrl, new UIApplicationOpenUrlOptions()));
>>>>>>> 64b12a7e
#else
		NSWorkspace.SharedWorkspace.OpenUrl(nsUrl);
#endif
	}

	private void OnDidClose(WKWebView obj)
	{
		if (this.Log().IsEnabled(Uno.Foundation.Logging.LogLevel.Debug))
		{
			this.Log().DebugFormat("OnDidClose");
		}
	}

	private void OnRunJavaScriptAlertPanel(WKWebView webview, string message, WKFrameInfo frame, Action completionHandler)
	{
		if (this.Log().IsEnabled(Uno.Foundation.Logging.LogLevel.Debug))
		{
			this.Log().DebugFormat("OnRunJavaScriptAlertPanel: {0}", message);
		}

		var controller = webview.FindViewController();

#if __IOS__
		var alert = UIKit.UIAlertController.Create(string.Empty, message, UIKit.UIAlertControllerStyle.Alert);
		alert.AddAction(UIKit.UIAlertAction.Create(OkString, UIKit.UIAlertActionStyle.Default, null));
		controller?.PresentViewController(alert, true, null);
		completionHandler();
#else
		var alert = new NSAlert()
		{
			AlertStyle = NSAlertStyle.Informational,
			InformativeText = message
		};
		alert.RunModal();
		completionHandler();
#endif
	}

	private void OnRunJavaScriptConfirmPanel(WKWebView webview, string message, WKFrameInfo frame, Action<bool> completionHandler)
	{
		if (this.Log().IsEnabled(Uno.Foundation.Logging.LogLevel.Debug))
		{
			this.Log().DebugFormat("OnRunJavaScriptConfirmPanel: {0}", message);
		}

		/*
		 *	Code taken from:
		 *  https://github.com/xamarin/recipes/pull/20/files
		 */
		var controller = webview.FindViewController();

#if __IOS__
		var alert = UIKit.UIAlertController.Create(string.Empty, message, UIKit.UIAlertControllerStyle.Alert);
		alert.AddAction(UIKit.UIAlertAction.Create(OkString, UIKit.UIAlertActionStyle.Default,
			okAction => completionHandler(true)));

		alert.AddAction(UIKit.UIAlertAction.Create(CancelString, UIKit.UIAlertActionStyle.Cancel,
			cancelAction => completionHandler(false)));

		controller?.PresentViewController(alert, true, null);
#else
		var alert = new NSAlert()
		{
			AlertStyle = NSAlertStyle.Informational,
			InformativeText = message,
		};
		alert.AddButton(OkString);
		alert.AddButton(CancelString);
		alert.BeginSheetForResponse(webview.Window, (result) =>
		{
			var okButtonClicked = result == 1000;
			completionHandler(okButtonClicked);
		});
#endif
	}

	private void OnRunJavaScriptTextInputPanel(WKWebView webview, string prompt, string? defaultText, WKFrameInfo frame, Action<string> completionHandler)
	{
		if (this.Log().IsEnabled(Uno.Foundation.Logging.LogLevel.Debug))
		{
			this.Log().Debug($"OnRunJavaScriptTextInputPanel: {prompt}, {defaultText}");
		}

#if __IOS__
		var alert = UIKit.UIAlertController.Create(string.Empty, prompt, UIKit.UIAlertControllerStyle.Alert);
		UITextField? alertTextField = null;

		alert.AddTextField((textField) =>
		{
			textField.Placeholder = defaultText;
			alertTextField = textField;
		});

		alert.AddAction(UIKit.UIAlertAction.Create(OkString, UIKit.UIAlertActionStyle.Default,
			okAction => completionHandler(alertTextField?.Text ?? "")));

		alert.AddAction(UIKit.UIAlertAction.Create(CancelString, UIKit.UIAlertActionStyle.Cancel,
			cancelAction => completionHandler("")));

		var controller = webview.FindViewController();
		controller?.PresentViewController(alert, true, null);
#else
		var alert = new NSAlert()
		{
			AlertStyle = NSAlertStyle.Informational,
			InformativeText = prompt,
		};
		var textField = new NSTextField(new CGRect(0, 0, 300, 20))
		{
			PlaceholderString = defaultText,
		};
		alert.AccessoryView = textField;
		alert.AddButton(OkString);
		alert.AddButton(CancelString);
		alert.BeginSheetForResponse(webview.Window, (result) =>
		{
			var okButtonClicked = result == 1000;
			completionHandler(okButtonClicked ? textField.StringValue : "");
		});
#endif
	}

	/// <summary>
	/// Raises <see cref="WebView.NavigationStarting"/> to allow cancellation of navigation.
	/// </summary>
	/// <param name="stopLoadingOnCanceled">
	/// Whether <see cref="WKWebView.StopLoading"/> should be called if the user cancels the navigation.
	/// This parameter should be false when the <see cref="WKWebView"/> is not actually loading a request (like for anchors navigation).
	/// </param>
	/// <returns>True if the user cancelled the navigation, false otherwise.</returns>
	internal bool OnStarted(Uri? targetUrl, bool stopLoadingOnCanceled = true)
	{
		if (this.Log().IsEnabled(Uno.Foundation.Logging.LogLevel.Debug))
		{
			this.Log().DebugFormat("OnStarted: {0}", targetUrl);
		}

		_isCancelling = false;

		RaiseNavigationStarting(targetUrl ?? _lastNavigationData!, out var cancel); //TODO:MZ: For HTML content

		if (cancel)
		{
			_isCancelling = true;
			if (stopLoadingOnCanceled)
			{
				StopLoading();
			}
		}

		return cancel;
	}

	private void RaiseNavigationStarting(object navigationData, out bool cancel)
	{
		cancel = false;
		if (navigationData is null)
		{
			// This ase should not happen when navigating normally using http requests.
			// This is to stop a scenario where the webview is initialized without having a source
			cancel = true;
			return;
		}

		if (navigationData is Uri uri && uri.Scheme.Equals(Uri.UriSchemeMailto, StringComparison.OrdinalIgnoreCase))
		{
#if __IOS__
			ParseUriAndLauchMailto(uri);
#else
			NSWorkspace.SharedWorkspace.OpenUrl(new NSUrl(uri.ToString()));
#endif
			cancel = true;
			return;
		}

		_coreWebView?.SetHistoryProperties(CanGoBack, CanGoForward);
		_coreWebView?.RaiseNavigationStarting(navigationData, out cancel);
	}

	private void RaiseNavigationCompleted(Uri? uri, bool isSuccess, int httpStatusCode, CoreWebView2WebErrorStatus errorStatus)
	{
		_coreWebView?.SetHistoryProperties(CanGoBack, CanGoForward);
		QueueHistoryChange();
		_coreWebView?.RaiseNavigationCompleted(uri, isSuccess, httpStatusCode, errorStatus);
	}

	private void QueueHistoryChange()
	{
		if (!_isHistoryChangeQueued)
		{
			_isHistoryChangeQueued = true;
			_ = _coreWebView?.Owner.Dispatcher.RunAsync(CoreDispatcherPriority.Normal, RaiseQueuedHistoryChange);
		}
	}

	private void RaiseQueuedHistoryChange()
	{
		_coreWebView?.RaiseHistoryChanged();
		_isHistoryChangeQueued = false;
	}

#if __IOS__

	private static readonly string[] _emptyStringArray = new[] { "" };

	private void ParseUriAndLauchMailto(Uri mailtoUri)
	{
		_ = Uno.UI.Dispatching.NativeDispatcher.Main.EnqueueCancellableOperation(
			async (ct) =>
			{
				try
				{
					var subject = "";
					var body = "";
					var cc = _emptyStringArray;
					var bcc = _emptyStringArray;

					var recipients = mailtoUri.AbsoluteUri.Split(':')[1].Split('?')[0].Split(',');
					var parameters = mailtoUri.Query.Split('?');

					parameters = parameters.Length > 1 ?
									parameters[1].Split('&') :
									Array.Empty<string>();

					foreach (string param in parameters)
					{
						var keyValue = param.Split('=');
						var key = keyValue[0];
						var value = keyValue[1];

						switch (key)
						{
							case "subject":
								subject = value;
								break;
							case "to":
								recipients.Concat(value);
								break;
							case "body":
								body = value;
								break;
							case "cc":
								cc.Concat(value);
								break;
							case "bcc":
								bcc.Concat(value);
								break;
							default:
								break;
						}
					}

					await LaunchMailto(ct, subject, body, recipients, cc, bcc);
				}

				catch (Exception e)
				{
					if (this.Log().IsEnabled(Uno.Foundation.Logging.LogLevel.Error))
					{
						this.Log().Error("Unable to launch mailto", e);
					}
				}
			});
	}

	public
#if !__MACOS__ && !__MACCATALYST__
	async
#endif
	Task LaunchMailto(CancellationToken ct, string? subject = null, string? body = null, string[]? to = null, string[]? cc = null, string[]? bcc = null)
	{
#if !__MACOS__ && !__MACCATALYST__  // catalyst https://github.com/xamarin/xamarin-macios/issues/13935
		if (!MFMailComposeViewController.CanSendMail)
		{
			return;
		}

		var mailController = new MFMailComposeViewController();

		mailController.SetToRecipients(to);
		mailController.SetSubject(subject!);
		mailController.SetMessageBody(body!, false);
		mailController.SetCcRecipients(cc);
		mailController.SetBccRecipients(bcc);

		var finished = new TaskCompletionSource<object>();
		var handler = new EventHandler<MFComposeResultEventArgs>((snd, args) => finished.TrySetResult(args));

		try
		{
			mailController.Finished += handler;
			UIApplication.SharedApplication.KeyWindow?.RootViewController?.PresentViewController(mailController, true, null);

			using (ct.Register(() => finished.TrySetCanceled()))
			{
				await finished.Task;
			}
		}
		finally
		{
			await CoreDispatcher
				.Main
				.RunAsync(CoreDispatcherPriority.High, () =>
				{
					mailController.Finished -= handler;
					mailController.DismissViewController(true, null);
				})
				.AsTask(CancellationToken.None);
		}
#else
		return Task.CompletedTask;
#endif
	}
#endif

	internal void OnError(WKWebView webView, WKNavigation navigation, NSError error)
	{
		if (this.Log().IsEnabled(Uno.Foundation.Logging.LogLevel.Error))
		{
			this.Log().ErrorFormat("Could not navigate to web page: {0}", error.LocalizedDescription);
		}

		CoreWebView2WebErrorStatus status = CoreWebView2WebErrorStatus.OperationCanceled;

		_errorMap.TryGetValue((NSUrlError)(int)error.Code, out status);

		// We use the _isCancelling flag because the NSError caused by the StopLoading() doesn't always translate to WebErrorStatus.OperationCanceled.
		if (status != CoreWebView2WebErrorStatus.OperationCanceled && !_isCancelling)
		{
			Uri? uri;
			//If the url which failed to load is available in the user info, use it because with the WKWebView the 
			//field webView.Url is equal to last successfully loaded URL and not to the failed URL
			var failedUrl = error.UserInfo.UnoGetValueOrDefault(new NSString("NSErrorFailingURLStringKey")) as NSString;
			if (failedUrl != null)
			{
				uri = new Uri(failedUrl);
			}
			else
			{
				uri = webView.Url?.ToUri() ?? (_coreWebView is not null ? new Uri(_coreWebView.Source) : null); // TODO:MZ: What if Source is invalid URI?
			}

			RaiseNavigationCompleted(uri, false, 0, status); // TODO:MZ: What HTTP Status code?
		}

		_isCancelling = false;
	}

	public override void DidChangeValue(string forKey)
	{
		base.DidChangeValue(forKey);

		if (_coreWebView is null)
		{
			return;
		}

		if (forKey.Equals(nameof(Title), StringComparison.OrdinalIgnoreCase))
		{
			CheckForTitleChange();
		}
		else if (
			forKey.Equals(nameof(Url), StringComparison.OrdinalIgnoreCase) ||
			forKey.Equals(nameof(CanGoBack), StringComparison.OrdinalIgnoreCase) ||
			forKey.Equals(nameof(CanGoForward), StringComparison.OrdinalIgnoreCase))
		{
			_coreWebView.SetHistoryProperties(CanGoBack, CanGoForward);
			QueueHistoryChange();
		}
	}

	public override bool CanGoBack => base.CanGoBack && GetNearestValidHistoryItem(direction: -1) != null;

	public override bool CanGoForward => base.CanGoForward && GetNearestValidHistoryItem(direction: 1) != null;

	void INativeWebView.GoBack()
	{
		if (this.Log().IsEnabled(Uno.Foundation.Logging.LogLevel.Debug))
		{
			this.Log().Debug($"GoBack");
		}

		GoTo(GetNearestValidHistoryItem(direction: -1)!);
	}

	void INativeWebView.GoForward()
	{
		if (this.Log().IsEnabled(Uno.Foundation.Logging.LogLevel.Debug))
		{
			this.Log().Debug($"GoForward");
		}

		GoTo(GetNearestValidHistoryItem(direction: 1)!);
	}

	async Task<string?> INativeWebView.ExecuteScriptAsync(string script, CancellationToken token)
	{
		var executedScript = string.Format(CultureInfo.InvariantCulture, "javascript:{0}", script);

		if (this.Log().IsEnabled(Uno.Foundation.Logging.LogLevel.Debug))
		{
			this.Log().Debug($"ExecuteScriptAsync: {executedScript}");
		}

		var tcs = new TaskCompletionSource<string?>();

		using var _ = token.Register(() => tcs.TrySetCanceled());

		EvaluateJavaScript(executedScript, (result, error) =>
		{
			if (error != null)
			{
				tcs.TrySetException(new InvalidOperationException($"Failed to execute javascript {error.LocalizedDescription}, {error.LocalizedFailureReason}, {error.LocalizedRecoverySuggestion}"));
			}
			else
			{
				if (result is not null && NSJsonSerialization.IsValidJSONObject(result))
				{
					var serializedData = NSJsonSerialization.Serialize(result, default, out var serializationError);
					if (serializationError != null)
					{
						tcs.TrySetException(new InvalidOperationException($"Failed to serialize javascript result {serializationError.LocalizedDescription}, {serializationError.LocalizedFailureReason}, {serializationError.LocalizedRecoverySuggestion}"));
					}
					else
					{
						tcs.TrySetResult(NSString.FromData(serializedData, NSStringEncoding.UTF8)?.ToString());
					}
				}
				else if (result is NSString resultString)
				{
					// String needs to be wrapped in quotes to match Windows behavior
					var netString = resultString.ToString();
					tcs.TrySetResult($"\"{netString.Replace("\"", "\\\"")}\"");
				}
				else
				{
					tcs.TrySetResult(result?.ToString());
				}
			}
		});

		return await tcs.Task;
	}

	async Task<string?> INativeWebView.InvokeScriptAsync(string script, string[]? arguments, CancellationToken ct)
	{
		var argumentString = Microsoft.UI.Xaml.Controls.WebView.ConcatenateJavascriptArguments(arguments);
		var javascript = string.Format(CultureInfo.InvariantCulture, "javascript:{0}(\"{1}\")", script, argumentString);

		if (this.Log().IsEnabled(Uno.Foundation.Logging.LogLevel.Debug))
		{
			this.Log().Debug($"EvaluateJavascriptAsync: {javascript}");
		}

		var tcs = new TaskCompletionSource<string>();

		using (ct.Register(() => tcs.TrySetCanceled()))
		{
			EvaluateJavaScript(javascript, (result, error) =>
			{
				if (error != null)
				{
					tcs.TrySetException(new InvalidOperationException($"Failed to execute javascript {error.LocalizedDescription}, {error.LocalizedFailureReason}, {error.LocalizedRecoverySuggestion}"));
				}
				else
				{
					tcs.TrySetResult(result as NSString);
				}
			});

			return await tcs.Task;
		}
	}

	private void ProcessNSUrlRequest(NSUrlRequest request)
	{
		if (request == null)
		{
			throw new ArgumentNullException(nameof(request));
		}

		var uri = request.Url?.ToUri();

		if (this.Log().IsEnabled(Uno.Foundation.Logging.LogLevel.Debug))
		{
			this.Log().Debug($"LoadRequest: {request.Url?.ToUri()}");
		}

		if (string.Equals(uri?.Scheme, "file", StringComparison.OrdinalIgnoreCase))
		{
			HandleFileNavigation(request);
		}
		else
		{
			LoadRequest(request);
		}
	}

	private void HandleFileNavigation(NSUrlRequest request)
	{
		var uri = request.Url.ToUri();

#if __IOS__
		if (!UIKit.UIDevice.CurrentDevice.CheckSystemVersion(9, 0))
		{
			if (this.Log().IsEnabled(LogLevel.Warning))
			{
				this.Log().Warn("Trying to load a local file using WKWebView on iOS < 9.0. Please make sure to use WKWebViewLocalSourceBehavior.");
			}

			LoadRequest(request);
			return;
		}
#endif
		var readAccessFolderPath = GetBestFolderPath(uri);

		Uri? readAccessUri;

		if (Uri.TryCreate("file://" + readAccessFolderPath, UriKind.Absolute, out readAccessUri))
		{
			// LoadFileUrl will always fail on physical devices if readAccessUri changes for the same WebView instance.
			LoadFileUrl(uri!, readAccessUri!);
		}
		else
		{
			if (this.Log().IsEnabled(Uno.Foundation.Logging.LogLevel.Error))
			{
				this.Log().Error($"The uri [{uri}] is invalid.");
			}

			RaiseNavigationCompleted(uri, false, 404, CoreWebView2WebErrorStatus.UnexpectedError);
		}
	}

	void INativeWebView.Reload() => Reload();

	void INativeWebView.SetScrollingEnabled(bool isScrollingEnabled)
	{
#if __IOS__
		ScrollView.ScrollEnabled = isScrollingEnabled;
		ScrollView.Bounces = isScrollingEnabled;
#else
		if (this.Log().IsEnabled(Uno.Foundation.Logging.LogLevel.Debug))
		{
			this.Log().Debug($"ScrollingEnabled is not currently supported on macOS");
		}
#endif
	}

	private WKBackForwardListItem? GetNearestValidHistoryItem(int direction)
	{
		var navList = direction == 1 ? BackForwardList.ForwardList : BackForwardList.BackList.Reverse();
		return navList?.FirstOrDefault(item => CoreWebView2.GetIsHistoryEntryValid(item.InitialUrl.AbsoluteString!));
	}

	private static string GetBestFolderPath(Uri fileUri)
	{
		// Here we go up in the folder hierarchy to support as many folders as possible
		// because navigating to a subsequent file in a different folder branch will fail.
		// To do that, we try to target the first folder after the app sandbox.

		var directFileParentPath = Path.GetDirectoryName(fileUri.LocalPath)!;
		var documentsPath = Environment.GetFolderPath(Environment.SpecialFolder.MyDocuments);
		var appRootPath = directFileParentPath.Substring(0, documentsPath.LastIndexOf('/'));

		if (directFileParentPath.StartsWith(appRootPath, StringComparison.Ordinal))
		{
			var relativePath = directFileParentPath.Substring(appRootPath.Length, directFileParentPath.Length - appRootPath.Length);
			var topFolder = relativePath.Split(separator: '/', options: StringSplitOptions.RemoveEmptyEntries).FirstOrDefault();

			if (topFolder != null)
			{
				var finalPath = Path.Combine(appRootPath, topFolder);
				return finalPath;
			}
			else
			{
				return directFileParentPath;
			}
		}
		else
		{
			return directFileParentPath;
		}
	}

	public void DidReceiveScriptMessage(WKUserContentController userContentController, WKScriptMessage message)
	{
		if (message.Name == WebMessageHandlerName)
		{
			_coreWebView?.RaiseWebMessageReceived((message.Body as NSString)?.ToString()!);
		}
	}

	private void CheckForTitleChange()
	{
		var currentTitle = Title;
		if (_previousTitle != currentTitle)
		{
			_previousTitle = currentTitle;
			_coreWebView!.OnDocumentTitleChanged();
		}
	}
}<|MERGE_RESOLUTION|>--- conflicted
+++ resolved
@@ -279,11 +279,7 @@
 		var nsUrl = new NSUrl(url);
 		//Opens the specified URL, launching the app that's registered to handle the scheme.
 #if __IOS__
-<<<<<<< HEAD
-		UIApplication.SharedApplication.OpenUrl(nsUrl, new UIApplicationOpenUrlOptions(), null);
-=======
 		Task.Run(() => UIApplication.SharedApplication.OpenUrlAsync(nsUrl, new UIApplicationOpenUrlOptions()));
->>>>>>> 64b12a7e
 #else
 		NSWorkspace.SharedWorkspace.OpenUrl(nsUrl);
 #endif
