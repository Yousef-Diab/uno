﻿<#@ assembly name="System.Core" #>
<#@ import namespace="System.Linq" #>
<#@ import namespace="System.Text" #>
<#@ import namespace="System.Collections.Generic" #>

#pragma warning disable 414

using System;
using Uno.Disposables;
using System.ComponentModel;
using System.Runtime.CompilerServices;
using Uno.UI.DataBinding;
using Uno.Extensions;
using Uno.UI;
using Uno.UI.Media;
using Windows.UI.Xaml;
using Windows.UI.Xaml.Data;
using AppKit;
using CoreGraphics;
using Windows.UI.Xaml.Media;
using Windows.UI.Xaml.Media.Animation;
using Uno.Foundation.Logging;
using Windows.Foundation;
using Windows.UI.Xaml.Automation.Peers;
using Windows.UI.Xaml.Automation.Provider;
using Windows.UI.Xaml.Automation;
using Uno.UI.Xaml;
using Uno.UI.Extensions;

#if NET6_0_OR_GREATER
using ObjCRuntime;
#endif

<#
	foreach(var mixin in _mixins) {
#>

namespace <#= mixin.NamespaceName #>
{
	partial class <#= mixin.ClassName #> : IFrameworkElement, IXUidProvider, IFrameworkElementInternal
	{
		string IXUidProvider.Uid { get; set; }

		bool IFrameworkElementInternal.HasLayouter => <#= mixin.HasLayouter #>;


#if !<#= mixin.IsFrameworkElement #> // IsFrameworkElement
		/// <summary>
		/// Gets the parent of this FrameworkElement in the object tree.
		/// </summary>
		public DependencyObject Parent => ((IDependencyObjectStoreProvider)this).Store.Parent as DependencyObject;
#endif

#if <#= mixin.HasAttachedToWindow #> // HasAttachedToWindow
		partial void OnAttachedToWindowPartial()
		{
			OnLoading();
			OnLoaded();
		}

		partial void OnDetachedFromWindowPartial()
		{
			OnUnloaded();
		}
#endif

#if <#= mixin.OverridesAttachedToWindow #> // OverridesAttachedToWindow
		private NSWindow _currentWindow;

		public override void ViewDidMoveToWindow()
		{
			base.ViewDidMoveToWindow();

			try
			{
				var newWindow = Window;

				if(_currentWindow != newWindow)
				{
					if(newWindow != null)
					{
						var parent = this.FindFirstParent<DependencyObject>() as NSView;
						parent ??= Superview;
						if(_superViewRef?.GetTarget() == null && parent != null)
						{
							_superViewRef = new WeakReference<NSView>(parent);
							SyncBinder(parent, newWindow);
							((IDependencyObjectStoreProvider)this).Store.Parent = parent;
						}

						OnLoading();
						OnLoaded();
					}
					else
					{
						OnUnloaded();
					}

					_currentWindow = newWindow;
				}
			}
			catch(Exception e)
			{
				// On iOS, this handler is critical in the context of newWindow == null. If an
				// exception is raised for a tree of NSView instances the complete chain of OnUnloaded
				// will be interrupted, creating a memory leak as the controls that would have been unloaded
				// will not unbind properly from their respective parents.

				this.Log().Error($"Failed to process MoveToWindow for {GetType()}", e);
			}
		}
#endif

		// WillMoveToSuperview may not be called if the element is moved into Window immediately.
		private WeakReference<NSView> _superViewRef;

		public override void ViewWillMoveToSuperview(NSView newsuper)
		{
			base.ViewWillMoveToSuperview(newsuper);

			if(BinderReferenceHolder.IsEnabled)
			{
				if(newsuper != null)
				{
					BinderReferenceHolder.AddNativeReference(this, newsuper);
				}
				else
				{
					BinderReferenceHolder.RemoveNativeReference(this, _superViewRef.GetTarget() as global::Foundation.NSObject);
				}
			}

			_superViewRef = new WeakReference<NSView>(newsuper);

			WillMoveToSuperviewPartial(newsuper);
			SyncBinder(newsuper, Window);
			((IDependencyObjectStoreProvider)this).Store.Parent = newsuper;

		}

		partial void WillMoveToSuperviewPartial(NSView newsuper);

		private void SyncBinder(NSView superview, NSWindow window)
		{
			if(superview == null && window == null)
			{
				ClearBindings();
			}
		}

		public event TypedEventHandler<FrameworkElement, object> Loading;

		public event RoutedEventHandler Loaded;

		public event DependencyPropertyChangedEventHandler IsEnabledChanged;

		public event RoutedEventHandler Unloaded;

		public event SizeChangedEventHandler SizeChanged;

#if <#= mixin.DefineLayoutSubviews #> || <#= mixin.DefineSetNeedsLayout #> // DefineLayoutSubviews || DefineSetNeedsLayout
		private bool _layoutRequested = false;
#endif

#if <#= mixin.DefineLayoutSubviews #> // DefineLayoutSubviews
		public override void Layout()
		{
			_layoutRequested = false;
			base.Layout();
		}
#endif

#if <#= mixin.DefineSetNeedsLayout #> // DefineSetNeedsLayout
		public override bool NeedsLayout
		{
			set
			{
				base.NeedsLayout = value;

				if(value)
				{
					SetNeedsLayoutPartial();

					if (!_layoutRequested)
					{
						_layoutRequested = true;
						SetSuperviewNeedsLayout();
					}
				}
			}
		}

		partial void SetNeedsLayoutPartial();
#endif

		public virtual void SetSuperviewNeedsLayout()
		{
			// Resolve the property only once, to avoid paying the cost of the interop.
			var actualSuperview = Superview;

			if(actualSuperview is FrameworkElement fe)
			{
				fe.InvalidateMeasure();
			}
			else if (actualSuperview is IFrameworkElement ife)
			{
				ife.InvalidateMeasure();
			}
		}

		partial void AdjustArrangePartial(ref Size size);
		public virtual Size AdjustArrange(Size size)
		{
			AdjustArrangePartial(ref size);

			return size;
		}

		public object FindName (string name)
		{
			return IFrameworkElementHelper.FindName (this, Subviews, name);
		}

		#region Name Dependency Property

		private void OnNameChanged(string oldValue, string newValue)
		{
			if (FrameworkElementHelper.IsUiAutomationMappingEnabled)
			{
				Windows.UI.Xaml.Automation.AutomationProperties.SetAutomationId(this, newValue);
			}
		}

		[GeneratedDependencyProperty(DefaultValue = "", ChangedCallback = true)]
		public static DependencyProperty NameProperty { get ; } = CreateNameProperty();

		public virtual string Name
		{
			get => GetNameValue();
			set => SetNameValue(value);
		}
		#endregion

		#region Margin Dependency Property
		[GeneratedDependencyProperty(ChangedCallbackName = nameof(OnGenericPropertyUpdated))]
		public static DependencyProperty MarginProperty { get ; } = CreateMarginProperty();

		public virtual Thickness Margin
		{
			get => GetMarginValue();
			set => SetMarginValue(value);
		}
		private static Thickness GetMarginDefaultValue() => Thickness.Empty;
		#endregion

		#region HorizontalAlignment Dependency Property

		[GeneratedDependencyProperty(DefaultValue = HorizontalAlignment.Stretch, ChangedCallbackName = nameof(OnGenericPropertyUpdated))]
		public static DependencyProperty HorizontalAlignmentProperty { get ; } = CreateHorizontalAlignmentProperty();

		public HorizontalAlignment HorizontalAlignment
		{
			get => GetHorizontalAlignmentValue();
			set => SetHorizontalAlignmentValue(value);
		}
		#endregion

		#region VerticalAlignment Dependency Property

		[GeneratedDependencyProperty(DefaultValue = HorizontalAlignment.Stretch, ChangedCallbackName = nameof(OnGenericPropertyUpdated))]
		public static DependencyProperty VerticalAlignmentProperty { get ; } = CreateVerticalAlignmentProperty();

		public VerticalAlignment VerticalAlignment
		{
			get => GetVerticalAlignmentValue();
			set => SetVerticalAlignmentValue(value);
		}
		#endregion

		#region Width Dependency Property
		[GeneratedDependencyProperty(DefaultValue = double.NaN, Options=FrameworkPropertyMetadataOptions.AutoConvert, ChangedCallbackName = nameof(OnGenericPropertyUpdated))]
		public static DependencyProperty WidthProperty { get ; } = CreateWidthProperty();

		public double Width
		{
			get => GetWidthValue();
			set => SetWidthValue(value);
		}
		#endregion

		#region Height Dependency Property
		[GeneratedDependencyProperty(DefaultValue = double.NaN, Options=FrameworkPropertyMetadataOptions.AutoConvert, ChangedCallbackName = nameof(OnGenericPropertyUpdated))]
		public static DependencyProperty HeightProperty { get ; } = CreateHeightProperty();

		public double Height
		{
			get => GetHeightValue();
			set => SetHeightValue(value);
		}
		#endregion

		#region MinWidth Dependency Property
		[GeneratedDependencyProperty(DefaultValue = 0.0, Options=FrameworkPropertyMetadataOptions.AutoConvert, ChangedCallbackName = nameof(OnGenericPropertyUpdated))]
		public static DependencyProperty MinWidthProperty { get ; } = CreateMinWidthProperty();

		public double MinWidth
		{
			get => GetMinWidthValue();
			set => SetMinWidthValue(value);
		}
		#endregion

		#region MinHeight Dependency Property
		[GeneratedDependencyProperty(DefaultValue = 0.0, Options=FrameworkPropertyMetadataOptions.AutoConvert, ChangedCallbackName = nameof(OnGenericPropertyUpdated))]
		public static DependencyProperty MinHeightProperty { get ; } = CreateMinHeightProperty();

		public double MinHeight
		{
			get => GetMinHeightValue();
			set => SetMinHeightValue(value);
		}
		#endregion

		#region MaxWidth Dependency Property
		[GeneratedDependencyProperty(DefaultValue = double.PositiveInfinity, Options=FrameworkPropertyMetadataOptions.AutoConvert, ChangedCallbackName = nameof(OnGenericPropertyUpdated))]
		public static DependencyProperty MaxWidthProperty { get ; } = CreateMaxWidthProperty();

		public double MaxWidth
		{
			get => GetMaxWidthValue();
			set => SetMaxWidthValue(value);
		}
		#endregion

		#region MaxHeight Dependency Property
		[GeneratedDependencyProperty(DefaultValue = double.PositiveInfinity, Options=FrameworkPropertyMetadataOptions.AutoConvert, ChangedCallbackName = nameof(OnGenericPropertyUpdated))]
		public static DependencyProperty MaxHeightProperty { get ; } = CreateMaxHeightProperty();

		public double MaxHeight
		{
			get => GetMaxHeightValue();
			set => SetMaxHeightValue(value);
		}
		#endregion

		public double ActualWidth => GetActualWidth();
		public double ActualHeight => GetActualHeight();

#if !<#= mixin.IsFrameworkElement #> // IsFrameworkElement
		private protected virtual double GetActualWidth() => _actualSize.Width;
		private protected virtual double GetActualHeight() => _actualSize.Height;
#endif

		private Size _actualSize;
		public override CGRect Frame
		{
			get { return base.Frame; }
			set
			{
				var previousSize = _actualSize;
				_actualSize = value.Size.ToFoundationSize().PhysicalToLogicalPixels();

#if <#= mixin.IsFrameworkElement #> // IsFrameworkElement
				RenderSize = _actualSize;
				AssignedActualSize = _actualSize;
#endif

				CoreAnimation.CATransform3D? oldTransform = null;
				var layer = Layer;
				if (layer != null && !layer.Transform.IsIdentity)
				{
					// If NSView.Transform is not identity, then modifying the frame will give undefined behavior. (https://developer.apple.com/library/ios/documentation/UIKit/Reference/NSView_Class/#//apple_ref/occ/instp/NSView/transform)
					// We reapply the transform based on the new size straight after.
					oldTransform = layer.Transform;
					layer.Transform = CoreAnimation.CATransform3D.Identity;
				}

				base.Frame = value;
				AppliedFrame = value;

				if (previousSize != _actualSize)
				{
					SizeChanged?.Invoke(this, new SizeChangedEventArgs(this, previousSize, _actualSize));

					if (_renderTransform != null)
					{
						// This will set the updated Transform
						_renderTransform.UpdateSize(_actualSize);
					}
					else if (oldTransform.HasValue)
					{
						// We grudgingly support setting the native transform directly without going through RenderTransform.
						layer.Transform = oldTransform.Value;
					}
				}
				else if (oldTransform.HasValue)
				{
					// We grudgingly support setting the native transform directly without going through RenderTransform.
					layer.Transform = oldTransform.Value;
				}
			}
		}

		/// <summary>
		/// The frame applied to this child when last arranged by its parent. This may differ from the current NSView.Frame if a RenderTransform is set.
		/// </summary>
		public Rect AppliedFrame { get; private set; }

#if !<#= mixin.IsFrameworkElement #> // IsFrameworkElement
		public event EventHandler<object> LayoutUpdated;

		internal virtual void OnLayoutUpdated ()
		{
			if (LayoutUpdated != null) {
				LayoutUpdated (this, EventArgs.Empty);
			}
		}

		// This is also defined in UIElement for actual UIElement hierarchy
		internal bool IsRenderingSuspended { get; set; }


		#region Style DependencyProperty

		public Style Style
		{
			get { return (Style)GetValue(StyleProperty); }
			set { SetValue(StyleProperty, value); }
		}

		public static DependencyProperty StyleProperty { get ; } =
			DependencyProperty.Register(
				"Style",
				typeof(Style),
				typeof(<#= mixin.ClassName #>),
				new FrameworkPropertyMetadata(
					defaultValue: null,
					options: FrameworkPropertyMetadataOptions.ValueDoesNotInheritDataContext,
					propertyChangedCallback: (s, e) => ((<#= mixin.ClassName #>)s)?.OnStyleChanged((Style)e.OldValue, (Style)e.NewValue)
				)
			);

		protected virtual void OnStyleChanged(Style oldValue, Style newValue)
		{
			OnStyleChanged(oldValue, newValue, DependencyPropertyValuePrecedences.ExplicitStyle);
		}

		private void OnStyleChanged(Style oldStyle, Style newStyle, DependencyPropertyValuePrecedences precedence)
		{
			if (oldStyle == newStyle)
			{
				// Nothing to do
				return;
			}

			oldStyle?.ClearInvalidProperties(this, newStyle, precedence);

			newStyle?.ApplyTo(this, precedence);
		}

		#endregion

		[EditorBrowsable(EditorBrowsableState.Never)]
		public bool IsParsing { get; set; }

		[EditorBrowsable(EditorBrowsableState.Never)]
		public void CreationComplete()
		{
			IsParsing = false;
		}
#endif

		internal void SuspendRendering()
		{
			if(!IsRenderingSuspended)
			{
				IsRenderingSuspended = true;

				AlphaValue = 0;
				SuspendBindings();
			}
		}

		internal void ResumeRendering()
		{
			if(IsRenderingSuspended)
			{
				IsRenderingSuspended = false;

				AlphaValue = (float)Opacity;
				ResumeBindings();
			}
		}

		/// <summary>
		/// An optional render phase, see x:Bind.
		/// </summary>
		public int? RenderPhase { get; set; }

		public void ApplyBindingPhase(int phase)
		{
			void ApplyChildren()
			{
				if(this is Uno.UI.Controls.IShadowChildrenProvider provider)
				{
					foreach (var child in provider.ChildrenShadow)
					{
						(child as IFrameworkElement)?.ApplyBindingPhase(phase);
					}
				}
			}

			if (RenderPhase.HasValue)
			{
				if (RenderPhase <= phase)
				{
					ApplyChildren();
					ResumeRendering();
				}
				else
				{
					SuspendRendering();
				}
			}
			else
			{
				ApplyChildren();
			}
		}

		public override void ViewDidMoveToSuperview()
		{
			base.ViewDidMoveToSuperview();
			OnViewDidMoveToSuperview();

			this.InvalidateMeasure();
		}

		partial void OnViewDidMoveToSuperview();

		/// <summary>
		/// Indicates if the view is currently loaded.
		/// </summary>
		public bool IsLoaded { get; private set; }

		private protected virtual void OnPostLoading() {}

		internal virtual void OnLoading()
		{
			OnLoadingPartial();
			Loading?.Invoke(<#= mixin.LoadingInvokeArgument #>, null);
			OnPostLoading();
		}

		partial void OnLoadingPartial();

		private protected virtual void OnLoaded()
		{
			IsLoaded = true;

			this.InvalidateMeasure();
			OnLoadedPartial();

			Loaded?.Invoke(this, new RoutedEventArgs(this));
		}

		partial void OnLoadedPartial();

		private protected virtual void OnUnloaded()
		{
			IsLoaded = false;

			OnUnloadedPartial();

			if (Unloaded != null)
			{
				Unloaded(this, new RoutedEventArgs(this));
			}
		}

		partial void OnUnloadedPartial();

		#region IsEnabled Dependency Property
		[GeneratedDependencyProperty(
			DefaultValue = true,
			Options = FrameworkPropertyMetadataOptions.Inherits,
			ChangedCallback = true
#if <#= mixin.IsFrameworkElement #> // IsFrameworkElement
			, CoerceCallback = true
#endif
		)]
				public static DependencyProperty IsEnabledProperty { get ; } = CreateIsEnabledProperty();

		public bool IsEnabled
		{
			get => GetIsEnabledValue();
			set => SetIsEnabledValue(value);
		}

#if <#= mixin.IsFrameworkElement #> // IsFrameworkElement
		private static readonly IsEnabledChangedEventArgs _isEnabledChangedEventArgs = new IsEnabledChangedEventArgs();
#endif
		private void OnIsEnabledChanged(DependencyPropertyChangedEventArgs e)
		{
#if <#= mixin.IsFrameworkElement #> // IsFrameworkElement
			// Calling the internal override (WinUI compatibility) -- See FrameworkElement.cs
			_isEnabledChangedEventArgs.SourceEvent = e;
			OnIsEnabledChanged(_isEnabledChangedEventArgs);
#endif

			var newValue = (bool)e.NewValue;
			// UserInteractionEnabled = newValue; // UNO-TODO: Set MacOS native equivalent

			IsEnabledChanged?.Invoke(this, e);
		}

		#endregion


#if !<#= mixin.IsFrameworkElement #> // IsFrameworkElement
		#region Opacity Dependency Property

		public double Opacity
		{
			get { return (double)this.GetValue(OpacityProperty); }
			set { this.SetValue(OpacityProperty, value); }
		}

		public static DependencyProperty OpacityProperty { get ; } =
			DependencyProperty.Register("Opacity", typeof(double), typeof(<#= mixin.ClassName #>), new FrameworkPropertyMetadata(1.0, (s, a) => ((<#= mixin.ClassName #>)s).OnOpacityChanged(a)));

		private void OnOpacityChanged(DependencyPropertyChangedEventArgs args)
		{
			// Don't update the internal value if the value is being animated.
			// The value is being animated by the platform itself.
			if (!(args.NewPrecedence == DependencyPropertyValuePrecedences.Animations && args.BypassesPropagation))
			{
				AlphaValue = IsRenderingSuspended ? 0 : (nfloat)Opacity;
			}
		}
		#endregion

		#region Visibility Dependency Property

		/// <summary>
		/// Sets the visibility of the current view
		/// </summary>
		public Visibility Visibility
		{
			get { return (Visibility)this.GetValue(VisibilityProperty); }
			set { this.SetValue(VisibilityProperty, value); }
		}

		public static DependencyProperty VisibilityProperty { get ; } =
			DependencyProperty.Register(
				"Visibility",
				typeof(Visibility),
				typeof(<#= mixin.ClassName #>),
				new FrameworkPropertyMetadata(
					Visibility.Visible,
					(s, e) => (s as <#= mixin.ClassName #>).OnVisibilityChanged((Visibility)e.OldValue, (Visibility)e.NewValue)
				)
			);

		protected virtual void OnVisibilityChanged(Visibility oldValue, Visibility newValue)
		{
			var newVisibility = (Visibility)newValue;

			if (base.Hidden != newVisibility.IsHidden())
			{
				base.Hidden = newVisibility.IsHidden();
				this.InvalidateMeasure();

				if (newVisibility == Visibility.Visible)
				{
					// This recursively invalidates the layout of all subviews
					// to ensure LayoutSubviews is called and views get updated.
					// Failing to do this can cause some views to remain collapsed.
					SetSubviewsNeedLayout();
				}
			}

			OnVisibilityChangedPartial(oldValue, newValue);
		}

		partial void OnVisibilityChangedPartial(Visibility oldValue, Visibility newValue);

		public override bool Hidden
		{
			get
			{
				return base.Hidden;
			}
			set
			{
				// Only set the Visility property, the Hidden property is updated
				// in the property changed handler as there are actions associated with
				// the change.
				Visibility = value ? Visibility.Collapsed : Visibility.Visible;
			}
		}

		public void SetSubviewsNeedLayout()
		{
			base.NeedsLayout = true;
			foreach (var view in this.GetChildren())
			{
				(view as IFrameworkElement)?.SetSubviewsNeedLayout();
			}
		}
		#endregion
#endif

#if !<#= mixin.IsFrameworkElement #> // IsFrameworkElement
		#region IsHitTestVisible Dependency Property

		public bool IsHitTestVisible
		{
			get { return (bool)this.GetValue(IsHitTestVisibleProperty); }
			set { this.SetValue(IsHitTestVisibleProperty, value); }
		}

		public static DependencyProperty IsHitTestVisibleProperty { get ; } =
			DependencyProperty.Register("IsHitTestVisible", typeof(bool), typeof(<#= mixin.ClassName #>), new FrameworkPropertyMetadata(true, (s, e) => (s as <#= mixin.ClassName #>).OnIsHitTestVisibleChanged(e)));

		private void OnIsHitTestVisibleChanged(DependencyPropertyChangedEventArgs e)
		{
		}

		#endregion

		#region Tag Dependency Property

		public new object Tag
		{
			get { return this.GetValue(TagProperty); }
			set { this.SetValue(TagProperty, value); }
		}

		public static DependencyProperty TagProperty { get ; } =
			DependencyProperty.Register("Tag", typeof(object), typeof(<#= mixin.ClassName #>), new FrameworkPropertyMetadata(null, (s, e) => (s as <#= mixin.ClassName #>).OnTagChanged(e)));

		private void OnTagChanged(DependencyPropertyChangedEventArgs e)
		{
		}

		#endregion
#endif

		#region Transitions Dependency Property

		public TransitionCollection Transitions
		{
			get { return (TransitionCollection)this.GetValue(TransitionsProperty); }
			set { this.SetValue(TransitionsProperty, value); }
		}

		public static DependencyProperty TransitionsProperty { get ; } =
			DependencyProperty.Register("Transitions", typeof(TransitionCollection), typeof(<#= mixin.ClassName #>), new FrameworkPropertyMetadata(null, OnTransitionsChanged));

		private static void OnTransitionsChanged(object dependencyObject, DependencyPropertyChangedEventArgs args)
		{
			var frameworkElement = dependencyObject as IFrameworkElement;

			if (frameworkElement != null)
			{
				var oldValue = (TransitionCollection)args.OldValue;

				if (oldValue != null)
				{
					foreach (var item in oldValue)
					{
						item.DetachFromElement(frameworkElement);
					}
				}

				var newValue = (TransitionCollection)args.NewValue;

				if (newValue != null)
				{
					foreach (var item in newValue)
					{
						item.AttachToElement(frameworkElement);
					}
				}
			}
		}
		#endregion

#if !<#= mixin.IsFrameworkElement #> // IsFrameworkElement
		#region RenderTransform Dependency Property

		/// <summary>
		/// This is a Transformation for a UIElement.  It binds the Render Transform to the View
		/// </summary>
		public Transform RenderTransform
		{
			get => (Transform)this.GetValue(RenderTransformProperty);
			set => this.SetValue(RenderTransformProperty, value);
		}

		/// <summary>
		/// Backing dependency property for <see cref="RenderTransform"/>
		/// </summary>
		public static DependencyProperty RenderTransformProperty { get ; } =
			DependencyProperty.Register("RenderTransform", typeof(Transform), typeof(<#= mixin.ClassName #>), new FrameworkPropertyMetadata(null, OnRenderTransformChanged));

		private static void OnRenderTransformChanged(object dependencyObject, DependencyPropertyChangedEventArgs args)
		{
			var view = (<#= mixin.ClassName #>)dependencyObject;

			view._renderTransform?.Dispose();

			if (args.NewValue is Transform transform)
			{
				view._renderTransform = new NativeRenderTransformAdapter(view, transform, view.RenderTransformOrigin);
			}
			else
			{
				// Sanity
				view._renderTransform = null;
			}
		}

		private NativeRenderTransformAdapter _renderTransform;
		#endregion

		#region RenderTransformOrigin Dependency Property

		/// <summary>
		/// This is a Transformation for a UIElement.  It binds the Render Transform to the View
		/// </summary>
		public Point RenderTransformOrigin
		{
			get => (Point)this.GetValue(RenderTransformOriginProperty);
			set => this.SetValue(RenderTransformOriginProperty, value);
		}

		/// <summary>
		/// Backing dependency property for <see cref="RenderTransformOrigin"/>
		/// </summary>
		public static DependencyProperty RenderTransformOriginProperty { get ; } =
			DependencyProperty.Register("RenderTransformOrigin", typeof(Point), typeof(<#= mixin.ClassName #>), new FrameworkPropertyMetadata(default(Point), OnRenderTransformOriginChanged));

		private static void OnRenderTransformOriginChanged(object dependencyObject, DependencyPropertyChangedEventArgs args)
		{
			var view = ((<#= mixin.ClassName #>)dependencyObject);
			var point = (Point)args.NewValue;

			view._renderTransform?.UpdateOrigin(point);
		}

		#endregion
#endif

		#region Background Dependency Property

		public <#= mixin.IsNewBackground #> Brush Background
		{
			get { return (Brush)this.GetValue(BackgroundProperty); }
			set { this.SetValue(BackgroundProperty, value); }
		}

		public static DependencyProperty BackgroundProperty { get ; } =
			DependencyProperty.Register(
				"Background",
				typeof(Brush),
				typeof(<#= mixin.ClassName #>),
				new FrameworkPropertyMetadata(
					null,
					propertyChangedCallback: (s, e) => ((<#= mixin.ClassName #>)s).OnBackgroundChanged(e),
					options: FrameworkPropertyMetadataOptions.ValueInheritsDataContext
				)
			);


		SerialDisposable _brushColorChanged = new SerialDisposable();
		SerialDisposable _brushOpacityChanged = new SerialDisposable();

		protected virtual void OnBackgroundChanged(DependencyPropertyChangedEventArgs e)
		{
			if (e.NewValue != null)
			{
				WantsLayer = true;

				var layer = Layer;
				if(e.NewValue is SolidColorBrush scb)
				{
					layer.BackgroundColor = scb.ColorWithOpacity;

					_brushColorChanged.Disposable = scb.RegisterDisposablePropertyChangedCallback(
						SolidColorBrush.ColorProperty,
						(s, colorArg) => layer.BackgroundColor = (s as SolidColorBrush).ColorWithOpacity
					);
					_brushOpacityChanged.Disposable = scb.RegisterDisposablePropertyChangedCallback(
						SolidColorBrush.OpacityProperty,
						(s, colorArg) => layer.BackgroundColor = (s as SolidColorBrush).ColorWithOpacity
					);
				}
				else
				{
					_brushColorChanged.Disposable = null;
					_brushOpacityChanged.Disposable = null;
					if(e.NewValue is GradientBrush gb)
					{
						layer.BackgroundColor = gb.FallbackColorWithOpacity;
					}
					else
					{
						if (this.Log().IsEnabled(Uno.Foundation.Logging.LogLevel.Warning))
						{
							this.Log().Warn("Brush is not a SolidColorBrush, ignoring");
						}
						layer.BackgroundColor = SolidColorBrushHelper.Transparent.Color;
					}
				}
			}
			else
			{
				_brushColorChanged.Disposable = null;
				_brushOpacityChanged.Disposable = null;
				Layer.BackgroundColor = SolidColorBrushHelper.Transparent.Color;
			}
		}

		#endregion

		public override NSView HitTest(CGPoint point)
		{
			//If IsHitTestVisible is false, ignore children
			if (!IsHitTestVisible || !IsEnabled)
			{
				return null;
			}

			var viewHit = base.HitTest(point);

			//Check for background
			<# //TODO: This will not find HitCheckBackground if viewHit is not of the same type. HitCheckBackground should either be put on IFrameworkElement or, more likely, refactored out of existence. #>
			var hitCheck = (viewHit as <#= mixin.ClassName #>)?.IsViewHit() ?? true;
			return hitCheck ? viewHit : null;
		}


#if !<#= mixin.IsFrameworkElement #> // IsFrameworkElement
		partial void HitCheckOverridePartial(ref bool hitCheck);

		protected virtual bool IsViewHit()
		{
			var hitCheck =
				<# // We don't expect native UI elements to have a background for the click to work #>
				<# if (mixin.ClassName == "FrameworkElement") { #>
				Background != null &&
				<# } #>
				true;
			HitCheckOverridePartial(ref hitCheck);

			return  hitCheck;
		}
#endif

		private void OnGenericPropertyUpdated(DependencyPropertyChangedEventArgs args)
		{
#if <#= mixin.IsFrameworkElement #> // IsFrameworkElement
			if(this is FrameworkElement fe)
			{
				fe.InvalidateMeasure();
			}
#else
			if(this is IFrameworkElement ife)
			{
				ife.InvalidateMeasure();
			}
#endif
		}

<<<<<<< HEAD
=======
		partial void OnGenericPropertyUpdatedPartial(DependencyPropertyChangedEventArgs args);

#if !<#= mixin.IsFrameworkElement #> // IsFrameworkElement
>>>>>>> 650ea557
		private static readonly Uri _defaultUri = new Uri("ms-appx:///");
		public Uri BaseUri { get; internal set; } = _defaultUri;
#endif

		/// <summary>
		/// Sets the specified dependency property value using the format "name|value"
		/// </summary>
		/// <param name="dependencyPropertyNameAndValue">The name and value of the property</param>
		/// <returns>The currenty set value at the Local precedence</returns>
		[global::Foundation.Export("setDependencyPropertyValue:")]
		public global::Foundation.NSString SetDependencyPropertyValue(global::Foundation.NSString dependencyPropertyNameAndValue)
		{
			return new global::Foundation.NSString(UIElement.SetDependencyPropertyValueInternal(this, dependencyPropertyNameAndValue) ?? "");
		}

		/// <summary>
		/// Provides a native value for the dependency property with the given name on the current instance. If the value is a primitive type,
		/// its native representation is returned. Otherwise, the <see cref="object.ToString"/> implementation is used/returned instead.
		/// </summary>
		/// <param name="dependencyPropertyName">The name of the target dependency property</param>
		/// <returns>The content of the target dependency property (its actual value if it is a primitive type ot its <see cref="object.ToString"/> representation otherwise</returns>
		[global::Foundation.Export("getDependencyPropertyValue:")]
		public global::Foundation.NSString GetDependencyPropertyValue(global::Foundation.NSString dependencyPropertyName)
		{
			var dpValue = UIElement.GetDependencyPropertyValueInternal(this, dependencyPropertyName);
			if (dpValue == null)
			{
				return null;
			}

			this.Log().Debug($"GetDependencyPropertyValue({dependencyPropertyName}) = {dpValue}");

			// If all else fails, just return the string representation of the DP's value
			return new global::Foundation.NSString(dpValue.ToString());
		}

		#region AutomationPeer


#if !<#= mixin.HasAutomationPeer #> // HasAutomationPeer
		private AutomationPeer _automationPeer;

		private AutomationPeer OnCreateAutomationPeerOverride()
		{
			return null;
		}

		private string GetAccessibilityInnerTextOverride()
		{
			return null;
		}

		protected virtual AutomationPeer OnCreateAutomationPeer()
		{
			if (OnCreateAutomationPeerOverride() is AutomationPeer automationPeer)
			{
				return automationPeer;
			}

			if (AutomationProperties.GetName(this) is string name && !string.IsNullOrEmpty(name))
			{
				return new FrameworkElementAutomationPeer(this);
			}

			return null;
		}


		public virtual string GetAccessibilityInnerText() // TODO: internal
		{
			if (GetAccessibilityInnerTextOverride() is string innerText)
			{
				return innerText;
			}

			return null;
		}

		public AutomationPeer GetAutomationPeer() // TODO: internal
		{
			if (_automationPeer == null)
			{
				_automationPeer = OnCreateAutomationPeer();
			}

			return _automationPeer;
		}
#endif

		// TODO for accessibility
		// public override bool AccessibilityActivate()
		// {
		// 	return GetAutomationPeer()?.AccessibilityActivate() ?? false;
		// }
		//
		// public override bool IsAccessibilityElement
		// {
		// 	get => GetAutomationPeer()?.UpdateAccessibilityElement() ?? false;
		// 	set => base.IsAccessibilityElement = value;
		// }

		#endregion
	}
}
<#
 }
#>

<#+
	public void AddClass(
		string namespaceName,
		string className,
		bool defineSetNeedsLayout = true,
		bool defineLayoutSubviews = true,
		bool isUIControl = false,
		bool hasAttachedToWindow = true,
		bool overridesAttachedToWindow = false,
		bool isNewBackground = false,
		bool hasAutomationPeer = false,
		bool hasLayouter = false,
		bool derivesFromFrameworkElement = true
	)
	{
		_mixins.Add(
			new MixinParams {
				NamespaceName = namespaceName,
				ClassName = className,
				DefineSetNeedsLayout = defineSetNeedsLayout ? "true" : "false",
				DefineLayoutSubviews = defineLayoutSubviews ? "true" : "false",
				IsUIControl = isUIControl  ? "true" : "false",
				HasAttachedToWindow = hasAttachedToWindow ? "true" : "false",
				OverridesAttachedToWindow = overridesAttachedToWindow ? "true" : "false",
				IsNewBackground = isNewBackground ? "new" : "",
				IsFrameworkElement = className == "FrameworkElement" ? "true" : "false",
				HasAutomationPeer = hasAutomationPeer ? "true" : "false",
				HasLayouter = hasLayouter ? "true" : "false",
				LoadingInvokeArgument = derivesFromFrameworkElement ? "this" : "null"
			}
		);
	}

	private class MixinParams
	{
		public string NamespaceName;
		public string ClassName;
		public string DefineSetNeedsLayout;
		public string DefineLayoutSubviews;
		public string IsUIControl;
		public string HasAttachedToWindow;
		public string OverridesAttachedToWindow;
		public string IsNewBackground;
		public string IsFrameworkElement;
		public string HasAutomationPeer;
		public string HasLayouter;
		public string LoadingInvokeArgument;
	}

	private List<MixinParams> _mixins = new List<MixinParams>();
#><|MERGE_RESOLUTION|>--- conflicted
+++ resolved
@@ -974,12 +974,7 @@
 #endif
 		}
 
-<<<<<<< HEAD
-=======
-		partial void OnGenericPropertyUpdatedPartial(DependencyPropertyChangedEventArgs args);
-
 #if !<#= mixin.IsFrameworkElement #> // IsFrameworkElement
->>>>>>> 650ea557
 		private static readonly Uri _defaultUri = new Uri("ms-appx:///");
 		public Uri BaseUri { get; internal set; } = _defaultUri;
 #endif
