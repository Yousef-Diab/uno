﻿#if XAMARIN_IOS
using Foundation;
using System;
using System.Linq;
using UIKit;
using Windows.ApplicationModel.Activation;
using Windows.ApplicationModel;
using ObjCRuntime;
using Windows.Graphics.Display;
using Uno.Extensions;
using Windows.UI.Core;
using Uno.Foundation.Logging;
using System.Globalization;
using System.Threading;

#if HAS_UNO_WINUI
using LaunchActivatedEventArgs = Microsoft.UI.Xaml.LaunchActivatedEventArgs;
#else
using LaunchActivatedEventArgs = Windows.ApplicationModel.Activation.LaunchActivatedEventArgs;
#endif

#if !NET6_0_OR_GREATER
using NativeHandle = System.IntPtr;
#endif

namespace Windows.UI.Xaml
{
	[Register("UnoAppDelegate")]
	public partial class Application : UIApplicationDelegate
	{
		private bool _suspended;
		internal bool IsSuspended => _suspended;

		private bool _preventSecondaryActivationHandling;

		public Application()
		{
			Current = this;
			SetCurrentLanguage();
<<<<<<< HEAD
=======
			InitializeSystemTheme();
			ResourceHelper.ResourcesService = new ResourcesService(new[] { NSBundle.MainBundle });
>>>>>>> 764dfd09

			SubscribeBackgroundNotifications();
		}

		public Application(NativeHandle handle) : base(handle)
		{
		}

		static partial void StartPartial(ApplicationInitializationCallback callback)
		{
			callback(new ApplicationInitializationCallbackParams());
		}

		/// <summary>
		/// Used to handle application launch. Previously used <see cref="FinishedLaunching(UIApplication)" />
		/// which however does not support launch with arguments and is "technically" deprecated.
		/// </summary>
		/// <param name="application">UI Application.</param>
		/// <param name="launchOptions">Launch options.</param>
		/// <returns>Value indicating whether launch can be handled.</returns>
		public override bool FinishedLaunching(UIApplication application, NSDictionary launchOptions)
		{
			InitializationCompleted();
			var handled = false;
			if (launchOptions != null)
			{
				if (launchOptions.TryGetValue(UIApplication.LaunchOptionsUrlKey, out var urlObject))
				{
					_preventSecondaryActivationHandling = true;
					var url = (NSUrl)urlObject;
					if (TryParseUri(url, out var uri))
					{
						OnActivated(new ProtocolActivatedEventArgs(uri, ApplicationExecutionState.NotRunning));
						handled = true;
					}
				}
				else if (launchOptions.TryGetValue(UIApplication.LaunchOptionsShortcutItemKey, out var shortcutItemObject))
				{
					_preventSecondaryActivationHandling = true;
					var shortcutItem = (UIApplicationShortcutItem)shortcutItemObject;
					OnLaunched(new LaunchActivatedEventArgs(ActivationKind.Launch, shortcutItem.Type));
					handled = true;
				}
				else if (
					TryGetUserActivityFromLaunchOptions(launchOptions, out var userActivity) &&
					userActivity.ActivityType == NSUserActivityType.BrowsingWeb)
				{
					_preventSecondaryActivationHandling = true;
					if (TryParseUri(userActivity.WebPageUrl, out var uri))
					{
						OnActivated(new ProtocolActivatedEventArgs(uri, ApplicationExecutionState.NotRunning));
						handled = true;
					}
				}
			}

			// default to normal launch
			if (!handled)
			{
				OnLaunched(new LaunchActivatedEventArgs());
			}
			return true;
		}

		public override bool ContinueUserActivity(UIApplication application, NSUserActivity userActivity, UIApplicationRestorationHandler completionHandler) =>
			TryHandleUniversalLinkFromUserActivity(userActivity);

		public override void UserActivityUpdated(UIApplication application, NSUserActivity userActivity) =>
			TryHandleUniversalLinkFromUserActivity(userActivity);

		public override bool OpenUrl(UIApplication app, NSUrl url, NSDictionary options)
		{
			// If the application was not running, URL was already handled by FinishedLaunching
			if (!_preventSecondaryActivationHandling)
			{
				if (TryParseUri(url, out var uri))
				{
					OnActivated(new ProtocolActivatedEventArgs(uri, ApplicationExecutionState.Running));
				}
			}
			_preventSecondaryActivationHandling = false;
			return true;
		}

		public override void PerformActionForShortcutItem(
			UIApplication application,
			UIApplicationShortcutItem shortcutItem,
			UIOperationHandler completionHandler)
		{
			if (!_preventSecondaryActivationHandling)
			{
				OnLaunched(new LaunchActivatedEventArgs(ActivationKind.Launch, shortcutItem.Type));
			}
			_preventSecondaryActivationHandling = false;
		}

		private SuspendingOperation CreateSuspendingOperation() =>
			new SuspendingOperation(DateTimeOffset.Now.AddSeconds(10), () => _suspended = true);

		partial void OnResumingPartial()
		{
			if (_suspended)
			{
				_suspended = false;

				Resuming?.Invoke(this, null);
			}
		}

		public override UIInterfaceOrientationMask GetSupportedInterfaceOrientations(UIApplication application, [Transient] UIWindow forWindow)
		{
			return DisplayInformation.AutoRotationPreferences.ToUIInterfaceOrientationMask();
		}

		/// <summary>
		/// This method enables UI Tests to get the output path
		/// of the current application, in the context of the simulator.
		/// </summary>
		/// <returns>The host path to get the container</returns>
		[Export("getApplicationDataPath")]
		[global::System.ComponentModel.EditorBrowsable(global::System.ComponentModel.EditorBrowsableState.Never)]
		public NSString GetWorkingFolder() => new NSString(Environment.GetFolderPath(Environment.SpecialFolder.ApplicationData));

		private bool TryHandleUniversalLinkFromUserActivity(NSUserActivity userActivity)
		{
			// If the application was not running, universal link was already handled by FinishedLaunching
			if (_preventSecondaryActivationHandling)
			{
				_preventSecondaryActivationHandling = false;
				return true;
			}

			if (userActivity.ActivityType == NSUserActivityType.BrowsingWeb)
			{
				if (TryParseUri(userActivity.WebPageUrl, out var uri))
				{
					OnActivated(new ProtocolActivatedEventArgs(uri, ApplicationExecutionState.Running));
					return true;
				}
			}

			return false;
		}

		private bool TryParseUri(NSUrl url, out Uri uri)
		{
			if (Uri.TryCreate(url.ToString(), UriKind.Absolute, out uri))
			{
				return true;
			}
			else
			{
				this.Log().LogError($"Activation URI {url} could not be parsed");
				return false;
			}
		}

		private bool TryGetUserActivityFromLaunchOptions(NSDictionary launchOptions, out NSUserActivity userActivity)
		{
			userActivity = null;

			if (launchOptions.TryGetValue(UIApplication.LaunchOptionsUserActivityDictionaryKey, out var userActivityObject) &&
				userActivityObject is NSDictionary userActivityDictionary)
			{
				userActivity = userActivityDictionary.Values.OfType<NSUserActivity>().FirstOrDefault();
			}

			return userActivity != null;
		}

		private void SubscribeBackgroundNotifications()
		{
			if (UIDevice.CurrentDevice.CheckSystemVersion(13, 0))
			{
				NSNotificationCenter.DefaultCenter.AddObserver(UIScene.DidEnterBackgroundNotification, OnEnteredBackground);
				NSNotificationCenter.DefaultCenter.AddObserver(UIScene.WillEnterForegroundNotification, OnLeavingBackground);
				NSNotificationCenter.DefaultCenter.AddObserver(UIScene.DidActivateNotification, OnActivated);
				NSNotificationCenter.DefaultCenter.AddObserver(UIScene.WillDeactivateNotification, OnDeactivated);
			}
			else
			{
				NSNotificationCenter.DefaultCenter.AddObserver(UIApplication.DidEnterBackgroundNotification, OnEnteredBackground);
				NSNotificationCenter.DefaultCenter.AddObserver(UIApplication.WillEnterForegroundNotification, OnLeavingBackground);
				NSNotificationCenter.DefaultCenter.AddObserver(UIApplication.DidBecomeActiveNotification, OnActivated);
				NSNotificationCenter.DefaultCenter.AddObserver(UIApplication.WillResignActiveNotification, OnDeactivated);
			}
		}

		private void OnEnteredBackground(NSNotification notification)
		{
			Windows.UI.Xaml.Window.Current?.OnVisibilityChanged(false);

			RaiseEnteredBackground(() => RaiseSuspending());
		}

		private void OnLeavingBackground(NSNotification notification)
		{
			RaiseResuming();
			RaiseLeavingBackground(() => Windows.UI.Xaml.Window.Current?.OnVisibilityChanged(true));
		}

		private void OnActivated(NSNotification notification)
		{
			Windows.UI.Xaml.Window.Current?.OnActivated(CoreWindowActivationState.CodeActivated);
		}

		private void OnDeactivated(NSNotification notification)
		{
			Windows.UI.Xaml.Window.Current?.OnActivated(CoreWindowActivationState.Deactivated);
		}

		private void SetCurrentLanguage()
		{
#if NET6_0_OR_GREATER
			// net6.0-iOS does not automatically set the thread and culture info
			// https://github.com/xamarin/xamarin-macios/issues/14740
			var language = NSLocale.PreferredLanguages.ElementAtOrDefault(0);

			try
			{
				var cultureInfo = CultureInfo.CreateSpecificCulture(language);
				CultureInfo.CurrentUICulture = cultureInfo;
				CultureInfo.CurrentCulture = cultureInfo;
				Thread.CurrentThread.CurrentCulture = cultureInfo;
				Thread.CurrentThread.CurrentUICulture = cultureInfo;
			}
			catch (Exception ex)
			{
				this.Log().Error($"Failed to set current culture for language: {language}", ex);
			}
#endif
		}
	}
}
#endif<|MERGE_RESOLUTION|>--- conflicted
+++ resolved
@@ -37,11 +37,7 @@
 		{
 			Current = this;
 			SetCurrentLanguage();
-<<<<<<< HEAD
-=======
 			InitializeSystemTheme();
-			ResourceHelper.ResourcesService = new ResourcesService(new[] { NSBundle.MainBundle });
->>>>>>> 764dfd09
 
 			SubscribeBackgroundNotifications();
 		}
