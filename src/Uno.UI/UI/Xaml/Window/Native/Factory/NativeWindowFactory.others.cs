--- conflicted
+++ resolved
@@ -1,10 +1,6 @@
 ﻿#nullable enable
-<<<<<<< HEAD
-#if !__SKIA__
-=======
 #if !__SKIA__ && !__IOS__
 
->>>>>>> 7f303c19
 using System;
 using Uno.Foundation.Extensibility;
 using Microsoft.UI.Xaml;
