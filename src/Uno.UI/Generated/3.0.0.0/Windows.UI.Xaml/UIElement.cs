--- conflicted
+++ resolved
@@ -94,13 +94,8 @@
 			}
 		}
 		#endif
-<<<<<<< HEAD
-		#if __ANDROID__ || __IOS__ || IS_UNIT_TESTS || __WASM__ || __SKIA__ || __NETSTD_REFERENCE__ || __MACOS__
-		[global::Uno.NotImplemented("__ANDROID__", "__IOS__", "IS_UNIT_TESTS", "__WASM__", "__SKIA__", "__NETSTD_REFERENCE__", "__MACOS__")]
-=======
-		#if __ANDROID__ || __IOS__ || NET461 || __WASM__ || false || __NETSTD_REFERENCE__ || __MACOS__
-		[global::Uno.NotImplemented("__ANDROID__", "__IOS__", "NET461", "__WASM__", "__NETSTD_REFERENCE__", "__MACOS__")]
->>>>>>> f79cc9c9
+		#if __ANDROID__ || __IOS__ || IS_UNIT_TESTS || __WASM__ || false || __NETSTD_REFERENCE__ || __MACOS__
+		[global::Uno.NotImplemented("__ANDROID__", "__IOS__", "IS_UNIT_TESTS", "__WASM__", "__NETSTD_REFERENCE__", "__MACOS__")]
 		public  bool UseLayoutRounding
 		{
 			get
@@ -559,13 +554,8 @@
 		// Skipping already declared property RightTappedEvent
 		// Skipping already declared property DragEnterEvent
 		// Skipping already declared property TappedEvent
-<<<<<<< HEAD
-		#if __ANDROID__ || __IOS__ || IS_UNIT_TESTS || __WASM__ || __SKIA__ || __NETSTD_REFERENCE__ || __MACOS__
-		[global::Uno.NotImplemented("__ANDROID__", "__IOS__", "IS_UNIT_TESTS", "__WASM__", "__SKIA__", "__NETSTD_REFERENCE__", "__MACOS__")]
-=======
-		#if __ANDROID__ || __IOS__ || NET461 || __WASM__ || false || __NETSTD_REFERENCE__ || __MACOS__
-		[global::Uno.NotImplemented("__ANDROID__", "__IOS__", "NET461", "__WASM__", "__NETSTD_REFERENCE__", "__MACOS__")]
->>>>>>> f79cc9c9
+		#if __ANDROID__ || __IOS__ || IS_UNIT_TESTS || __WASM__ || false || __NETSTD_REFERENCE__ || __MACOS__
+		[global::Uno.NotImplemented("__ANDROID__", "__IOS__", "IS_UNIT_TESTS", "__WASM__", "__NETSTD_REFERENCE__", "__MACOS__")]
 		public static global::Windows.UI.Xaml.DependencyProperty UseLayoutRoundingProperty { get; } = 
 		Windows.UI.Xaml.DependencyProperty.Register(
 			nameof(UseLayoutRounding), typeof(bool), 
