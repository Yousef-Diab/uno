--- conflicted
+++ resolved
@@ -2,49 +2,29 @@
 #pragma warning disable 114 // new keyword hiding
 namespace Windows.UI.Xaml.Controls
 {
-<<<<<<< HEAD
-	#if false || false || IS_UNIT_TESTS || __WASM__ || __SKIA__ || __NETSTD_REFERENCE__ || false
-	[global::Uno.NotImplemented("IS_UNIT_TESTS", "__WASM__", "__SKIA__", "__NETSTD_REFERENCE__")]
-	#endif
-	public  partial class MediaTransportControlsHelper 
-	{
-		#if false || false || IS_UNIT_TESTS || __WASM__ || __SKIA__ || __NETSTD_REFERENCE__ || false
-		[global::Uno.NotImplemented("IS_UNIT_TESTS", "__WASM__", "__SKIA__", "__NETSTD_REFERENCE__")]
-=======
 	#if false || false || NET461 || false || __SKIA__ || __NETSTD_REFERENCE__ || false
 	[global::Uno.NotImplemented("NET461", "__WASM__", "__SKIA__", "__NETSTD_REFERENCE__")]
 	#endif
-	public  partial class MediaTransportControlsHelper 
+	public  partial class MediaTransportControlsHelper
 	{
 		#if false || false || NET461 || false || __SKIA__ || __NETSTD_REFERENCE__ || false
 		[global::Uno.NotImplemented("NET461", "__WASM__", "__SKIA__", "__NETSTD_REFERENCE__")]
->>>>>>> 69095eb1
-		public static global::Windows.UI.Xaml.DependencyProperty DropoutOrderProperty { get; } = 
+		public static global::Windows.UI.Xaml.DependencyProperty DropoutOrderProperty { get; } =
 		Windows.UI.Xaml.DependencyProperty.RegisterAttached(
-			"DropoutOrder", typeof(int?), 
-			typeof(global::Windows.UI.Xaml.Controls.MediaTransportControlsHelper), 
+			"DropoutOrder", typeof(int?),
+			typeof(global::Windows.UI.Xaml.Controls.MediaTransportControlsHelper),
 			new Windows.UI.Xaml.FrameworkPropertyMetadata(default(int?)));
 		#endif
 		// Forced skipping of method Windows.UI.Xaml.Controls.MediaTransportControlsHelper.DropoutOrderProperty.get
-<<<<<<< HEAD
-		#if false || false || IS_UNIT_TESTS || __WASM__ || __SKIA__ || __NETSTD_REFERENCE__ || false
-		[global::Uno.NotImplemented("IS_UNIT_TESTS", "__WASM__", "__SKIA__", "__NETSTD_REFERENCE__")]
-=======
 		#if false || false || NET461 || false || __SKIA__ || __NETSTD_REFERENCE__ || false
 		[global::Uno.NotImplemented("NET461", "__WASM__", "__SKIA__", "__NETSTD_REFERENCE__")]
->>>>>>> 69095eb1
 		public static int? GetDropoutOrder( global::Windows.UI.Xaml.UIElement element)
 		{
 			return (int?)element.GetValue(DropoutOrderProperty);
 		}
 		#endif
-<<<<<<< HEAD
-		#if false || false || IS_UNIT_TESTS || __WASM__ || __SKIA__ || __NETSTD_REFERENCE__ || false
-		[global::Uno.NotImplemented("IS_UNIT_TESTS", "__WASM__", "__SKIA__", "__NETSTD_REFERENCE__")]
-=======
 		#if false || false || NET461 || false || __SKIA__ || __NETSTD_REFERENCE__ || false
 		[global::Uno.NotImplemented("NET461", "__WASM__", "__SKIA__", "__NETSTD_REFERENCE__")]
->>>>>>> 69095eb1
 		public static void SetDropoutOrder( global::Windows.UI.Xaml.UIElement element,  int? value)
 		{
 			element.SetValue(DropoutOrderProperty, value);
