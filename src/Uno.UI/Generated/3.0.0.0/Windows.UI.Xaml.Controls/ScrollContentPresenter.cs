#pragma warning disable 108 // new keyword hiding
#pragma warning disable 114 // new keyword hiding
namespace Windows.UI.Xaml.Controls
{
	#if false || false || false || false || false || false || false
	[global::Uno.NotImplemented]
	#endif
	public  partial class ScrollContentPresenter 
	{
		// Skipping already declared property ScrollOwner
		// Skipping already declared property CanVerticallyScroll
		// Skipping already declared property CanHorizontallyScroll
		// Skipping already declared property ExtentHeight
		// Skipping already declared property ExtentWidth
<<<<<<< HEAD
		#if __ANDROID__ || __IOS__ || NET461 || __WASM__ || false || __NETSTD_REFERENCE__ || false
		[global::Uno.NotImplemented("__ANDROID__", "__IOS__", "NET461", "__WASM__", "__NETSTD_REFERENCE__")]
=======
		#if __ANDROID__ || __IOS__ || NET461 || false || false || __NETSTD_REFERENCE__ || false
		[global::Uno.NotImplemented("__ANDROID__", "__IOS__", "NET461", "__NETSTD_REFERENCE__")]
>>>>>>> 5023e1f6
		public  double HorizontalOffset
		{
			get
			{
				throw new global::System.NotImplementedException("The member double ScrollContentPresenter.HorizontalOffset is not implemented in Uno.");
			}
		}
		#endif
<<<<<<< HEAD
		#if __ANDROID__ || __IOS__ || NET461 || __WASM__ || false || __NETSTD_REFERENCE__ || false
		[global::Uno.NotImplemented("__ANDROID__", "__IOS__", "NET461", "__WASM__", "__NETSTD_REFERENCE__")]
=======
		#if __ANDROID__ || __IOS__ || NET461 || false || false || __NETSTD_REFERENCE__ || false
		[global::Uno.NotImplemented("__ANDROID__", "__IOS__", "NET461", "__NETSTD_REFERENCE__")]
>>>>>>> 5023e1f6
		public  double VerticalOffset
		{
			get
			{
				throw new global::System.NotImplementedException("The member double ScrollContentPresenter.VerticalOffset is not implemented in Uno.");
			}
		}
		#endif
		// Skipping already declared property ViewportHeight
		// Skipping already declared property ViewportWidth
		#if __ANDROID__ || __IOS__ || NET461 || __WASM__ || __SKIA__ || __NETSTD_REFERENCE__ || __MACOS__
		[global::Uno.NotImplemented("__ANDROID__", "__IOS__", "NET461", "__WASM__", "__SKIA__", "__NETSTD_REFERENCE__", "__MACOS__")]
		public  bool SizesContentToTemplatedParent
		{
			get
			{
				return (bool)this.GetValue(SizesContentToTemplatedParentProperty);
			}
			set
			{
				this.SetValue(SizesContentToTemplatedParentProperty, value);
			}
		}
		#endif
		#if __ANDROID__ || __IOS__ || NET461 || __WASM__ || __SKIA__ || __NETSTD_REFERENCE__ || __MACOS__
		[global::Uno.NotImplemented("__ANDROID__", "__IOS__", "NET461", "__WASM__", "__SKIA__", "__NETSTD_REFERENCE__", "__MACOS__")]
		public  bool CanContentRenderOutsideBounds
		{
			get
			{
				return (bool)this.GetValue(CanContentRenderOutsideBoundsProperty);
			}
			set
			{
				this.SetValue(CanContentRenderOutsideBoundsProperty, value);
			}
		}
		#endif
		#if __ANDROID__ || __IOS__ || NET461 || __WASM__ || __SKIA__ || __NETSTD_REFERENCE__ || __MACOS__
		[global::Uno.NotImplemented("__ANDROID__", "__IOS__", "NET461", "__WASM__", "__SKIA__", "__NETSTD_REFERENCE__", "__MACOS__")]
		public static global::Windows.UI.Xaml.DependencyProperty CanContentRenderOutsideBoundsProperty { get; } = 
		Windows.UI.Xaml.DependencyProperty.Register(
			nameof(CanContentRenderOutsideBounds), typeof(bool), 
			typeof(global::Windows.UI.Xaml.Controls.ScrollContentPresenter), 
			new FrameworkPropertyMetadata(default(bool)));
		#endif
		#if __ANDROID__ || __IOS__ || NET461 || __WASM__ || __SKIA__ || __NETSTD_REFERENCE__ || __MACOS__
		[global::Uno.NotImplemented("__ANDROID__", "__IOS__", "NET461", "__WASM__", "__SKIA__", "__NETSTD_REFERENCE__", "__MACOS__")]
		public static global::Windows.UI.Xaml.DependencyProperty SizesContentToTemplatedParentProperty { get; } = 
		Windows.UI.Xaml.DependencyProperty.Register(
			nameof(SizesContentToTemplatedParent), typeof(bool), 
			typeof(global::Windows.UI.Xaml.Controls.ScrollContentPresenter), 
			new FrameworkPropertyMetadata(default(bool)));
		#endif
		// Skipping already declared method Windows.UI.Xaml.Controls.ScrollContentPresenter.ScrollContentPresenter()
		// Forced skipping of method Windows.UI.Xaml.Controls.ScrollContentPresenter.ScrollContentPresenter()
		// Forced skipping of method Windows.UI.Xaml.Controls.ScrollContentPresenter.CanVerticallyScroll.get
		// Forced skipping of method Windows.UI.Xaml.Controls.ScrollContentPresenter.CanVerticallyScroll.set
		// Forced skipping of method Windows.UI.Xaml.Controls.ScrollContentPresenter.CanHorizontallyScroll.get
		// Forced skipping of method Windows.UI.Xaml.Controls.ScrollContentPresenter.CanHorizontallyScroll.set
		// Forced skipping of method Windows.UI.Xaml.Controls.ScrollContentPresenter.ExtentWidth.get
		// Forced skipping of method Windows.UI.Xaml.Controls.ScrollContentPresenter.ExtentHeight.get
		// Forced skipping of method Windows.UI.Xaml.Controls.ScrollContentPresenter.ViewportWidth.get
		// Forced skipping of method Windows.UI.Xaml.Controls.ScrollContentPresenter.ViewportHeight.get
		// Forced skipping of method Windows.UI.Xaml.Controls.ScrollContentPresenter.HorizontalOffset.get
		// Forced skipping of method Windows.UI.Xaml.Controls.ScrollContentPresenter.VerticalOffset.get
		// Forced skipping of method Windows.UI.Xaml.Controls.ScrollContentPresenter.ScrollOwner.get
		// Forced skipping of method Windows.UI.Xaml.Controls.ScrollContentPresenter.ScrollOwner.set
		#if __ANDROID__ || __IOS__ || NET461 || __WASM__ || __SKIA__ || __NETSTD_REFERENCE__ || __MACOS__
		[global::Uno.NotImplemented("__ANDROID__", "__IOS__", "NET461", "__WASM__", "__SKIA__", "__NETSTD_REFERENCE__", "__MACOS__")]
		public  void LineUp()
		{
			global::Windows.Foundation.Metadata.ApiInformation.TryRaiseNotImplemented("Windows.UI.Xaml.Controls.ScrollContentPresenter", "void ScrollContentPresenter.LineUp()");
		}
		#endif
		#if __ANDROID__ || __IOS__ || NET461 || __WASM__ || __SKIA__ || __NETSTD_REFERENCE__ || __MACOS__
		[global::Uno.NotImplemented("__ANDROID__", "__IOS__", "NET461", "__WASM__", "__SKIA__", "__NETSTD_REFERENCE__", "__MACOS__")]
		public  void LineDown()
		{
			global::Windows.Foundation.Metadata.ApiInformation.TryRaiseNotImplemented("Windows.UI.Xaml.Controls.ScrollContentPresenter", "void ScrollContentPresenter.LineDown()");
		}
		#endif
		#if __ANDROID__ || __IOS__ || NET461 || __WASM__ || __SKIA__ || __NETSTD_REFERENCE__ || __MACOS__
		[global::Uno.NotImplemented("__ANDROID__", "__IOS__", "NET461", "__WASM__", "__SKIA__", "__NETSTD_REFERENCE__", "__MACOS__")]
		public  void LineLeft()
		{
			global::Windows.Foundation.Metadata.ApiInformation.TryRaiseNotImplemented("Windows.UI.Xaml.Controls.ScrollContentPresenter", "void ScrollContentPresenter.LineLeft()");
		}
		#endif
		#if __ANDROID__ || __IOS__ || NET461 || __WASM__ || __SKIA__ || __NETSTD_REFERENCE__ || __MACOS__
		[global::Uno.NotImplemented("__ANDROID__", "__IOS__", "NET461", "__WASM__", "__SKIA__", "__NETSTD_REFERENCE__", "__MACOS__")]
		public  void LineRight()
		{
			global::Windows.Foundation.Metadata.ApiInformation.TryRaiseNotImplemented("Windows.UI.Xaml.Controls.ScrollContentPresenter", "void ScrollContentPresenter.LineRight()");
		}
		#endif
		#if __ANDROID__ || __IOS__ || NET461 || __WASM__ || __SKIA__ || __NETSTD_REFERENCE__ || __MACOS__
		[global::Uno.NotImplemented("__ANDROID__", "__IOS__", "NET461", "__WASM__", "__SKIA__", "__NETSTD_REFERENCE__", "__MACOS__")]
		public  void PageUp()
		{
			global::Windows.Foundation.Metadata.ApiInformation.TryRaiseNotImplemented("Windows.UI.Xaml.Controls.ScrollContentPresenter", "void ScrollContentPresenter.PageUp()");
		}
		#endif
		#if __ANDROID__ || __IOS__ || NET461 || __WASM__ || __SKIA__ || __NETSTD_REFERENCE__ || __MACOS__
		[global::Uno.NotImplemented("__ANDROID__", "__IOS__", "NET461", "__WASM__", "__SKIA__", "__NETSTD_REFERENCE__", "__MACOS__")]
		public  void PageDown()
		{
			global::Windows.Foundation.Metadata.ApiInformation.TryRaiseNotImplemented("Windows.UI.Xaml.Controls.ScrollContentPresenter", "void ScrollContentPresenter.PageDown()");
		}
		#endif
		#if __ANDROID__ || __IOS__ || NET461 || __WASM__ || __SKIA__ || __NETSTD_REFERENCE__ || __MACOS__
		[global::Uno.NotImplemented("__ANDROID__", "__IOS__", "NET461", "__WASM__", "__SKIA__", "__NETSTD_REFERENCE__", "__MACOS__")]
		public  void PageLeft()
		{
			global::Windows.Foundation.Metadata.ApiInformation.TryRaiseNotImplemented("Windows.UI.Xaml.Controls.ScrollContentPresenter", "void ScrollContentPresenter.PageLeft()");
		}
		#endif
		#if __ANDROID__ || __IOS__ || NET461 || __WASM__ || __SKIA__ || __NETSTD_REFERENCE__ || __MACOS__
		[global::Uno.NotImplemented("__ANDROID__", "__IOS__", "NET461", "__WASM__", "__SKIA__", "__NETSTD_REFERENCE__", "__MACOS__")]
		public  void PageRight()
		{
			global::Windows.Foundation.Metadata.ApiInformation.TryRaiseNotImplemented("Windows.UI.Xaml.Controls.ScrollContentPresenter", "void ScrollContentPresenter.PageRight()");
		}
		#endif
		#if __ANDROID__ || __IOS__ || NET461 || __WASM__ || __SKIA__ || __NETSTD_REFERENCE__ || __MACOS__
		[global::Uno.NotImplemented("__ANDROID__", "__IOS__", "NET461", "__WASM__", "__SKIA__", "__NETSTD_REFERENCE__", "__MACOS__")]
		public  void MouseWheelUp()
		{
			global::Windows.Foundation.Metadata.ApiInformation.TryRaiseNotImplemented("Windows.UI.Xaml.Controls.ScrollContentPresenter", "void ScrollContentPresenter.MouseWheelUp()");
		}
		#endif
		#if __ANDROID__ || __IOS__ || NET461 || __WASM__ || __SKIA__ || __NETSTD_REFERENCE__ || __MACOS__
		[global::Uno.NotImplemented("__ANDROID__", "__IOS__", "NET461", "__WASM__", "__SKIA__", "__NETSTD_REFERENCE__", "__MACOS__")]
		public  void MouseWheelDown()
		{
			global::Windows.Foundation.Metadata.ApiInformation.TryRaiseNotImplemented("Windows.UI.Xaml.Controls.ScrollContentPresenter", "void ScrollContentPresenter.MouseWheelDown()");
		}
		#endif
		#if __ANDROID__ || __IOS__ || NET461 || __WASM__ || __SKIA__ || __NETSTD_REFERENCE__ || __MACOS__
		[global::Uno.NotImplemented("__ANDROID__", "__IOS__", "NET461", "__WASM__", "__SKIA__", "__NETSTD_REFERENCE__", "__MACOS__")]
		public  void MouseWheelLeft()
		{
			global::Windows.Foundation.Metadata.ApiInformation.TryRaiseNotImplemented("Windows.UI.Xaml.Controls.ScrollContentPresenter", "void ScrollContentPresenter.MouseWheelLeft()");
		}
		#endif
		#if __ANDROID__ || __IOS__ || NET461 || __WASM__ || __SKIA__ || __NETSTD_REFERENCE__ || __MACOS__
		[global::Uno.NotImplemented("__ANDROID__", "__IOS__", "NET461", "__WASM__", "__SKIA__", "__NETSTD_REFERENCE__", "__MACOS__")]
		public  void MouseWheelRight()
		{
			global::Windows.Foundation.Metadata.ApiInformation.TryRaiseNotImplemented("Windows.UI.Xaml.Controls.ScrollContentPresenter", "void ScrollContentPresenter.MouseWheelRight()");
		}
		#endif
		#if __ANDROID__ || __IOS__ || NET461 || __WASM__ || false || __NETSTD_REFERENCE__ || false
		[global::Uno.NotImplemented("__ANDROID__", "__IOS__", "NET461", "__WASM__", "__NETSTD_REFERENCE__")]
		public  void SetHorizontalOffset( double offset)
		{
			global::Windows.Foundation.Metadata.ApiInformation.TryRaiseNotImplemented("Windows.UI.Xaml.Controls.ScrollContentPresenter", "void ScrollContentPresenter.SetHorizontalOffset(double offset)");
		}
		#endif
		#if __ANDROID__ || __IOS__ || NET461 || __WASM__ || false || __NETSTD_REFERENCE__ || false
		[global::Uno.NotImplemented("__ANDROID__", "__IOS__", "NET461", "__WASM__", "__NETSTD_REFERENCE__")]
		public  void SetVerticalOffset( double offset)
		{
			global::Windows.Foundation.Metadata.ApiInformation.TryRaiseNotImplemented("Windows.UI.Xaml.Controls.ScrollContentPresenter", "void ScrollContentPresenter.SetVerticalOffset(double offset)");
		}
		#endif
		#if false || false || NET461 || __WASM__ || __SKIA__ || __NETSTD_REFERENCE__ || __MACOS__
		[global::Uno.NotImplemented("NET461", "__WASM__", "__SKIA__", "__NETSTD_REFERENCE__", "__MACOS__")]
		public  global::Windows.Foundation.Rect MakeVisible( global::Windows.UI.Xaml.UIElement visual,  global::Windows.Foundation.Rect rectangle)
		{
			throw new global::System.NotImplementedException("The member Rect ScrollContentPresenter.MakeVisible(UIElement visual, Rect rectangle) is not implemented in Uno.");
		}
		#endif
		// Forced skipping of method Windows.UI.Xaml.Controls.ScrollContentPresenter.CanContentRenderOutsideBounds.get
		// Forced skipping of method Windows.UI.Xaml.Controls.ScrollContentPresenter.CanContentRenderOutsideBounds.set
		// Forced skipping of method Windows.UI.Xaml.Controls.ScrollContentPresenter.SizesContentToTemplatedParent.get
		// Forced skipping of method Windows.UI.Xaml.Controls.ScrollContentPresenter.SizesContentToTemplatedParent.set
		// Forced skipping of method Windows.UI.Xaml.Controls.ScrollContentPresenter.CanContentRenderOutsideBoundsProperty.get
		// Forced skipping of method Windows.UI.Xaml.Controls.ScrollContentPresenter.SizesContentToTemplatedParentProperty.get
	}
}<|MERGE_RESOLUTION|>--- conflicted
+++ resolved
@@ -12,13 +12,8 @@
 		// Skipping already declared property CanHorizontallyScroll
 		// Skipping already declared property ExtentHeight
 		// Skipping already declared property ExtentWidth
-<<<<<<< HEAD
-		#if __ANDROID__ || __IOS__ || NET461 || __WASM__ || false || __NETSTD_REFERENCE__ || false
-		[global::Uno.NotImplemented("__ANDROID__", "__IOS__", "NET461", "__WASM__", "__NETSTD_REFERENCE__")]
-=======
 		#if __ANDROID__ || __IOS__ || NET461 || false || false || __NETSTD_REFERENCE__ || false
 		[global::Uno.NotImplemented("__ANDROID__", "__IOS__", "NET461", "__NETSTD_REFERENCE__")]
->>>>>>> 5023e1f6
 		public  double HorizontalOffset
 		{
 			get
@@ -27,13 +22,8 @@
 			}
 		}
 		#endif
-<<<<<<< HEAD
-		#if __ANDROID__ || __IOS__ || NET461 || __WASM__ || false || __NETSTD_REFERENCE__ || false
-		[global::Uno.NotImplemented("__ANDROID__", "__IOS__", "NET461", "__WASM__", "__NETSTD_REFERENCE__")]
-=======
 		#if __ANDROID__ || __IOS__ || NET461 || false || false || __NETSTD_REFERENCE__ || false
 		[global::Uno.NotImplemented("__ANDROID__", "__IOS__", "NET461", "__NETSTD_REFERENCE__")]
->>>>>>> 5023e1f6
 		public  double VerticalOffset
 		{
 			get
