using System;
using System.Collections.Concurrent;
using System.Collections.Generic;
using System.ComponentModel;
using System.Diagnostics;
using System.IO;
using System.Linq;
using System.Runtime.InteropServices;
using System.Threading;
using System.Threading.Tasks;
using Windows.ApplicationModel.Core;
using Windows.Foundation;
using Windows.UI.ViewManagement;
using Uno.Foundation.Logging;
using Uno.UI.Hosting;
using Microsoft.UI.Xaml;
using Microsoft.UI.Xaml.Media;
using SkiaSharp;
using Uno.Disposables;
using Uno.UI;

namespace Uno.WinUI.Runtime.Skia.X11;

internal partial class X11XamlRootHost : IXamlRootHost
{
	private const int DefaultColorDepth = 32;
	private const int FallbackColorDepth = 24;

	private const int InitialWidth = 900;
	private const int InitialHeight = 800;
	private const IntPtr RootEventsMask =
		(IntPtr)EventMask.ExposureMask |
		(IntPtr)EventMask.StructureNotifyMask |
		(IntPtr)EventMask.VisibilityChangeMask |
		(IntPtr)EventMask.NoEventMask;
	private const IntPtr TopEventsMask =
		(IntPtr)EventMask.ExposureMask |
		(IntPtr)EventMask.ButtonPressMask |
		(IntPtr)EventMask.ButtonReleaseMask |
		(IntPtr)EventMask.PointerMotionMask |
		(IntPtr)EventMask.KeyPressMask |
		(IntPtr)EventMask.KeyReleaseMask |
		(IntPtr)EventMask.EnterWindowMask |
		(IntPtr)EventMask.LeaveWindowMask |
		(IntPtr)EventMask.FocusChangeMask |
		(IntPtr)EventMask.NoEventMask;

	private static bool _firstWindowCreated;
	private static readonly object _x11WindowToXamlRootHostMutex = new();
	private static readonly Dictionary<X11Window, X11XamlRootHost> _x11WindowToXamlRootHost = new();
	private static readonly ConcurrentDictionary<Window, X11XamlRootHost> _windowToHost = new();

	private readonly TaskCompletionSource _closed; // To keep it simple, only SetResult if you have the lock
	private readonly ApplicationView _applicationView;
	private readonly X11WindowWrapper _wrapper;
	private readonly Window _window;
<<<<<<< HEAD
	private readonly CompositeDisposable _disposables = new();
=======
	private readonly XamlRoot _xamlRoot;

	private int _synchronizedShutDownTopWindowIdleCounter;
>>>>>>> 454ef006

	private X11Window? _x11Window;
	private X11Window? _x11TopWindow;
	private IX11Renderer? _renderer;

	private bool _updateTopWindowClipOnNextRender = true;

	public X11Window RootX11Window => _x11Window!.Value;
	public X11Window TopX11Window => _x11TopWindow!.Value;

	public X11XamlRootHost(X11WindowWrapper wrapper, Window winUIWindow, XamlRoot xamlRoot, Action<Size> resizeCallback, Action closingCallback, Action<bool> focusCallback, Action<bool> visibilityCallback)
	{
		_xamlRoot = xamlRoot;
		_wrapper = wrapper;
		_window = winUIWindow;

		_resizeCallback = size =>
		{
			// copy the root window dimensions to the top window
			using var _1 = X11Helper.XLock(TopX11Window.Display);
			_ = XLib.XResizeWindow(TopX11Window.Display, TopX11Window.Window, (int)size.Width, (int)size.Height);
			resizeCallback(size);
		};
		_closingCallback = closingCallback;
		_focusCallback = focusCallback;
		_visibilityCallback = visibilityCallback;

		_applicationView = ApplicationView.GetForWindowId(winUIWindow.AppWindow.Id);
		_applicationView.PropertyChanged += OnApplicationViewPropertyChanged;
		CoreApplication.GetCurrentView().TitleBar.ExtendViewIntoTitleBarChanged += UpdateWindowPropertiesFromCoreApplication;
		winUIWindow.AppWindow.TitleBar.ExtendsContentIntoTitleBarChanged += ExtendContentIntoTitleBar;

		_closed = new TaskCompletionSource();
		Closed = _closed.Task;

		Initialize();

		// Note: the timing of XamlRootMap.Register is very fragile. It needs to be early enough
		// so things like UpdateWindowPropertiesFromPackage can read the DPI, but also late enough so that
		// the X11Window is "initialized".
		_windowToHost[winUIWindow] = this;
		X11Manager.XamlRootMap.Register(xamlRoot, this);

		Closed.ContinueWith(_ =>
		{
			using (X11Helper.XLock(RootX11Window.Display))
			{
				X11Manager.XamlRootMap.Unregister(xamlRoot);
				_windowToHost.Remove(winUIWindow, out var _);
				_applicationView.PropertyChanged -= OnApplicationViewPropertyChanged;
				CoreApplication.GetCurrentView().TitleBar.ExtendViewIntoTitleBarChanged -= UpdateWindowPropertiesFromCoreApplication;
				winUIWindow.AppWindow.TitleBar.ExtendsContentIntoTitleBarChanged -= ExtendContentIntoTitleBar;
			}
		});

		UpdateWindowPropertiesFromPackage();
		OnApplicationViewPropertyChanged(this, new PropertyChangedEventArgs(null));

		// only start listening to events after we're done setting everything up
		InitializeX11EventsThread();

		RegisterForBackgroundColor();
	}

	public static X11XamlRootHost? GetHostFromWindow(Window window)
		=> _windowToHost.TryGetValue(window, out var host) ? host : null;

	public Task Closed { get; }

	private void OnApplicationViewPropertyChanged(object? sender, PropertyChangedEventArgs e)
	{
		var minSize = _applicationView.PreferredMinSize;

		if (minSize != Size.Empty)
		{
			var hints = new XSizeHints
			{
				flags = (int)XSizeHintsFlags.PMinSize,
				min_width = (int)minSize.Width,
				min_height = (int)minSize.Height
			};

			XLib.XSetWMNormalHints(RootX11Window.Display, RootX11Window.Window, ref hints);
		}
	}

	internal void UpdateWindowPropertiesFromCoreApplication()
	{
		var coreApplicationView = CoreApplication.GetCurrentView();

		ExtendContentIntoTitleBar(coreApplicationView.TitleBar.ExtendViewIntoTitleBar);
	}

	internal void ExtendContentIntoTitleBar(bool extend) => X11Helper.SetMotifWMDecorations(RootX11Window, !extend, 0xFF);

	private void UpdateWindowPropertiesFromPackage()
	{
		if (Windows.ApplicationModel.Package.Current.Logo is { } uri)
		{
			var basePath = uri.OriginalString.Replace('\\', Path.DirectorySeparatorChar);
			var iconPath = Path.Combine(Windows.ApplicationModel.Package.Current.InstalledPath, basePath);

			if (File.Exists(iconPath))
			{
				if (this.Log().IsEnabled(LogLevel.Information))
				{
					this.Log().Info($"Loading icon file [{iconPath}] from Package.appxmanifest file");
				}

				SetIconFromFile(iconPath);
			}
			else if (Microsoft.UI.Xaml.Media.Imaging.BitmapImage.GetScaledPath(basePath) is { } scaledPath && File.Exists(scaledPath))
			{
				if (this.Log().IsEnabled(LogLevel.Information))
				{
					this.Log().Info($"Loading icon file [{scaledPath}] scaled logo from Package.appxmanifest file");
				}

				SetIconFromFile(scaledPath);
			}
			else
			{
				if (this.Log().IsEnabled(LogLevel.Warning))
				{
					this.Log().Warn($"Unable to find icon file [{iconPath}] specified in the Package.appxmanifest file.");
				}
			}
		}

		if (!string.IsNullOrEmpty(Windows.ApplicationModel.Package.Current.DisplayName))
		{
			_applicationView.Title = Windows.ApplicationModel.Package.Current.DisplayName;
		}

		unsafe void SetIconFromFile(string iconPath)
		{
			using var fileStream = File.OpenRead(iconPath);
			using var codec = SKCodec.Create(fileStream);
			if (codec is null)
			{
				if (this.Log().IsEnabled(LogLevel.Error))
				{
					this.Log().Error($"Unable to create an SKCodec instance for icon file {iconPath}.");
				}
				return;
			}
			using var bitmap = new SKBitmap(codec.Info.Width, codec.Info.Height, SKColorType.Rgba8888, SKAlphaType.Unpremul);
			var result = codec.GetPixels(bitmap.Info, bitmap.GetPixels());
			if (result != SKCodecResult.Success)
			{
				if (this.Log().IsEnabled(LogLevel.Error))
				{
					this.Log().Error($"Unable to decode icon file [{iconPath}] specified in the Package.appxmanifest file.");
				}
				return;
			}

			var pixels = bitmap.Pixels;
			var data = Marshal.AllocHGlobal((pixels.Length + 2) * sizeof(IntPtr));
			using var _freeDisposable = Disposable.Create(() => Marshal.FreeHGlobal(data));

			var ptr = (IntPtr*)data.ToPointer();
			*(ptr++) = bitmap.Width;
			*(ptr++) = bitmap.Height;
			foreach (var pixel in bitmap.Pixels)
			{
				*(ptr++) = pixel.Alpha << 24 | pixel.Red << 16 | pixel.Green << 8 | pixel.Blue << 0;
			}

			var display = RootX11Window.Display;
			using var lockDisposable = X11Helper.XLock(display);

			var wmIconAtom = X11Helper.GetAtom(display, X11Helper._NET_WM_ICON);
			var cardinalAtom = X11Helper.GetAtom(display, X11Helper.XA_CARDINAL);
			_ = XLib.XChangeProperty(
				display,
				RootX11Window.Window,
				wmIconAtom,
				cardinalAtom,
				32,
				PropertyMode.Replace,
				data,
				pixels.Length + 2);

			_ = XLib.XFlush(display);
			_ = XLib.XSync(display, false); // wait until the pixels are actually copied
		}
	}

	public static X11XamlRootHost? GetXamlRootHostFromX11Window(X11Window window)
	{
		lock (_x11WindowToXamlRootHostMutex)
		{
			return _x11WindowToXamlRootHost.TryGetValue(window, out var root) ? root : null;
		}
	}

	public static void CloseAllWindows()
	{
		lock (_x11WindowToXamlRootHostMutex)
		{
			foreach (var host in _x11WindowToXamlRootHost.Values)
			{
				using (X11Helper.XLock(host.RootX11Window.Display))
				{
					host._closed.SetResult();
				}
			}

			_x11WindowToXamlRootHost.Clear();
		}
	}

	public static bool AllWindowsDone()
	{
		// This probably doesn't need a lock, since it doesn't modify anything and reading outdated values is fine,
		// but let's be cautious.
		lock (_x11WindowToXamlRootHostMutex)
		{
			return _firstWindowCreated && _x11WindowToXamlRootHost.Count == 0;
		}
	}

	public static void Close(X11Window x11window)
	{
		lock (_x11WindowToXamlRootHostMutex)
		{
			if (_x11WindowToXamlRootHost.Remove(x11window, out var host))
			{
				using (X11Helper.XLock(x11window.Display))
				{
					host._closed.SetResult();
				}
			}
			else
			{
				if (typeof(X11XamlRootHost).Log().IsEnabled(LogLevel.Error))
				{
					typeof(X11XamlRootHost).Log().Error($"{nameof(Close)} could not find X11Window {x11window}");
				}
			}
		}
	}

	private void Initialize()
	{
		using var _mutexDisposable = Disposable.Create(() =>
		{
			// set _firstWindowCreated even if we crash. This prevents the Main thread from being
			// kept alive forever even if the main window creation crashed.
			lock (_x11WindowToXamlRootHostMutex)
			{
				_firstWindowCreated = true;
			}
		});

		IntPtr display = XLib.XOpenDisplay(IntPtr.Zero);

		using var lockDisposable = X11Helper.XLock(display);

		if (display == IntPtr.Zero)
		{
			if (this.Log().IsEnabled(LogLevel.Error))
			{
				this.Log().Error("XLIB ERROR: Cannot connect to X server");
			}
			throw new InvalidOperationException("XLIB ERROR: Cannot connect to X server");
		}

		int screen = XLib.XDefaultScreen(display);

		var size = ApplicationView.PreferredLaunchViewSize;
		if (size == Size.Empty)
		{
			size = new Size(InitialWidth, InitialHeight);
		}

		// For the root window (that does nothing but act as an anchor for children,
		// we don't bother with OpenGL, since we don't render on this window anyway.
		IntPtr rootWindow = XLib.XCreateSimpleWindow(
			display,
			XLib.XRootWindow(display, screen),
			0,
			0,
			(int)size.Width,
			(int)size.Height,
			0,
			XLib.XBlackPixel(display, screen),
			XLib.XWhitePixel(display, screen));
		XLib.XSelectInput(display, rootWindow, RootEventsMask);
		_x11Window = new X11Window(display, rootWindow);
		if (FeatureConfiguration.Rendering.UseOpenGLOnX11 ?? IsOpenGLSupported(display))
		{
			_x11TopWindow = CreateGLXWindow(display, screen, size);
		}
		else
		{
<<<<<<< HEAD
			window = CreateSoftwareRenderWindow(display, screen, size);
			XLib.XSelectInput(display, window, EventsMask);
			_x11Window = new X11Window(display, window);
=======
			var topWindow = XLib.XCreateSimpleWindow(
				display,
				XLib.XRootWindow(display, screen),
				0,
				0,
				(int)size.Width,
				(int)size.Height,
				0,
				XLib.XBlackPixel(display, screen),
				XLib.XWhitePixel(display, screen));
			XLib.XSelectInput(display, topWindow, TopEventsMask);
			_x11TopWindow = new X11Window(display, topWindow);
>>>>>>> 454ef006
		}

		// Tell the WM to send a WM_DELETE_WINDOW message before closing
		IntPtr deleteWindow = X11Helper.GetAtom(display, X11Helper.WM_DELETE_WINDOW);
		_ = XLib.XSetWMProtocols(display, rootWindow, new[] { deleteWindow }, 1);

		lock (_x11WindowToXamlRootHostMutex)
		{
			_firstWindowCreated = true;
			_x11WindowToXamlRootHost[RootX11Window] = this;
		}

		// The window must be mapped before DisplayInformationExtension is initialized.
		_ = XLib.XMapWindow(display, rootWindow);
		_ = XLib.XMapWindow(display, TopX11Window.Window);
		AttachSubWindow(TopX11Window.Window);
		QueueAction(this, () => AttachSubWindow(TopX11Window.Window));

		_ = X11Helper.XClearWindow(RootX11Window.Display, RootX11Window.Window); // the root window is never drawn, just always blank

		if (FeatureConfiguration.Rendering.UseOpenGLOnX11 ?? IsOpenGLSupported(display))
		{
			_renderer = new X11OpenGLRenderer(this, TopX11Window);
		}
		else
		{
			_renderer = new X11SoftwareRenderer(this, TopX11Window);
		}

		QueueAction(this, () => _xamlRoot.VisualTree.PopupRoot!.Arranged += UpdateTopWindowClipRect);
	}

	// https://github.com/gamedevtech/X11OpenGLWindow/blob/4a3d55bb7aafd135670947f71bd2a3ee691d3fb3/README.md
	// https://learnopengl.com/Advanced-OpenGL/Framebuffers
	private unsafe X11Window CreateGLXWindow(IntPtr display, int screen, Size size)
	{
		int[] glxAttribs = {
			GlxConsts.GLX_X_RENDERABLE    , /* True */ 1,
			GlxConsts.GLX_DRAWABLE_TYPE   , GlxConsts.GLX_WINDOW_BIT,
			GlxConsts.GLX_RENDER_TYPE     , GlxConsts.GLX_RGBA_BIT,
			GlxConsts.GLX_X_VISUAL_TYPE   , GlxConsts.GLX_TRUE_COLOR,
			GlxConsts.GLX_RED_SIZE        , 8,
			GlxConsts.GLX_GREEN_SIZE      , 8,
			GlxConsts.GLX_BLUE_SIZE       , 8,
			GlxConsts.GLX_ALPHA_SIZE      , 8,
			GlxConsts.GLX_DEPTH_SIZE      , 24,
			GlxConsts.GLX_STENCIL_SIZE    , 8,
			GlxConsts.GLX_DOUBLEBUFFER    , /* True */ 1,
			(int)X11Helper.None
		};

		IntPtr bestFbc = IntPtr.Zero;
		XVisualInfo* visual = null;
		var ptr = GlxInterface.glXChooseFBConfig(display, screen, glxAttribs, out var count);
		if (ptr == null || *ptr == IntPtr.Zero)
		{
			throw new InvalidOperationException($"{nameof(GlxInterface.glXChooseFBConfig)} failed to retrieve GLX frambuffer configurations.");
		}
		for (var c = 0; c < count; c++)
		{
			XVisualInfo* visual_ = GlxInterface.glXGetVisualFromFBConfig(display, ptr[c]);
			if (visual_->depth == 32) // 24bit color + 8bit stencil as requested above
			{
				bestFbc = ptr[c];
				visual = visual_;
				break;
			}
		}

		if (visual == null)
		{
			throw new InvalidOperationException("Could not create correct visual window.\n");
		}

		IntPtr context = GlxInterface.glXCreateNewContext(display, bestFbc, GlxConsts.GLX_RGBA_TYPE, IntPtr.Zero, /* True */ 1);
		var _1 = XLib.XSync(display, false);

		XSetWindowAttributes attribs = default;
		attribs.border_pixel = XLib.XBlackPixel(display, screen);
		attribs.background_pixel = XLib.XWhitePixel(display, screen);
		// Not sure why this is needed, commented out until further notice
		// attribs.override_redirect = /* True */ 1;
		attribs.colormap = XLib.XCreateColormap(display, XLib.XRootWindow(display, screen), visual->visual, /* AllocNone */ 0);
		attribs.event_mask = TopEventsMask;
		var window = XLib.XCreateWindow(
			display,
			XLib.XRootWindow(display, screen),
			0,
			0,
			(int)size.Width,
			(int)size.Height,
			0,
			(int)visual->depth,
			/* InputOutput */ 1,
			visual->visual,
			(UIntPtr)(XCreateWindowFlags.CWBackPixel | XCreateWindowFlags.CWColormap | XCreateWindowFlags.CWBorderPixel | XCreateWindowFlags.CWEventMask),
			ref attribs);

		_ = GlxInterface.glXGetFBConfigAttrib(display, bestFbc, GlxConsts.GLX_STENCIL_SIZE, out var stencil);
		_ = GlxInterface.glXGetFBConfigAttrib(display, bestFbc, GlxConsts.GLX_SAMPLES, out var samples);
		return new X11Window(display, window, (stencil, samples, context));
	}

	private IntPtr CreateSoftwareRenderWindow(IntPtr display, int screen, Size size)
	{
		var matchVisualInfoResult = XLib.XMatchVisualInfo(display, screen, DefaultColorDepth, 4, out var info);
		var success = matchVisualInfoResult != 0;
		if (!success)
		{
			matchVisualInfoResult = XLib.XMatchVisualInfo(display, screen, FallbackColorDepth, 4, out info);

			success = matchVisualInfoResult != 0;
			if (!success)
			{
				if (this.Log().IsEnabled(LogLevel.Error))
				{
					this.Log().Error("XLIB ERROR: Cannot match visual info");
				}
				throw new InvalidOperationException("XLIB ERROR: Cannot match visual info");
			}
		}

		var visual = info.visual;
		var depth = info.depth;

		var rootWindow = XLib.XRootWindow(display, screen);
		var xSetWindowAttributes = new XSetWindowAttributes()
		{
			backing_store = 1,
			bit_gravity = Gravity.NorthWestGravity,
			win_gravity = Gravity.NorthWestGravity,
			// Settings to true when WindowStyle is None
			//override_redirect = true,
			colormap = XLib.XCreateColormap(display, rootWindow, visual, /* AllocNone */ 0),
			border_pixel = 0,
			// Settings background pixel to zero means Transparent background,
			// and it will use the background color from `Window.SetBackground`
			background_pixel = IntPtr.Zero,
		};
		var valueMask =
				0
				| SetWindowValuemask.BackPixel
				| SetWindowValuemask.BorderPixel
				| SetWindowValuemask.BitGravity
				| SetWindowValuemask.WinGravity
				| SetWindowValuemask.BackingStore
				| SetWindowValuemask.ColorMap
			//| SetWindowValuemask.OverrideRedirect
			;
		var window = XLib.XCreateWindow(display, rootWindow, 0, 0, (int)size.Width,
			(int)size.Height, 0, (int)depth, /* InputOutput */ 1, visual,
			(UIntPtr)(valueMask), ref xSetWindowAttributes);
		return window;
	}

	private bool IsOpenGLSupported(IntPtr display)
	{
		try
		{
			return GlxInterface.glXQueryExtension(display, out _, out _);
		}
		catch (Exception) // most likely DllNotFoundException, but can be other types
		{
			return false;
		}
	}

	void IXamlRootHost.InvalidateRender()
	{
		if (_updateTopWindowClipOnNextRender)
		{
			_updateTopWindowClipOnNextRender = false;
			UpdateTopWindowClipRect();
		}
		_renderer?.InvalidateRender();
	}

	UIElement? IXamlRootHost.RootElement => _window.RootElement;

<<<<<<< HEAD
	private void RegisterForBackgroundColor()
	{
		UpdateRendererBackground();

		_disposables.Add(_window.RegisterBackgroundChangedEvent((s, e) => UpdateRendererBackground()));
	}

	private void UpdateRendererBackground()
	{
		if (_window.Background is Microsoft.UI.Xaml.Media.SolidColorBrush brush)
		{
			if (_renderer is not null)
			{
				_renderer.SetBackgroundColor(brush.Color);
			}
		}
		else if (_window.Background is not null)
		{
			if (this.Log().IsEnabled(LogLevel.Warning))
			{
				this.Log().Warn($"This platform only supports SolidColorBrush for the Window background");
=======
	public unsafe void AttachSubWindow(IntPtr window)
	{
		using var lockDisposable = X11Helper.XLock(RootX11Window.Display);
		// this seems to be necessary or else the WM will keep detaching the subwindow
		XWindowAttributes attributes = default;
		_ = XLib.XGetWindowAttributes(RootX11Window.Display, window, ref attributes);
		attributes.override_direct = /* True */ 1;

		IntPtr attr = Marshal.AllocHGlobal(Marshal.SizeOf(attributes));
		Marshal.StructureToPtr(attributes, attr, false);
		_ = X11Helper.XChangeWindowAttributes(RootX11Window.Display, window, (IntPtr)XCreateWindowFlags.CWOverrideRedirect, (XSetWindowAttributes*)attr.ToPointer());
		Marshal.FreeHGlobal(attr);

		_ = X11Helper.XReparentWindow(RootX11Window.Display, window, RootX11Window.Window, 0, 0);
		_ = XLib.XFlush(RootX11Window.Display);
		XLib.XSync(RootX11Window.Display, false); // XSync is necessary after XReparent for unknown reasons
	}

	public void QueueUpdateTopWindowClipRect()
	{
		_updateTopWindowClipOnNextRender = true;
		_xamlRoot.QueueInvalidateRender();
	}

	private unsafe void UpdateTopWindowClipRect()
	{
		using var lockDisposable = X11Helper.XLock(TopX11Window.Display);

		XWindowAttributes attributes = default;
		_ = XLib.XGetWindowAttributes(TopX11Window.Display, TopX11Window.Window, ref attributes);

		var region = X11Helper.CreateRegion(0, 0, (short)attributes.width, (short)attributes.height);
		using var regionDisposable = Disposable.Create(() =>
		{
			var _ = X11Helper.XDestroyRegion(region);
		});

		// Reset ShapeBounding to the full viewport
		X11Helper.XShapeCombineRegion(TopX11Window.Display, TopX11Window.Window, X11Helper.ShapeBounding, 0, 0, region, X11Helper.ShapeSet);
		X11Helper.XShapeCombineRegion(TopX11Window.Display, TopX11Window.Window, X11Helper.ShapeInput, 0, 0, region, X11Helper.ShapeSet);

		// Subtract the areas that contain native elements
		var array1 = X11NativeElementHostingExtension.GetNativeElementRects(this).ToArray();
		IntPtr nativeRects = Marshal.AllocHGlobal(Marshal.SizeOf(typeof(XRectangle)) * array1.Length);
		using var dataDisposable = Disposable.Create(() => Marshal.FreeHGlobal(nativeRects));
		new Span<XRectangle>(array1).CopyTo(new Span<XRectangle>(nativeRects.ToPointer(), array1.Length));
		X11Helper.XShapeCombineRectangles(TopX11Window.Display, TopX11Window.Window, X11Helper.ShapeBounding, 0, 0, (XRectangle*)nativeRects, array1.Length, X11Helper.ShapeSubtract, X11Helper.Unsorted);
		X11Helper.XShapeCombineRectangles(TopX11Window.Display, TopX11Window.Window, X11Helper.ShapeInput, 0, 0, (XRectangle*)nativeRects, array1.Length, X11Helper.ShapeSubtract, X11Helper.Unsorted);

		// Add back the areas that contain popups
		var array2 =
			VisualTreeHelper.GetOpenPopupsForXamlRoot(_xamlRoot)
			.Select(p => p.Child)
			.Select(e => e.TransformToVisual(null).TransformBounds(new Rect(Point.Zero, e.RenderSize)))
			.Select(rect => new XRectangle { X = (short)rect.X, Y = (short)rect.Y, H = (short)rect.Height, W = (short)rect.Width })
			.ToArray();
		IntPtr flyoutRects = Marshal.AllocHGlobal(Marshal.SizeOf(typeof(XRectangle)) * array2.Length);
		using var rectsDisposable = Disposable.Create(() => Marshal.FreeHGlobal(flyoutRects));
		new Span<XRectangle>(array2).CopyTo(new Span<XRectangle>(flyoutRects.ToPointer(), array2.Length));
		X11Helper.XShapeCombineRectangles(TopX11Window.Display, TopX11Window.Window, X11Helper.ShapeBounding, 0, 0, (XRectangle*)flyoutRects, array2.Length, X11Helper.ShapeUnion, X11Helper.Unsorted);
		X11Helper.XShapeCombineRectangles(TopX11Window.Display, TopX11Window.Window, X11Helper.ShapeInput, 0, 0, (XRectangle*)flyoutRects, array2.Length, X11Helper.ShapeUnion, X11Helper.Unsorted);

		XLib.XSync(TopX11Window.Display, false);
	}

	private unsafe void SynchronizedShutDown(X11Window x11Window)
	{
		// This is extremely extremely delicate. You want to prevent any

		if (x11Window == TopX11Window)
		{
			var waitForIdle = () =>
			{
				using var lockDiposable = X11Helper.XLock(TopX11Window.Display);
				_ = XLib.XFlush(TopX11Window.Display);
				_ = XLib.XSync(TopX11Window.Display, false);
				_synchronizedShutDownTopWindowIdleCounter++;
			};
			for (int i = 0; i < 10; i++)
			{
				QueueAction(this, waitForIdle);
			}
		}
		else // RootX11Window
		{
			Debug.Assert(x11Window == RootX11Window);

			SpinWait.SpinUntil(() => _synchronizedShutDownTopWindowIdleCounter == 10);
			if (x11Window == RootX11Window)
			{
				// Be very cautious about making any changes here.
				using var rootLockDiposable = X11Helper.XLock(RootX11Window.Display);
				using var topLockDiposable = X11Helper.XLock(TopX11Window.Display);
				_ = XLib.XFlush(TopX11Window.Display);
				_ = XLib.XFlush(RootX11Window.Display);
				_ = XLib.XDestroyWindow(TopX11Window.Display, TopX11Window.Window);
				_ = XLib.XDestroyWindow(RootX11Window.Display, RootX11Window.Window);
				_ = XLib.XFlush(RootX11Window.Display);
>>>>>>> 454ef006
			}
		}
	}
}<|MERGE_RESOLUTION|>--- conflicted
+++ resolved
@@ -54,13 +54,10 @@
 	private readonly ApplicationView _applicationView;
 	private readonly X11WindowWrapper _wrapper;
 	private readonly Window _window;
-<<<<<<< HEAD
 	private readonly CompositeDisposable _disposables = new();
-=======
 	private readonly XamlRoot _xamlRoot;
 
 	private int _synchronizedShutDownTopWindowIdleCounter;
->>>>>>> 454ef006
 
 	private X11Window? _x11Window;
 	private X11Window? _x11TopWindow;
@@ -358,24 +355,9 @@
 		}
 		else
 		{
-<<<<<<< HEAD
-			window = CreateSoftwareRenderWindow(display, screen, size);
-			XLib.XSelectInput(display, window, EventsMask);
-			_x11Window = new X11Window(display, window);
-=======
-			var topWindow = XLib.XCreateSimpleWindow(
-				display,
-				XLib.XRootWindow(display, screen),
-				0,
-				0,
-				(int)size.Width,
-				(int)size.Height,
-				0,
-				XLib.XBlackPixel(display, screen),
-				XLib.XWhitePixel(display, screen));
+			var topWindow = CreateSoftwareRenderWindow(display, screen, size);
 			XLib.XSelectInput(display, topWindow, TopEventsMask);
 			_x11TopWindow = new X11Window(display, topWindow);
->>>>>>> 454ef006
 		}
 
 		// Tell the WM to send a WM_DELETE_WINDOW message before closing
@@ -555,29 +537,6 @@
 
 	UIElement? IXamlRootHost.RootElement => _window.RootElement;
 
-<<<<<<< HEAD
-	private void RegisterForBackgroundColor()
-	{
-		UpdateRendererBackground();
-
-		_disposables.Add(_window.RegisterBackgroundChangedEvent((s, e) => UpdateRendererBackground()));
-	}
-
-	private void UpdateRendererBackground()
-	{
-		if (_window.Background is Microsoft.UI.Xaml.Media.SolidColorBrush brush)
-		{
-			if (_renderer is not null)
-			{
-				_renderer.SetBackgroundColor(brush.Color);
-			}
-		}
-		else if (_window.Background is not null)
-		{
-			if (this.Log().IsEnabled(LogLevel.Warning))
-			{
-				this.Log().Warn($"This platform only supports SolidColorBrush for the Window background");
-=======
 	public unsafe void AttachSubWindow(IntPtr window)
 	{
 		using var lockDisposable = X11Helper.XLock(RootX11Window.Display);
@@ -676,7 +635,31 @@
 				_ = XLib.XDestroyWindow(TopX11Window.Display, TopX11Window.Window);
 				_ = XLib.XDestroyWindow(RootX11Window.Display, RootX11Window.Window);
 				_ = XLib.XFlush(RootX11Window.Display);
->>>>>>> 454ef006
+			}
+		}
+	}
+
+	private void RegisterForBackgroundColor()
+	{
+		UpdateRendererBackground();
+
+		_disposables.Add(_window.RegisterBackgroundChangedEvent((s, e) => UpdateRendererBackground()));
+	}
+
+	private void UpdateRendererBackground()
+	{
+		if (_window.Background is Microsoft.UI.Xaml.Media.SolidColorBrush brush)
+		{
+			if (_renderer is not null)
+			{
+				_renderer.SetBackgroundColor(brush.Color);
+			}
+		}
+		else if (_window.Background is not null)
+		{
+			if (this.Log().IsEnabled(LogLevel.Warning))
+			{
+				this.Log().Warn($"This platform only supports SolidColorBrush for the Window background");
 			}
 		}
 	}
