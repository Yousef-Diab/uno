﻿using System;
using System.Diagnostics.CodeAnalysis;
using System.Globalization;
using System.Threading;
using Windows.Foundation;
using Windows.System;
using Windows.UI.Core;
using Uno.Foundation.Logging;
using Uno.UI.Hosting;

namespace Uno.WinUI.Runtime.Skia.X11;

internal partial class X11XamlRootHost
{
	private static int _threadCount;

	private readonly Action<Size> _resizeCallback;
	private readonly Action _closingCallback;
	private readonly Action<bool> _focusCallback;
	private readonly Action<bool> _visibilityCallback;

	private Thread? _eventsThread;
	private X11PointerInputSource? _pointerSource;
	private X11KeyboardInputSource? _keyboardSource;
	private X11DisplayInformationExtension? _displayInformationExtension;

	private void InitializeX11EventsThread()
	{
		_eventsThread = new Thread(Run)
		{
			Name = $"Uno XEvents {Interlocked.Increment(ref _threadCount) - 1}",
			IsBackground = true
		};

		_eventsThread.Start();
	}

	public void SetPointerSource(X11PointerInputSource pointerSource)
	{
		if (_pointerSource is not null)
		{
			throw new InvalidOperationException($"{nameof(X11PointerInputSource)} is set twice.");
		}
		_pointerSource = pointerSource;
	}

	public void SetKeyboardSource(X11KeyboardInputSource keyboardSource)
	{
		if (_keyboardSource is not null)
		{
			throw new InvalidOperationException($"{nameof(X11KeyboardInputSource)} is set twice.");
		}
		_keyboardSource = keyboardSource;
	}

	public void SetDisplayInformationExtension(X11DisplayInformationExtension extension)
	{
		if (_displayInformationExtension is not null)
		{
			throw new InvalidOperationException($"{nameof(X11DisplayInformationExtension)} is set twice.");
		}
		_displayInformationExtension = extension;
	}

	[DoesNotReturn]
	private unsafe void Run()
	{
		var fds = stackalloc X11Helper.Pollfd[1];
		fds[0].fd = XLib.XConnectionNumber(X11Window.Display);
		fds[0].events = X11Helper.POLLIN;

		while (true)
		{
			var ret = X11Helper.poll(fds, 1, -1); // infinite waiting

			if (ret < 0)
			{
				if (this.Log().IsEnabled(LogLevel.Error))
				{
					this.Log().Error("Polling for X11 events failed, defaulting to SpinWait");
				}

				SpinWait.SpinUntil(() =>
				{
					using (X11Helper.XLock(X11Window.Display))
					{
						return X11Helper.XPending(X11Window.Display) > 0;
					}
				});
			}
			else if ((fds[0].revents & X11Helper.POLLIN) == 0)
			{
				continue;
			}

			using (X11Helper.XLock(X11Window.Display))
			{
				while (X11Helper.XPending(X11Window.Display) > 0)
				{
					XLib.XNextEvent(X11Window.Display, out var event_);

<<<<<<< HEAD
				switch (event_.type)
				{
					case XEventName.ClientMessage:
						IntPtr deleteWindow = X11Helper.GetAtom(X11Window.Display, X11Helper.WM_DELETE_WINDOW);
						if (event_.ClientMessageEvent.ptr1 == deleteWindow)
						{
							// This happens when we click the titlebar X, not like xkill,
							// which, according to the source code, just calls XKillClient
							// https://gitlab.freedesktop.org/xorg/app/xkill/-/blob/a5f704e4cd30f03859f66bafd609a75aae27cc8c/xkill.c#L234
							// In the case of xkill, we can't really do much, it's similar to a SIGKILL but for x connections
							QueueAction(this, _closingCallback);
						}
						break;
					case XEventName.ConfigureNotify:
						{
							var configureEvent = event_.ConfigureEvent;
							_displayInformationExtension?.UpdateDetails();
							QueueAction(this, () => _resizeCallback(new Size(configureEvent.width, configureEvent.height)));
							break;
						}
					case XEventName.FocusIn:
						QueueAction(this, () => _focusCallback(true));
						break;
					case XEventName.FocusOut:
						QueueAction(this, () => _focusCallback(false));
						break;
					case XEventName.VisibilityNotify:
						QueueAction(this, () => _visibilityCallback(event_.VisibilityEvent.state != /* VisibilityFullyObscured */ 2));
						break;
					case XEventName.Expose:
						QueueAction(this, () => ((IXamlRootHost)this).InvalidateRender());
						break;
					case XEventName.MotionNotify:
						_pointerSource?.ProcessMotionNotifyEvent(event_.MotionEvent);
						break;
					case XEventName.ButtonPress:
						_pointerSource?.ProcessButtonPressedEvent(event_.ButtonEvent);
						break;
					case XEventName.ButtonRelease:
						_pointerSource?.ProcessButtonReleasedEvent(event_.ButtonEvent);
						break;
					case XEventName.LeaveNotify:
						_pointerSource?.ProcessLeaveEvent(event_.CrossingEvent);
						break;
					case XEventName.EnterNotify:
						_pointerSource?.ProcessEnterEvent(event_.CrossingEvent);
						break;
					case XEventName.KeyPress:
						_keyboardSource?.ProcessKeyboardEvent(event_.KeyEvent, true);
						break;
					case XEventName.KeyRelease:
						_keyboardSource?.ProcessKeyboardEvent(event_.KeyEvent, false);
						break;
					case XEventName.DestroyNotify:
						// We handle the WM_DELETE_WINDOW message above, so ignore this.
						break;
					case XEventName.MapNotify:
						if (this.Log().IsEnabled(LogLevel.Debug))
						{
							this.Log().Debug($"Window {X11Window.Window.ToString("X", CultureInfo.InvariantCulture)} is mapped.");
						}
						break;
					case XEventName.UnmapNotify:
						if (this.Log().IsEnabled(LogLevel.Debug))
						{
							this.Log().Debug($"Window {X11Window.Window.ToString("X", CultureInfo.InvariantCulture)} is unmapped.");
						}
						break;
					case XEventName.ReparentNotify:
						if (this.Log().IsEnabled(LogLevel.Debug))
						{
							this.Log().Debug($"Window {X11Window.Window.ToString("X", CultureInfo.InvariantCulture)} was reparented to parent window {event_.ReparentEvent.parent.ToString("X", CultureInfo.InvariantCulture)}.");
						}
						break;
					default:
						if (this.Log().IsEnabled(LogLevel.Error))
						{
							this.Log().Error($"XLIB ERROR: received an unexpected {event_.type} event");
						}
						break;
=======
					if (this.Log().IsEnabled(LogLevel.Trace))
					{
						this.Log().Trace($"XLIB EVENT: {event_.type}");
					}

					switch (event_.type)
					{
						case XEventName.ClientMessage:
							// TODO: where does INativeWindowWrapper.Closing fit in all of this?
							IntPtr deleteWindow = X11Helper.GetAtom(X11Window.Display, X11Helper.WM_DELETE_WINDOW);
							if (event_.ClientMessageEvent.ptr1 == deleteWindow)
							{
								// TODO: how to detect if the window is force-killed? (e.g. xkill)
								_closeCallback();
							}
							break;
						case XEventName.ConfigureNotify:
							var configureEvent = event_.ConfigureEvent;
							_displayInformationExtension?.UpdateDetails();
							QueueEvent(this, () => _resizeCallback.Invoke(new Size(configureEvent.width, configureEvent.height)));
							break;
						case XEventName.FocusIn:
							QueueEvent(this, () => _focusCallback.Invoke(true));
							break;
						case XEventName.FocusOut:
							QueueEvent(this, () => _focusCallback.Invoke(false));
							break;
						case XEventName.VisibilityNotify:
							QueueEvent(this, () => _visibilityCallback.Invoke(event_.VisibilityEvent.state != /* VisibilityFullyObscured */ 2));
							break;
						case XEventName.Expose:
							QueueEvent(this, () => ((IXamlRootHost)this).InvalidateRender());
							break;
						case XEventName.MotionNotify:
							_pointerSource?.ProcessMotionNotifyEvent(event_.MotionEvent);
							break;
						case XEventName.ButtonPress:
							_pointerSource?.ProcessButtonPressedEvent(event_.ButtonEvent);
							break;
						case XEventName.ButtonRelease:
							_pointerSource?.ProcessButtonReleasedEvent(event_.ButtonEvent);
							break;
						case XEventName.LeaveNotify:
							_pointerSource?.ProcessLeaveEvent(event_.CrossingEvent);
							break;
						case XEventName.EnterNotify:
							_pointerSource?.ProcessEnterEvent(event_.CrossingEvent);
							break;
						case XEventName.KeyPress:
							_keyboardSource?.ProcessKeyboardEvent(event_.KeyEvent, true);
							break;
						case XEventName.KeyRelease:
							_keyboardSource?.ProcessKeyboardEvent(event_.KeyEvent, false);
							break;
						default:
							if (this.Log().IsEnabled(LogLevel.Error))
							{
								this.Log().Error($"XLIB ERROR: received an unexpected {event_.type} event");
							}
							break;
					}
>>>>>>> 79374060
				}
			}
		}
		// ReSharper disable once FunctionNeverReturns
	}

	public static void QueueAction(IXamlRootHost host, Action action)
		=> host.RootElement?.Dispatcher.RunAsync(CoreDispatcherPriority.High, new DispatchedHandler(action));

	public static VirtualKeyModifiers XModifierMaskToVirtualKeyModifiers(XModifierMask state)
	{
		var modifiers = VirtualKeyModifiers.None;
		if ((state & XModifierMask.ShiftMask) != 0)
		{
			modifiers |= VirtualKeyModifiers.Shift;
		}
		if ((state & XModifierMask.Mod1Mask) != 0)
		{
			// TODO: Modifier keys can be mapped to different keys. What to do?
			modifiers |= VirtualKeyModifiers.Shift;
		}
		if ((state & XModifierMask.ControlMask) != 0)
		{
			modifiers |= VirtualKeyModifiers.Control;
		}
		if ((state & XModifierMask.ControlMask) != 0)
		{
			modifiers |= VirtualKeyModifiers.Control;
		}
		if ((state & XModifierMask.Mod4Mask) != 0)
		{
			// TODO: Modifier keys can be mapped to different keys. What to do?
			modifiers |= VirtualKeyModifiers.Windows;
		}

		return modifiers;
	}
}<|MERGE_RESOLUTION|>--- conflicted
+++ resolved
@@ -99,88 +99,6 @@
 				{
 					XLib.XNextEvent(X11Window.Display, out var event_);
 
-<<<<<<< HEAD
-				switch (event_.type)
-				{
-					case XEventName.ClientMessage:
-						IntPtr deleteWindow = X11Helper.GetAtom(X11Window.Display, X11Helper.WM_DELETE_WINDOW);
-						if (event_.ClientMessageEvent.ptr1 == deleteWindow)
-						{
-							// This happens when we click the titlebar X, not like xkill,
-							// which, according to the source code, just calls XKillClient
-							// https://gitlab.freedesktop.org/xorg/app/xkill/-/blob/a5f704e4cd30f03859f66bafd609a75aae27cc8c/xkill.c#L234
-							// In the case of xkill, we can't really do much, it's similar to a SIGKILL but for x connections
-							QueueAction(this, _closingCallback);
-						}
-						break;
-					case XEventName.ConfigureNotify:
-						{
-							var configureEvent = event_.ConfigureEvent;
-							_displayInformationExtension?.UpdateDetails();
-							QueueAction(this, () => _resizeCallback(new Size(configureEvent.width, configureEvent.height)));
-							break;
-						}
-					case XEventName.FocusIn:
-						QueueAction(this, () => _focusCallback(true));
-						break;
-					case XEventName.FocusOut:
-						QueueAction(this, () => _focusCallback(false));
-						break;
-					case XEventName.VisibilityNotify:
-						QueueAction(this, () => _visibilityCallback(event_.VisibilityEvent.state != /* VisibilityFullyObscured */ 2));
-						break;
-					case XEventName.Expose:
-						QueueAction(this, () => ((IXamlRootHost)this).InvalidateRender());
-						break;
-					case XEventName.MotionNotify:
-						_pointerSource?.ProcessMotionNotifyEvent(event_.MotionEvent);
-						break;
-					case XEventName.ButtonPress:
-						_pointerSource?.ProcessButtonPressedEvent(event_.ButtonEvent);
-						break;
-					case XEventName.ButtonRelease:
-						_pointerSource?.ProcessButtonReleasedEvent(event_.ButtonEvent);
-						break;
-					case XEventName.LeaveNotify:
-						_pointerSource?.ProcessLeaveEvent(event_.CrossingEvent);
-						break;
-					case XEventName.EnterNotify:
-						_pointerSource?.ProcessEnterEvent(event_.CrossingEvent);
-						break;
-					case XEventName.KeyPress:
-						_keyboardSource?.ProcessKeyboardEvent(event_.KeyEvent, true);
-						break;
-					case XEventName.KeyRelease:
-						_keyboardSource?.ProcessKeyboardEvent(event_.KeyEvent, false);
-						break;
-					case XEventName.DestroyNotify:
-						// We handle the WM_DELETE_WINDOW message above, so ignore this.
-						break;
-					case XEventName.MapNotify:
-						if (this.Log().IsEnabled(LogLevel.Debug))
-						{
-							this.Log().Debug($"Window {X11Window.Window.ToString("X", CultureInfo.InvariantCulture)} is mapped.");
-						}
-						break;
-					case XEventName.UnmapNotify:
-						if (this.Log().IsEnabled(LogLevel.Debug))
-						{
-							this.Log().Debug($"Window {X11Window.Window.ToString("X", CultureInfo.InvariantCulture)} is unmapped.");
-						}
-						break;
-					case XEventName.ReparentNotify:
-						if (this.Log().IsEnabled(LogLevel.Debug))
-						{
-							this.Log().Debug($"Window {X11Window.Window.ToString("X", CultureInfo.InvariantCulture)} was reparented to parent window {event_.ReparentEvent.parent.ToString("X", CultureInfo.InvariantCulture)}.");
-						}
-						break;
-					default:
-						if (this.Log().IsEnabled(LogLevel.Error))
-						{
-							this.Log().Error($"XLIB ERROR: received an unexpected {event_.type} event");
-						}
-						break;
-=======
 					if (this.Log().IsEnabled(LogLevel.Trace))
 					{
 						this.Log().Trace($"XLIB EVENT: {event_.type}");
@@ -189,30 +107,32 @@
 					switch (event_.type)
 					{
 						case XEventName.ClientMessage:
-							// TODO: where does INativeWindowWrapper.Closing fit in all of this?
 							IntPtr deleteWindow = X11Helper.GetAtom(X11Window.Display, X11Helper.WM_DELETE_WINDOW);
 							if (event_.ClientMessageEvent.ptr1 == deleteWindow)
 							{
-								// TODO: how to detect if the window is force-killed? (e.g. xkill)
-								_closeCallback();
+								// This happens when we click the titlebar X, not like xkill,
+								// which, according to the source code, just calls XKillClient
+								// https://gitlab.freedesktop.org/xorg/app/xkill/-/blob/a5f704e4cd30f03859f66bafd609a75aae27cc8c/xkill.c#L234
+								// In the case of xkill, we can't really do much, it's similar to a SIGKILL but for x connections
+								QueueAction(this, _closingCallback);
 							}
 							break;
 						case XEventName.ConfigureNotify:
 							var configureEvent = event_.ConfigureEvent;
 							_displayInformationExtension?.UpdateDetails();
-							QueueEvent(this, () => _resizeCallback.Invoke(new Size(configureEvent.width, configureEvent.height)));
+							QueueAction(this, () => _resizeCallback(new Size(configureEvent.width, configureEvent.height)));
 							break;
 						case XEventName.FocusIn:
-							QueueEvent(this, () => _focusCallback.Invoke(true));
+							QueueAction(this, () => _focusCallback(true));
 							break;
 						case XEventName.FocusOut:
-							QueueEvent(this, () => _focusCallback.Invoke(false));
+							QueueAction(this, () => _focusCallback(false));
 							break;
 						case XEventName.VisibilityNotify:
-							QueueEvent(this, () => _visibilityCallback.Invoke(event_.VisibilityEvent.state != /* VisibilityFullyObscured */ 2));
+							QueueAction(this, () => _visibilityCallback(event_.VisibilityEvent.state != /* VisibilityFullyObscured */ 2));
 							break;
 						case XEventName.Expose:
-							QueueEvent(this, () => ((IXamlRootHost)this).InvalidateRender());
+							QueueAction(this, () => ((IXamlRootHost)this).InvalidateRender());
 							break;
 						case XEventName.MotionNotify:
 							_pointerSource?.ProcessMotionNotifyEvent(event_.MotionEvent);
@@ -235,6 +155,27 @@
 						case XEventName.KeyRelease:
 							_keyboardSource?.ProcessKeyboardEvent(event_.KeyEvent, false);
 							break;
+						case XEventName.DestroyNotify:
+							// We handle the WM_DELETE_WINDOW message above, so ignore this.
+							break;
+						case XEventName.MapNotify:
+							if (this.Log().IsEnabled(LogLevel.Debug))
+							{
+								this.Log().Debug($"Window {X11Window.Window.ToString("X", CultureInfo.InvariantCulture)} is mapped.");
+							}
+							break;
+						case XEventName.UnmapNotify:
+							if (this.Log().IsEnabled(LogLevel.Debug))
+							{
+								this.Log().Debug($"Window {X11Window.Window.ToString("X", CultureInfo.InvariantCulture)} is unmapped.");
+							}
+							break;
+						case XEventName.ReparentNotify:
+							if (this.Log().IsEnabled(LogLevel.Debug))
+							{
+								this.Log().Debug($"Window {X11Window.Window.ToString("X", CultureInfo.InvariantCulture)} was reparented to parent window {event_.ReparentEvent.parent.ToString("X", CultureInfo.InvariantCulture)}.");
+							}
+							break;
 						default:
 							if (this.Log().IsEnabled(LogLevel.Error))
 							{
@@ -242,7 +183,6 @@
 							}
 							break;
 					}
->>>>>>> 79374060
 				}
 			}
 		}
