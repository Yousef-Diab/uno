﻿using System;
using System.Collections.Generic;
using System.Globalization;
using System.Threading;
using Windows.System;
using Windows.UI.Core;
using Uno.Foundation.Logging;
using Uno.UI.Hosting;

namespace Uno.WinUI.Runtime.Skia.X11;

internal partial class X11XamlRootHost
{
	private const int SubWindowXI2Mask = (1 << (int)XiEventType.XI_ButtonPress) |
		(1 << (int)XiEventType.XI_ButtonRelease) |
		(1 << (int)XiEventType.XI_Motion);

	private static int _threadCount;

	private readonly Action _closingCallback;
	private readonly Action<bool> _focusCallback;
	private readonly Action<bool> _visibilityCallback;
	private readonly Action _configureCallback;

	private X11PointerInputSource? _pointerSource;
	private X11KeyboardInputSource? _keyboardSource;
	private X11DragDropExtension? _dragDrop;
	private X11DisplayInformationExtension? _displayInformationExtension;

	private void InitializeX11EventsThread()
	{
		var id = Interlocked.Increment(ref _threadCount) - 1;

		new Thread(() => Run(RootX11Window))
		{
			Name = $"Uno XEvents {id} (Root)",
			IsBackground = true
		}.Start();
		new Thread(() => Run(TopX11Window))
		{
			Name = $"Uno XEvents {id} (Top)",
			IsBackground = true
		}.Start();
	}

	public void SetPointerSource(X11PointerInputSource pointerSource)
	{
		if (_pointerSource is not null)
		{
			throw new InvalidOperationException($"{nameof(X11PointerInputSource)} is set twice.");
		}
		_pointerSource = pointerSource;
	}

	public void SetKeyboardSource(X11KeyboardInputSource keyboardSource)
	{
		if (_keyboardSource is not null)
		{
			throw new InvalidOperationException($"{nameof(X11KeyboardInputSource)} is set twice.");
		}
		_keyboardSource = keyboardSource;
	}

	public void SetDragDropExtension(X11DragDropExtension dragDrop)
	{
		if (_dragDrop is not null)
		{
			throw new InvalidOperationException($"{nameof(X11DragDropExtension)} is set twice.");
		}
		_dragDrop = dragDrop;
	}

	public void SetDisplayInformationExtension(X11DisplayInformationExtension extension)
	{
		if (_displayInformationExtension is not null)
		{
			throw new InvalidOperationException($"{nameof(X11DisplayInformationExtension)} is set twice.");
		}
		_displayInformationExtension = extension;
	}

	private unsafe void Run(X11Window x11Window)
	{
		var fds = stackalloc X11Helper.Pollfd[1];
		fds[0].fd = XLib.XConnectionNumber(x11Window.Display);
		fds[0].events = X11Helper.POLLIN;

		while (true)
		{
			var ret = X11Helper.poll(fds, 1, 1000); // timeout every second to see if the window is closed

			if (Closed.IsCompleted)
			{
				SynchronizedShutDown(x11Window);
				return;
			}

			if (ret == 0) // timeout
			{
				// If the fd becomes "ready" between the timeout and the next poll request, the second poll will
				// return immediately, not block forever.
				continue;
			}
			else if (ret < 0)
			{
				if (this.Log().IsEnabled(LogLevel.Error))
				{
					this.Log().Error("Polling for X11 events failed, defaulting to SpinWait");
				}

				SpinWait.SpinUntil(() =>
				{
					using (X11Helper.XLock(x11Window.Display))
					{
						return X11Helper.XPending(x11Window.Display) > 0;
					}
				});
			}
			else if ((fds[0].revents & X11Helper.POLLIN) == 0)
			{
				continue;
			}

			// Only hold the lock when fetching the next event
			static IEnumerable<XEvent> GetEvents(IntPtr display)
			{
				while (true)
				{
					XEvent @event;
					using (X11Helper.XLock(display))
					{
						if (X11Helper.XPending(display) == 0)
						{
							yield break;
						}

						XLib.XNextEvent(display, out @event);
					}
					yield return @event;
				}
			}

			foreach (var @event in GetEvents(x11Window.Display))
			{
				if (this.Log().IsEnabled(LogLevel.Trace))
				{
					this.Log().Trace($"XLIB EVENT: {@event.type}");
				}

				switch (@event.type)
				{
<<<<<<< HEAD
					case XEventName.ClientMessage:
						if (@event.ClientMessageEvent.ptr1 == X11Helper.GetAtom(x11Window.Display, X11Helper.WM_DELETE_WINDOW))
						{
							// This happens when we click the titlebar X, not like xkill,
							// which, according to the source code, just calls XKillClient
							// https://gitlab.freedesktop.org/xorg/app/xkill/-/blob/a5f704e4cd30f03859f66bafd609a75aae27cc8c/xkill.c#L234
							// In the case of xkill, we can't really do much, it's similar to a SIGKILL but for x connections
							QueueAction(this, _closingCallback);
						}
						else if (@event.ClientMessageEvent.message_type == X11Helper.GetAtom(x11Window.Display, X11Helper.XdndEnter) ||
							@event.ClientMessageEvent.message_type == X11Helper.GetAtom(x11Window.Display, X11Helper.XdndPosition) ||
							@event.ClientMessageEvent.message_type == X11Helper.GetAtom(x11Window.Display, X11Helper.XdndPosition) ||
							@event.ClientMessageEvent.message_type == X11Helper.GetAtom(x11Window.Display, X11Helper.XdndLeave) ||
							@event.ClientMessageEvent.message_type == X11Helper.GetAtom(x11Window.Display, X11Helper.XdndDrop))
						{
							QueueAction(this, () => _dragDrop?.ProcessXdndMessage(@event.ClientMessageEvent));
						}
						break;
					case XEventName.ConfigureNotify:
						Interlocked.Exchange(ref _needsConfigureCallback, 1);
						break;
					case XEventName.FocusIn:
						QueueAction(this, () => _focusCallback(true));
						break;
					case XEventName.FocusOut:
						QueueAction(this, () => _focusCallback(false));
						break;
					case XEventName.VisibilityNotify:
						QueueAction(this, () => _visibilityCallback(@event.VisibilityEvent.state != /* VisibilityFullyObscured */ 2));
						break;
					case XEventName.Expose:
						QueueAction(this, () => ((IXamlRootHost)this).InvalidateRender());
						break;
					case XEventName.MotionNotify:
						_pointerSource?.ProcessMotionNotifyEvent(@event.MotionEvent);
						break;
					case XEventName.ButtonPress:
						_pointerSource?.ProcessButtonPressedEvent(@event.ButtonEvent);
						break;
					case XEventName.ButtonRelease:
						_pointerSource?.ProcessButtonReleasedEvent(@event.ButtonEvent);
						break;
					case XEventName.LeaveNotify:
						_pointerSource?.ProcessLeaveEvent(@event.CrossingEvent);
						break;
					case XEventName.EnterNotify:
						_pointerSource?.ProcessEnterEvent(@event.CrossingEvent);
						break;
					case XEventName.GenericEvent when @event.GenericEventCookie.extension == GetXI2Details(x11Window.Window).opcode:
						{
							var display = TopX11Window.Display;
							using var lockDisposable = X11Helper.XLock(display);
=======
					switch (@event.type)
					{
						case XEventName.PropertyNotify:
							if (@event.PropertyEvent.atom == X11Helper.GetAtom(x11Window.Display, X11Helper.RESOURCE_MANAGER))
							{
								if (this.Log().IsEnabled(LogLevel.Debug))
								{
									this.Log().Debug($"X resources changed. Updating DPI scaling.");
								}
								QueueAction(this, () =>
								{
									_displayInformationExtension?.UpdateDetails();
									_wrapper.RasterizationScale = (float)(_displayInformationExtension?.RawPixelsPerViewPixel ?? 1.0f);
								});
							}
							break;
						default:
							if (this.Log().IsEnabled(LogLevel.Error))
							{
								this.Log().Error($"XLIB ERROR: received an unexpected {@event.type} event on the root X11 window.");
							}
							break;
					}
				}
				else if (@event.AnyEvent.window == x11Window.Window ||
					(@event.type is XEventName.GenericEvent && @event.GenericEventCookie.extension == GetXI2Details(x11Window.Window).opcode))
				{
					switch (@event.type)
					{
						case XEventName.ClientMessage:
							if (@event.ClientMessageEvent.ptr1 == X11Helper.GetAtom(x11Window.Display, X11Helper.WM_DELETE_WINDOW))
							{
								// This happens when we click the titlebar X, not like xkill,
								// which, according to the source code, just calls XKillClient
								// https://gitlab.freedesktop.org/xorg/app/xkill/-/blob/a5f704e4cd30f03859f66bafd609a75aae27cc8c/xkill.c#L234
								// In the case of xkill, we can't really do much, it's similar to a SIGKILL but for x connections
								QueueAction(this, _closingCallback);
							}
							else if (@event.ClientMessageEvent.message_type == X11Helper.GetAtom(x11Window.Display, X11Helper.XdndEnter) ||
								@event.ClientMessageEvent.message_type == X11Helper.GetAtom(x11Window.Display, X11Helper.XdndPosition) ||
								@event.ClientMessageEvent.message_type == X11Helper.GetAtom(x11Window.Display, X11Helper.XdndPosition) ||
								@event.ClientMessageEvent.message_type == X11Helper.GetAtom(x11Window.Display, X11Helper.XdndLeave) ||
								@event.ClientMessageEvent.message_type == X11Helper.GetAtom(x11Window.Display, X11Helper.XdndDrop))
							{
								QueueAction(this, () => _dragDrop?.ProcessXdndMessage(@event.ClientMessageEvent));
							}
							break;
						case XEventName.ConfigureNotify:
							RaiseConfigureCallback();
							break;
						case XEventName.FocusIn:
							QueueAction(this, () => _focusCallback(true));
							break;
						case XEventName.FocusOut:
							QueueAction(this, () => _focusCallback(false));
							break;
						case XEventName.VisibilityNotify:
							QueueAction(this, () => _visibilityCallback(@event.VisibilityEvent.state != /* VisibilityFullyObscured */ 2));
							break;
						case XEventName.Expose:
							((IXamlRootHost)this).InvalidateRender();
							break;
						case XEventName.MotionNotify:
							_pointerSource?.ProcessMotionNotifyEvent(@event.MotionEvent);
							break;
						case XEventName.ButtonPress:
							_pointerSource?.ProcessButtonPressedEvent(@event.ButtonEvent);
							break;
						case XEventName.ButtonRelease:
							_pointerSource?.ProcessButtonReleasedEvent(@event.ButtonEvent);
							break;
						case XEventName.LeaveNotify:
							_pointerSource?.ProcessLeaveEvent(@event.CrossingEvent);
							break;
						case XEventName.EnterNotify:
							_pointerSource?.ProcessEnterEvent(@event.CrossingEvent);
							break;
						case XEventName.GenericEvent:
>>>>>>> e19a19b0
							var eventWithData = @event;
							var cookiePtr = &eventWithData.GenericEventCookie;
							var getEventDataSucceeded = XLib.XGetEventData(display, cookiePtr);

							try
							{
								if (getEventDataSucceeded && _pointerSource is { } pointerSource)
								{
									pointerSource.HandleXI2Event(display, eventWithData);
								}
							}
							finally
							{
								if (getEventDataSucceeded)
								{
									XLib.XFreeEventData(display, cookiePtr);
								}
							}
						}
						break;
					case XEventName.KeyPress:
						_keyboardSource?.ProcessKeyboardEvent(@event.KeyEvent, true);
						break;
					case XEventName.KeyRelease:
						_keyboardSource?.ProcessKeyboardEvent(@event.KeyEvent, false);
						break;
					case XEventName.DestroyNotify:
						// We handle the WM_DELETE_WINDOW message above, so ignore this.
						break;
					case XEventName.MapNotify:
						if (this.Log().IsEnabled(LogLevel.Debug))
						{
							this.Log().Debug($"Window {x11Window.Window.ToString("X", CultureInfo.InvariantCulture)} is mapped.");
						}
						break;
					case XEventName.UnmapNotify:
						if (this.Log().IsEnabled(LogLevel.Debug))
						{
							this.Log().Debug($"Window {x11Window.Window.ToString("X", CultureInfo.InvariantCulture)} is unmapped.");
						}
						break;
					case XEventName.ReparentNotify:
						if (this.Log().IsEnabled(LogLevel.Debug))
						{
							this.Log().Debug($"Window {x11Window.Window.ToString("X", CultureInfo.InvariantCulture)} was reparented to parent window {@event.ReparentEvent.parent.ToString("X", CultureInfo.InvariantCulture)}.");
						}
						break;
					case XEventName.PropertyNotify:
						_ = XLib.XQueryTree(x11Window.Display, x11Window.Window, out IntPtr root, out _, out var children, out _);
						_ = XLib.XFree(children);
						if (root == @event.PropertyEvent.window)
						{
							if (@event.PropertyEvent.atom == X11Helper.GetAtom(x11Window.Display, X11Helper.RESOURCE_MANAGER))
							{
								if (this.Log().IsEnabled(LogLevel.Debug))
								{
									this.Log().Debug($"X resources changed. Updating DPI scaling.");
								}
								QueueAction(this, () =>
								{
									_displayInformationExtension?.UpdateDetails();
									_wrapper.RasterizationScale = (float)(_displayInformationExtension?.RawPixelsPerViewPixel ?? 1.0f);
								});
							}
						}
						else
						{
							PrintUnexpectedEventError(@event);
						}
						break;
					default:
						PrintUnexpectedEventError(@event);
						break;
				}
			}
		}

		void PrintUnexpectedEventError(XEvent @event)
		{
			if (this.Log().IsEnabled(LogLevel.Error))
			{
				var windowString = "foreign window";
				if (@event.AnyEvent.window == TopX11Window.Window)
				{
					windowString = "top-layer Uno window";
				}
				else if (@event.AnyEvent.window == RootX11Window.Window)
				{
					windowString = "root uno Window";
				}
				this.Log().Error($"XLIB ERROR: received an unexpected {@event.type} event on {windowString} {@event.AnyEvent.window.ToString("X", CultureInfo.InvariantCulture)}");
			}
		}
	}

	public static void QueueAction(IXamlRootHost host, Action action)
		=> host.RootElement?.Dispatcher.RunAsync(CoreDispatcherPriority.High, new DispatchedHandler(action));

	public static VirtualKeyModifiers XModifierMaskToVirtualKeyModifiers(XModifierMask state)
	{
		var modifiers = VirtualKeyModifiers.None;
		if ((state & XModifierMask.ShiftMask) != 0)
		{
			modifiers |= VirtualKeyModifiers.Shift;
		}
		if ((state & XModifierMask.Mod1Mask) != 0)
		{
			// TODO: Modifier keys can be mapped to different keys. What to do?
			modifiers |= VirtualKeyModifiers.Shift;
		}
		if ((state & XModifierMask.ControlMask) != 0)
		{
			modifiers |= VirtualKeyModifiers.Control;
		}
		if ((state & XModifierMask.ControlMask) != 0)
		{
			modifiers |= VirtualKeyModifiers.Control;
		}
		if ((state & XModifierMask.Mod4Mask) != 0)
		{
			// TODO: Modifier keys can be mapped to different keys. What to do?
			modifiers |= VirtualKeyModifiers.Windows;
		}

		return modifiers;
	}

	public void RegisterInputFromNativeSubwindow(IntPtr window)
	{
		var display = TopX11Window.Display;
		using var lockDisposable = X11Helper.XLock(display);
		var usingXi2 = GetXI2Details(display).version >= XIVersion.XI2_2;

		if (usingXi2)
		{

			SetXIEventMask(display, window, SubWindowXI2Mask | XI2_2Mask);
		}
		else
		{
			// WARNING: not tested
			// https://tronche.com/gui/x/xlib/event-handling/XSelectInput.html
			// The X11 core protocol dictates that "Only one client at a time can select a ButtonPress event, which is associated with the event mask ButtonPressMask."
			// So, we only subscribe to motion events and miss out on button presses/releases. We expect almost
			// everyone to be using XI2 so this shouldn't matter very much
			XLib.XSelectInput(display, window, (IntPtr)EventMask.PointerMotionMask);
		}
	}

	public void UnregisterInputFromNativeSubwindow(IntPtr window)
	{
		var display = TopX11Window.Display;
		using var lockDisposable = X11Helper.XLock(display);
		var usingXi2 = GetXI2Details(display).version >= XIVersion.XI2_2;

		if (usingXi2)
		{
			SetXIEventMask(display, window, 0);
		}
		else
		{
			XLib.XSelectInput(display, window, 0);
		}
	}
}<|MERGE_RESOLUTION|>--- conflicted
+++ resolved
@@ -147,62 +147,10 @@
 					this.Log().Trace($"XLIB EVENT: {@event.type}");
 				}
 
-				switch (@event.type)
-				{
-<<<<<<< HEAD
-					case XEventName.ClientMessage:
-						if (@event.ClientMessageEvent.ptr1 == X11Helper.GetAtom(x11Window.Display, X11Helper.WM_DELETE_WINDOW))
-						{
-							// This happens when we click the titlebar X, not like xkill,
-							// which, according to the source code, just calls XKillClient
-							// https://gitlab.freedesktop.org/xorg/app/xkill/-/blob/a5f704e4cd30f03859f66bafd609a75aae27cc8c/xkill.c#L234
-							// In the case of xkill, we can't really do much, it's similar to a SIGKILL but for x connections
-							QueueAction(this, _closingCallback);
-						}
-						else if (@event.ClientMessageEvent.message_type == X11Helper.GetAtom(x11Window.Display, X11Helper.XdndEnter) ||
-							@event.ClientMessageEvent.message_type == X11Helper.GetAtom(x11Window.Display, X11Helper.XdndPosition) ||
-							@event.ClientMessageEvent.message_type == X11Helper.GetAtom(x11Window.Display, X11Helper.XdndPosition) ||
-							@event.ClientMessageEvent.message_type == X11Helper.GetAtom(x11Window.Display, X11Helper.XdndLeave) ||
-							@event.ClientMessageEvent.message_type == X11Helper.GetAtom(x11Window.Display, X11Helper.XdndDrop))
-						{
-							QueueAction(this, () => _dragDrop?.ProcessXdndMessage(@event.ClientMessageEvent));
-						}
-						break;
-					case XEventName.ConfigureNotify:
-						Interlocked.Exchange(ref _needsConfigureCallback, 1);
-						break;
-					case XEventName.FocusIn:
-						QueueAction(this, () => _focusCallback(true));
-						break;
-					case XEventName.FocusOut:
-						QueueAction(this, () => _focusCallback(false));
-						break;
-					case XEventName.VisibilityNotify:
-						QueueAction(this, () => _visibilityCallback(@event.VisibilityEvent.state != /* VisibilityFullyObscured */ 2));
-						break;
-					case XEventName.Expose:
-						QueueAction(this, () => ((IXamlRootHost)this).InvalidateRender());
-						break;
-					case XEventName.MotionNotify:
-						_pointerSource?.ProcessMotionNotifyEvent(@event.MotionEvent);
-						break;
-					case XEventName.ButtonPress:
-						_pointerSource?.ProcessButtonPressedEvent(@event.ButtonEvent);
-						break;
-					case XEventName.ButtonRelease:
-						_pointerSource?.ProcessButtonReleasedEvent(@event.ButtonEvent);
-						break;
-					case XEventName.LeaveNotify:
-						_pointerSource?.ProcessLeaveEvent(@event.CrossingEvent);
-						break;
-					case XEventName.EnterNotify:
-						_pointerSource?.ProcessEnterEvent(@event.CrossingEvent);
-						break;
-					case XEventName.GenericEvent when @event.GenericEventCookie.extension == GetXI2Details(x11Window.Window).opcode:
-						{
-							var display = TopX11Window.Display;
-							using var lockDisposable = X11Helper.XLock(display);
-=======
+				_ = XLib.XQueryTree(x11Window.Display, x11Window.Window, out IntPtr root, out _, out var children, out _);
+				_ = XLib.XFree(children);
+				if (@event.AnyEvent.window == root)
+				{
 					switch (@event.type)
 					{
 						case XEventName.PropertyNotify:
@@ -281,80 +229,66 @@
 							_pointerSource?.ProcessEnterEvent(@event.CrossingEvent);
 							break;
 						case XEventName.GenericEvent:
->>>>>>> e19a19b0
 							var eventWithData = @event;
 							var cookiePtr = &eventWithData.GenericEventCookie;
-							var getEventDataSucceeded = XLib.XGetEventData(display, cookiePtr);
+							var getEventDataSucceeded = XLib.XGetEventData(TopX11Window.Display, cookiePtr);
 
 							try
 							{
 								if (getEventDataSucceeded && _pointerSource is { } pointerSource)
 								{
-									pointerSource.HandleXI2Event(display, eventWithData);
+									pointerSource.HandleXI2Event(eventWithData);
 								}
 							}
 							finally
 							{
 								if (getEventDataSucceeded)
 								{
-									XLib.XFreeEventData(display, cookiePtr);
+									XLib.XFreeEventData(TopX11Window.Display, cookiePtr);
 								}
 							}
-						}
-						break;
-					case XEventName.KeyPress:
-						_keyboardSource?.ProcessKeyboardEvent(@event.KeyEvent, true);
-						break;
-					case XEventName.KeyRelease:
-						_keyboardSource?.ProcessKeyboardEvent(@event.KeyEvent, false);
-						break;
-					case XEventName.DestroyNotify:
-						// We handle the WM_DELETE_WINDOW message above, so ignore this.
-						break;
-					case XEventName.MapNotify:
-						if (this.Log().IsEnabled(LogLevel.Debug))
-						{
-							this.Log().Debug($"Window {x11Window.Window.ToString("X", CultureInfo.InvariantCulture)} is mapped.");
-						}
-						break;
-					case XEventName.UnmapNotify:
-						if (this.Log().IsEnabled(LogLevel.Debug))
-						{
-							this.Log().Debug($"Window {x11Window.Window.ToString("X", CultureInfo.InvariantCulture)} is unmapped.");
-						}
-						break;
-					case XEventName.ReparentNotify:
-						if (this.Log().IsEnabled(LogLevel.Debug))
-						{
-							this.Log().Debug($"Window {x11Window.Window.ToString("X", CultureInfo.InvariantCulture)} was reparented to parent window {@event.ReparentEvent.parent.ToString("X", CultureInfo.InvariantCulture)}.");
-						}
-						break;
-					case XEventName.PropertyNotify:
-						_ = XLib.XQueryTree(x11Window.Display, x11Window.Window, out IntPtr root, out _, out var children, out _);
-						_ = XLib.XFree(children);
-						if (root == @event.PropertyEvent.window)
-						{
-							if (@event.PropertyEvent.atom == X11Helper.GetAtom(x11Window.Display, X11Helper.RESOURCE_MANAGER))
-							{
-								if (this.Log().IsEnabled(LogLevel.Debug))
-								{
-									this.Log().Debug($"X resources changed. Updating DPI scaling.");
-								}
-								QueueAction(this, () =>
-								{
-									_displayInformationExtension?.UpdateDetails();
-									_wrapper.RasterizationScale = (float)(_displayInformationExtension?.RawPixelsPerViewPixel ?? 1.0f);
-								});
-							}
-						}
-						else
-						{
-							PrintUnexpectedEventError(@event);
-						}
-						break;
-					default:
-						PrintUnexpectedEventError(@event);
-						break;
+							break;
+						case XEventName.KeyPress:
+							_keyboardSource?.ProcessKeyboardEvent(@event.KeyEvent, true);
+							break;
+						case XEventName.KeyRelease:
+							_keyboardSource?.ProcessKeyboardEvent(@event.KeyEvent, false);
+							break;
+						case XEventName.DestroyNotify:
+							// We handle the WM_DELETE_WINDOW message above, so ignore this.
+							break;
+						case XEventName.MapNotify:
+							if (this.Log().IsEnabled(LogLevel.Debug))
+							{
+								this.Log().Debug($"Window {x11Window.Window.ToString("X", CultureInfo.InvariantCulture)} is mapped.");
+							}
+							break;
+						case XEventName.UnmapNotify:
+							if (this.Log().IsEnabled(LogLevel.Debug))
+							{
+								this.Log().Debug($"Window {x11Window.Window.ToString("X", CultureInfo.InvariantCulture)} is unmapped.");
+							}
+							break;
+						case XEventName.ReparentNotify:
+							if (this.Log().IsEnabled(LogLevel.Debug))
+							{
+								this.Log().Debug($"Window {x11Window.Window.ToString("X", CultureInfo.InvariantCulture)} was reparented to parent window {@event.ReparentEvent.parent.ToString("X", CultureInfo.InvariantCulture)}.");
+							}
+							break;
+						default:
+							if (this.Log().IsEnabled(LogLevel.Error))
+							{
+								this.Log().Error($"XLIB ERROR: received an unexpected {@event.type} event on a non-uno window {@event.AnyEvent.window.ToString("X", CultureInfo.InvariantCulture)}");
+							}
+							break;
+					}
+				}
+				else
+				{
+					if (this.Log().IsEnabled(LogLevel.Error))
+					{
+						this.Log().Error($"XLIB ERROR: received an unexpected {@event.type} event on window {x11Window.Window.ToString("X", CultureInfo.InvariantCulture)}");
+					}
 				}
 			}
 		}
