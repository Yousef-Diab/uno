--- conflicted
+++ resolved
@@ -97,20 +97,11 @@
 				bitmap_pad: BitmapPad,
 				bytes_per_line: 0); // 0 bytes per line assume contiguous lines i.e. pad * width
 
-<<<<<<< HEAD
-			var image = _xImage.Value;
-
-			_gc ??= X11Helper.XCreateGC(x11window.Display, x11window.Window, 0, 0);
-			var gc = _gc.Value;
-
-			var _4 = X11Helper.XPutImage(
-=======
 			_ = X11Helper.XPutImage(
->>>>>>> 454ef006
 				display: x11window.Display,
 				drawable: x11window.Window,
-				gc: gc,
-				image: image,
+				gc: _gc ??= X11Helper.XCreateGC(x11window.Display, x11window.Window, 0, 0),
+				image: _xImage.Value,
 				srcx: 0,
 				srcy: 0,
 				destx: 0,
