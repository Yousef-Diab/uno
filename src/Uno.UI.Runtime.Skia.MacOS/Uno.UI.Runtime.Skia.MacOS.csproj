--- conflicted
+++ resolved
@@ -29,10 +29,6 @@
 	<ItemGroup>
 		<PackageReference Include="SkiaSharp.NativeAssets.macos" />
 		<PackageReference Include="HarfBuzzSharp.NativeAssets.macOS" />
-<<<<<<< HEAD
-		<PackageReference Include="SkiaSharp.Harfbuzz" />
-=======
->>>>>>> dd5a16ec
 		<PackageReference Include="SkiaSharp" />
 	</ItemGroup>
 
