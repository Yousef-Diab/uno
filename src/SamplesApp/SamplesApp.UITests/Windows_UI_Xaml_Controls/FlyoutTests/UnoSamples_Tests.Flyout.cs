--- conflicted
+++ resolved
@@ -36,7 +36,6 @@
 		}
 
 		[Test]
-<<<<<<< HEAD
 		[AutoRetry]
 		[ActivePlatforms(Platform.Android, Platform.iOS)]
 		public void FlyoutTest_DataBoundButton_CommandExecutes()
@@ -55,7 +54,9 @@
 
 			_app.Tap(dataBoundButton);
 			Assert.AreEqual("Button was clicked", dataBoundText.GetText());
-=======
+
+
+		[Test]
 		public void FlyoutTest_Target()
 		{
 			Run("Uno.UI.Samples.Content.UITests.Flyout.Flyout_Target");
@@ -128,7 +129,6 @@
 
 			_app.WaitForNoElement(outerButton);
 			_app.WaitForNoElement(innerButton);
->>>>>>> 98eb597d
 		}
 	}
 }