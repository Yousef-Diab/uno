﻿#nullable enable

using System;
using System.Collections.Immutable;
using System.Linq;
using System.Threading;
using System.Threading.Tasks;
using Windows.UI.Core;
using Uno.UI.RuntimeTests.Extensions;
using Private.Infrastructure;

#if !HAS_UNO
using Uno.Logging;
#endif

<<<<<<< HEAD
#if HAS_UNO_WINUI
using Microsoft.UI.Dispatching;
#else
using Windows.System;
=======
#if __SKIA__ || __MACOS__
using System.CommandLine;
>>>>>>> 2770c882
#endif

namespace SamplesApp;

partial class App
{
	private static ImmutableHashSet<int> _doneTests = ImmutableHashSet<int>.Empty;
	private static int _testIdCounter = 0;

	public static string GetAllTests() => SampleControl.Presentation.SampleChooserViewModel.Instance.GetAllSamplesNames();

	public static bool IsTestDone(string testId) => int.TryParse(testId, out var id) ? _doneTests.Contains(id) : false;

	public static async Task<bool> HandleRuntimeTests(string args)
	{
#if __SKIA__ || __MACOS__
		var runRuntimeTestsResultsParam =
			args.Split(';').FirstOrDefault(a => a.StartsWith("--runtime-tests"));

		var runtimeTestResultFilePath = runRuntimeTestsResultsParam?.Split('=').LastOrDefault();

		if (!string.IsNullOrEmpty(runtimeTestResultFilePath))
		{
			Console.WriteLine($"HandleSkiaRuntimeTests: {runtimeTestResultFilePath}");

			// let the app finish its startup
			await Task.Delay(TimeSpan.FromSeconds(5));

			await SampleControl.Presentation.SampleChooserViewModel.Instance.RunRuntimeTests(
				CancellationToken.None,
				runtimeTestResultFilePath,
				() => System.Environment.Exit(0));

			return true;
		}

		return false;
#else
		return await Task.FromResult(false);
#endif
	}

	public static string RunTest(string metadataName)
	{
		if (_mainWindow is null)
		{
			throw new InvalidOperationException("Cannot run tests until main window is initialized.");
		}

		try
		{
			Console.WriteLine($"Initiate Running Test {metadataName}");

			var testId = Interlocked.Increment(ref _testIdCounter);

			_ = UnitTestDispatcherCompat.From(_mainWindow).RunAsync(
				UnitTestDispatcherCompat.Priority.Normal,
				async () =>
				{
					try
					{
#if __IOS__ || __ANDROID__
						var statusBar = Windows.UI.ViewManagement.StatusBar.GetForCurrentView();
						if (statusBar != null)
						{
							_ = UnitTestDispatcherCompat.From(_mainWindow).RunAsync(
								UnitTestDispatcherCompat.Priority.Normal,
								async () => await statusBar.HideAsync()
							);
						}
#endif

#if __ANDROID__
						Windows.ApplicationModel.Core.CoreApplication.GetCurrentView().TitleBar.ExtendViewIntoTitleBar = false;
						Uno.UI.FeatureConfiguration.ScrollViewer.AndroidScrollbarFadeDelay = TimeSpan.Zero;
#endif

#if HAS_UNO
						// Disable the TextBox caret for new instances
						Uno.UI.FeatureConfiguration.TextBox.HideCaret = true;
#endif

						var t = SampleControl.Presentation.SampleChooserViewModel.Instance.SetSelectedSample(CancellationToken.None, metadataName);
						var timeout = Task.Delay(30000);

						await Task.WhenAny(t, timeout);

						if (!(t.IsCompleted && !t.IsFaulted))
						{
							throw new TimeoutException();
						}

						ImmutableInterlocked.Update(ref _doneTests, lst => lst.Add(testId));
					}
					catch (Exception e)
					{
						Console.WriteLine($"Failed to run test {metadataName}, {e}");
					}
					finally
					{
#if HAS_UNO
						// Restore the caret for new instances
						Uno.UI.FeatureConfiguration.TextBox.HideCaret = false;
#endif
					}
				}
			);

			return testId.ToString();
		}
		catch (Exception e)
		{
			Console.WriteLine($"Failed Running Test {metadataName}, {e}");
			return "";
		}
	}

	private bool HandleAutoScreenshots(string args)
	{
#if __SKIA__ || __MACOS__
		var autoScreenshotsOption = new Option<string>("--auto-screenshots");
		var totalGroupsOption = new Option<int>("--total-groups", getDefaultValue: () => 1);
		var currentGroupIndexOption = new Option<int>("--current-group-index", getDefaultValue: () => 0);

		// SamplesApp can be opened with --runtime-tests option, which is currently manually handled in HandleLaunchArguments.
		var runtimeTestsOption = new Option<string>("--runtime-tests");
		var rootCommand = new RootCommand
		{
			autoScreenshotsOption,
			totalGroupsOption,
			currentGroupIndexOption,
			runtimeTestsOption,
		};

		bool commandReturn = false;

		rootCommand.SetHandler<string, int, int>((screenshotsPath, totalGroups, currentGroupIndex) =>
		{
			if (totalGroups < 1)
			{
				throw new ArgumentException("Total groups must be >= 1");
			}

			if (currentGroupIndex < 0 || currentGroupIndex >= totalGroups)
			{
				throw new ArgumentException("Group index is out of range.");
			}

			Console.WriteLine($"Screenshots path: {screenshotsPath}");
			Console.WriteLine($"Total groups: {totalGroups}");
			Console.WriteLine($"Current group index: {currentGroupIndex}");

			if (!string.IsNullOrEmpty(screenshotsPath))
			{
				if (MainWindow is null)
				{
<<<<<<< HEAD
					var n = UnitTestDispatcherCompat.From(MainWindow).RunAsync(
						UnitTestDispatcherCompat.Priority.Normal,
						async () =>
						{
							await SampleControl.Presentation.SampleChooserViewModel.Instance.RecordAllTests(CancellationToken.None, screenshotsPath, () => System.Environment.Exit(0));
						}
					);
				}
				);
=======
					throw new InvalidOperationException("Main window must be initialized before running screenshot tests");
				}

				var n = UnitTestDispatcherCompat.From(MainWindow).RunIdleAsync(
					_ =>
					{
						var n = UnitTestDispatcherCompat.From(MainWindow).RunAsync(
							UnitTestDispatcherCompat.Priority.Normal,
							async () =>
							{
								await SampleControl.Presentation.SampleChooserViewModel.Instance.RecordAllTests(CancellationToken.None, screenshotsPath, totalGroups, currentGroupIndex, () => System.Environment.Exit(0));
							}
						);
>>>>>>> 2770c882

					});

				commandReturn = true;
			}
		}, autoScreenshotsOption, totalGroupsOption, currentGroupIndexOption);

		rootCommand.Invoke(args);
		return commandReturn;
#else
		return false;
#endif
	}

	private bool TryNavigateToLaunchSample(string args)
	{
		const string samplePrefix = "sample=";
		try
		{
			args = Uri.UnescapeDataString(args);

			if (string.IsNullOrEmpty(args) || !args.StartsWith(samplePrefix))
			{
				return false;
			}

			args = args.Substring(samplePrefix.Length);

			var pathParts = args.Split(new[] { '/' }, StringSplitOptions.RemoveEmptyEntries);
			var category = pathParts[0];
			var sampleName = pathParts[1];

			SampleControl.Presentation.SampleChooserViewModel.Instance.SetSelectedSample(CancellationToken.None, category, sampleName);
			return true;
		}
		catch (Exception ex)
		{
			_log?.Error($"Could not navigate to initial sample - {ex}");
		}
		return false;
	}

#if __IOS__
	[Foundation.Export("runTest:")] // notice the colon at the end of the method name
	public Foundation.NSString RunTestBackdoor(Foundation.NSString value) => new Foundation.NSString(RunTest(value));

	[Foundation.Export("isTestDone:")] // notice the colon at the end of the method name
	public Foundation.NSString IsTestDoneBackdoor(Foundation.NSString value) => new Foundation.NSString(IsTestDone(value).ToString());

	[Foundation.Export("getDisplayScreenScaling:")] // notice the colon at the end of the method name
	public Foundation.NSString GetDisplayScreenScalingBackdoor(Foundation.NSString value) => new Foundation.NSString(GetDisplayScreenScaling(value).ToString());
#endif
}<|MERGE_RESOLUTION|>--- conflicted
+++ resolved
@@ -13,15 +13,14 @@
 using Uno.Logging;
 #endif
 
-<<<<<<< HEAD
 #if HAS_UNO_WINUI
 using Microsoft.UI.Dispatching;
 #else
 using Windows.System;
-=======
+#endif
+
 #if __SKIA__ || __MACOS__
 using System.CommandLine;
->>>>>>> 2770c882
 #endif
 
 namespace SamplesApp;
@@ -178,17 +177,6 @@
 			{
 				if (MainWindow is null)
 				{
-<<<<<<< HEAD
-					var n = UnitTestDispatcherCompat.From(MainWindow).RunAsync(
-						UnitTestDispatcherCompat.Priority.Normal,
-						async () =>
-						{
-							await SampleControl.Presentation.SampleChooserViewModel.Instance.RecordAllTests(CancellationToken.None, screenshotsPath, () => System.Environment.Exit(0));
-						}
-					);
-				}
-				);
-=======
 					throw new InvalidOperationException("Main window must be initialized before running screenshot tests");
 				}
 
@@ -202,7 +190,6 @@
 								await SampleControl.Presentation.SampleChooserViewModel.Instance.RecordAllTests(CancellationToken.None, screenshotsPath, totalGroups, currentGroupIndex, () => System.Environment.Exit(0));
 							}
 						);
->>>>>>> 2770c882
 
 					});
 
