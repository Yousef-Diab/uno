--- conflicted
+++ resolved
@@ -655,11 +655,7 @@
 		}
 
 		/// <summary>
-<<<<<<< HEAD
-		/// Assert that the App Title was found in manifest and loaded from resources
-=======
 		/// Assert that the App DisplayName was found in manifest and loaded from resources
->>>>>>> 2dfd1990
 		/// </summary>
 		public void AssertIssue12936()
 		{
@@ -678,7 +674,7 @@
 		/// </summary>
 		public void AssertIssue12937()
 		{
-			//The ApplicationModel Package properties are currently are currently supported on Skia
+			//The ApplicationModel Package properties are currently only supported on Skia
 #if __SKIA__
 			var description = Package.Current.Description;
 			var publisherName = Package.Current.PublisherDisplayName;
