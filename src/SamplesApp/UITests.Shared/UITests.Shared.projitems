--- conflicted
+++ resolved
@@ -2573,7 +2573,6 @@
       <DependentUpon>BarometerTests.xaml</DependentUpon>
     </Compile>
     <Compile Include="$(MSBuildThisFileDirectory)Windows_Devices\GyrometerTests.xaml.cs">
-<<<<<<< HEAD
 	    <DependentUpon>GyrometerTests.xaml</DependentUpon>
     </Compile>    
     <Compile Include="$(MSBuildThisFileDirectory)Windows_Devices\GeolocatorTests.xaml.cs">
@@ -2581,9 +2580,6 @@
 	</Compile>
     <Compile Include="$(MSBuildThisFileDirectory)Windows_Devices\GeopositionDisplayControl.xaml.cs">
       <DependentUpon>GeopositionDisplayControl.xaml</DependentUpon>
-=======
-      <DependentUpon>GyrometerTests.xaml</DependentUpon>
->>>>>>> a6db376e
     </Compile>
     <Compile Include="$(MSBuildThisFileDirectory)Windows_Devices\MagnetometerTests.xaml.cs">
       <DependentUpon>MagnetometerTests.xaml</DependentUpon>
@@ -4486,7 +4482,6 @@
     <Compile Include="$(MSBuildThisFileDirectory)Windows_UI_Xaml_Controls\ComboBox\ComboBox_ItemDataContext.xaml.cs">
       <DependentUpon>ComboBox_ItemDataContext.xaml</DependentUpon>
     </Compile>
-<<<<<<< HEAD
     <Compile Update="$(MSBuildThisFileDirectory)Windows_Devices\Geolocator.xaml.cs">
       <DependentUpon>Geolocator.xaml</DependentUpon>
     </Compile>
@@ -4495,13 +4490,12 @@
     </Compile>
 	<Compile Update="$(MSBuildThisFileDirectory)Windows_Devices\GyrometerTests.xaml.cs">
       <DependentUpon>GyrometerTests.xaml</DependentUpon>
-=======
+	</Compile>
     <Compile Include="$(MSBuildThisFileDirectory)Windows_UI_Xaml_Controls\DatePicker\DatePickerFlyout_MinYear.xaml.cs">
       <DependentUpon>DatePickerFlyout_MinYear.xaml</DependentUpon>
     </Compile>
     <Compile Include="$(MSBuildThisFileDirectory)Windows_UI_Xaml\Enability\BasicEnability.xaml.cs">
       <DependentUpon>BasicEnability.xaml</DependentUpon>
->>>>>>> a6db376e
     </Compile>
   </ItemGroup>
   <ItemGroup>
