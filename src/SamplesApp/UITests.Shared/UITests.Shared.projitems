﻿<?xml version="1.0" encoding="utf-8"?>
<Project xmlns="http://schemas.microsoft.com/developer/msbuild/2003">
  <PropertyGroup>
    <MSBuildAllProjects>$(MSBuildAllProjects);$(MSBuildThisFileFullPath)</MSBuildAllProjects>
    <HasSharedItems>true</HasSharedItems>
    <SharedGUID>beb0ab3a-16a7-49cf-ad5e-f4a53b985afe</SharedGUID>
  </PropertyGroup>
  <PropertyGroup Label="Configuration">
    <Import_RootNamespace>UITests.Shared</Import_RootNamespace>
  </PropertyGroup>
  <ItemGroup>
    <Page Include="$(MSBuildThisFileDirectory)Lottie\SampleLottieAnimation.xaml">
      <SubType>Designer</SubType>
      <Generator>MSBuild:Compile</Generator>
    </Page>
    <Page Include="$(MSBuildThisFileDirectory)Resources\StaticResource\StaticResource_Simple.xaml">
      <SubType>Designer</SubType>
      <Generator>MSBuild:Compile</Generator>
    </Page>
    <Page Include="$(MSBuildThisFileDirectory)Toolkit\Elevation.xaml">
      <SubType>Designer</SubType>
      <Generator>MSBuild:Compile</Generator>
    </Page>
    <Page Include="$(MSBuildThisFileDirectory)Wasm\Wasm_CustomEvent.xaml">
      <SubType>Designer</SubType>
      <Generator>MSBuild:Compile</Generator>
    </Page>
    <Page Include="$(MSBuildThisFileDirectory)Windows_ApplicationModel\Calls\PhoneCallManagerTests.xaml">
      <SubType>Designer</SubType>
      <Generator>MSBuild:Compile</Generator>
    </Page>
    <Page Include="$(MSBuildThisFileDirectory)Windows_ApplicationModel\Chat\ComposeSms.xaml">
      <SubType>Designer</SubType>
      <Generator>MSBuild:Compile</Generator>
    </Page>
    <Page Include="$(MSBuildThisFileDirectory)Windows_ApplicationModel_Resources_ResourceLoader\ResourceLoader_Simple.xaml">
      <SubType>Designer</SubType>
      <Generator>MSBuild:Compile</Generator>
    </Page>
    <Page Include="$(MSBuildThisFileDirectory)Windows_Devices\AccelerometerTests.xaml">
      <SubType>Designer</SubType>
      <Generator>MSBuild:Compile</Generator>
    </Page>
    <Page Include="$(MSBuildThisFileDirectory)Windows_Devices\BarometerTests.xaml">
      <SubType>Designer</SubType>
      <Generator>MSBuild:Compile</Generator>
    </Page>
<<<<<<< HEAD
    <Page Include="$(MSBuildThisFileDirectory)Windows_Devices\GeolocatorTests.xaml">
      <SubType>Designer</SubType>
      <Generator>MSBuild:Compile</Generator>
    </Page>
    <Page Include="$(MSBuildThisFileDirectory)Windows_Devices\GeopositionDisplayControl.xaml">
=======
    <Page Include="$(MSBuildThisFileDirectory)Windows_Devices\GyrometerTests.xaml">
>>>>>>> fa9b45b1
      <SubType>Designer</SubType>
      <Generator>MSBuild:Compile</Generator>
    </Page>
    <Page Include="$(MSBuildThisFileDirectory)Windows_Devices\MagnetometerTests.xaml">
      <SubType>Designer</SubType>
      <Generator>MSBuild:Compile</Generator>
    </Page>
    <Page Include="$(MSBuildThisFileDirectory)Windows_Globalization\Language_Properties.xaml">
      <SubType>Designer</SubType>
      <Generator>MSBuild:Compile</Generator>
    </Page>
    <Page Include="$(MSBuildThisFileDirectory)Windows_Graphics_Display\DisplayInformation\DisplayInformation_Properties.xaml">
      <SubType>Designer</SubType>
      <Generator>MSBuild:Compile</Generator>
    </Page>
    <Page Include="$(MSBuildThisFileDirectory)Windows_Phone\Devices_Notifications_VibrationDevice.xaml">
      <SubType>Designer</SubType>
      <Generator>MSBuild:Compile</Generator>
    </Page>
    <Page Include="$(MSBuildThisFileDirectory)Windows_Security_Credentials\PasswordVaultTests\CredentialsPersistence.xaml">
      <SubType>Designer</SubType>
      <Generator>MSBuild:Compile</Generator>
    </Page>
    <Page Include="$(MSBuildThisFileDirectory)Windows_Storage\StorageFolderTests\Persistence.xaml">
      <SubType>Designer</SubType>
      <Generator>MSBuild:Compile</Generator>
    </Page>
    <Page Include="$(MSBuildThisFileDirectory)Windows_System\Display\DisplayRequest.xaml">
      <SubType>Designer</SubType>
      <Generator>MSBuild:Compile</Generator>
    </Page>
    <Page Include="$(MSBuildThisFileDirectory)Windows_System\Power\PowerManager.xaml">
      <SubType>Designer</SubType>
      <Generator>MSBuild:Compile</Generator>
    </Page>
    <Page Include="$(MSBuildThisFileDirectory)Windows_UI.Xaml_Automation\AutomationProperties_Name.xaml">
      <SubType>Designer</SubType>
      <Generator>MSBuild:Compile</Generator>
    </Page>
    <Page Include="$(MSBuildThisFileDirectory)Windows_UI_Core\SystemNavigationManagerTests\HardwareBackButton.xaml">
      <SubType>Designer</SubType>
      <Generator>MSBuild:Compile</Generator>
    </Page>
    <Page Include="$(MSBuildThisFileDirectory)Windows_UI_StartScreen\JumpListTests.xaml">
      <SubType>Designer</SubType>
      <Generator>MSBuild:Compile</Generator>
    </Page>
    <Page Include="$(MSBuildThisFileDirectory)Windows_UI_Xaml\Clip\ButtonClippingTestsControl.xaml">
      <SubType>Designer</SubType>
      <Generator>MSBuild:Compile</Generator>
    </Page>
    <Page Include="$(MSBuildThisFileDirectory)Windows_UI_Xaml\Clip\ButtonWithClippingAndOffset.xaml">
      <SubType>Designer</SubType>
      <Generator>MSBuild:Compile</Generator>
    </Page>
    <Page Include="$(MSBuildThisFileDirectory)Windows_UI_Xaml\Clip\DoubleAnimationClipping.xaml">
      <SubType>Designer</SubType>
      <Generator>MSBuild:Compile</Generator>
    </Page>
    <Page Include="$(MSBuildThisFileDirectory)Windows_UI_Xaml\DeferLoadStrategy\DeferLoadStrategyWithTemplateBinding.xaml">
      <SubType>Designer</SubType>
      <Generator>MSBuild:Compile</Generator>
    </Page>
    <Page Include="$(MSBuildThisFileDirectory)Windows_UI_Xaml\DeferLoadStrategy\SimpleDeferLoadStrategy.xaml">
      <SubType>Designer</SubType>
      <Generator>MSBuild:Compile</Generator>
    </Page>
    <Page Include="$(MSBuildThisFileDirectory)Windows_UI_Xaml\FocusManager\FocusManagerTest.xaml">
      <SubType>Designer</SubType>
      <Generator>MSBuild:Compile</Generator>
    </Page>
    <Page Include="$(MSBuildThisFileDirectory)Windows_UI_Xaml\FocusManager\FocusManager_FocusDirection.xaml">
      <SubType>Designer</SubType>
      <Generator>MSBuild:Compile</Generator>
    </Page>
    <Page Include="$(MSBuildThisFileDirectory)Windows_UI_Xaml\FocusManager\FocusManager_GetFocus_Automated.xaml">
      <SubType>Designer</SubType>
      <Generator>MSBuild:Compile</Generator>
    </Page>
    <Page Include="$(MSBuildThisFileDirectory)Windows_UI_Xaml\FrameworkElementTests\FrameworkElement_UnloadedMeasure.xaml">
      <SubType>Designer</SubType>
      <Generator>MSBuild:Compile</Generator>
    </Page>
    <Page Include="$(MSBuildThisFileDirectory)Windows_UI_Xaml\FrameworkElementTests\ItemsControl_Loaded.xaml">
      <SubType>Designer</SubType>
      <Generator>MSBuild:Compile</Generator>
    </Page>
    <Page Include="$(MSBuildThisFileDirectory)Windows_UI_Xaml\FrameworkElementTests\LoadEvents.xaml">
      <SubType>Designer</SubType>
      <Generator>MSBuild:Compile</Generator>
    </Page>
    <Page Include="$(MSBuildThisFileDirectory)Windows_UI_Xaml\FrameworkElementTests\XamlEvent_Leak.xaml">
      <SubType>Designer</SubType>
      <Generator>MSBuild:Compile</Generator>
    </Page>
    <Page Include="$(MSBuildThisFileDirectory)Windows_UI_Xaml\FrameworkElementTests\XamlEvent_Leak_UserControl.xaml">
      <SubType>Designer</SubType>
      <Generator>MSBuild:Compile</Generator>
    </Page>
    <Page Include="$(MSBuildThisFileDirectory)Windows_UI_Xaml\Localization\Localization_Implicit.xaml">
      <SubType>Designer</SubType>
      <Generator>MSBuild:Compile</Generator>
    </Page>
    <Page Include="$(MSBuildThisFileDirectory)Windows_UI_Xaml\MarkupExtensionTests\MarkupExtension.xaml">
      <SubType>Designer</SubType>
      <Generator>MSBuild:Compile</Generator>
    </Page>
    <Page Include="$(MSBuildThisFileDirectory)Windows_UI_Xaml\Properties\DataContextProperty.xaml">
      <SubType>Designer</SubType>
      <Generator>MSBuild:Compile</Generator>
    </Page>
    <Page Include="$(MSBuildThisFileDirectory)Windows_UI_Xaml\StyleTests\Style_Inline.xaml">
      <SubType>Designer</SubType>
      <Generator>MSBuild:Compile</Generator>
    </Page>
    <Page Include="$(MSBuildThisFileDirectory)Windows_UI_Xaml\ThemeResources\BasicThemeResources.xaml">
      <SubType>Designer</SubType>
      <Generator>MSBuild:Compile</Generator>
    </Page>
    <Page Include="$(MSBuildThisFileDirectory)Windows_UI_Xaml\TouchEventsTests\TappedEventTest.xaml">
      <SubType>Designer</SubType>
      <Generator>MSBuild:Compile</Generator>
    </Page>
    <Page Include="$(MSBuildThisFileDirectory)Windows_UI_Xaml\TouchEventsTests\Touch.xaml">
      <SubType>Designer</SubType>
      <Generator>MSBuild:Compile</Generator>
    </Page>
    <Page Include="$(MSBuildThisFileDirectory)Windows_UI_Xaml\TouchEventsTests\TouchRotated.xaml">
      <SubType>Designer</SubType>
      <Generator>MSBuild:Compile</Generator>
    </Page>
    <Page Include="$(MSBuildThisFileDirectory)Windows_UI_Xaml\Resources\XamlGlobalResources.xaml">
      <SubType>Designer</SubType>
      <Generator>MSBuild:Compile</Generator>
    </Page>
    <Page Include="$(MSBuildThisFileDirectory)Windows_UI_Xaml\UIElementTests\Arrange_Performance01.xaml">
      <SubType>Designer</SubType>
      <Generator>MSBuild:Compile</Generator>
    </Page>
    <Page Include="$(MSBuildThisFileDirectory)Windows_UI_Xaml\UIElementTests\TransformToVisual_Simple.xaml">
      <SubType>Designer</SubType>
      <Generator>MSBuild:Compile</Generator>
    </Page>
    <Page Include="$(MSBuildThisFileDirectory)Windows_UI_Xaml\UIElementTests\TransformToVisual_Transform.xaml">
      <SubType>Designer</SubType>
      <Generator>MSBuild:Compile</Generator>
    </Page>
    <Page Include="$(MSBuildThisFileDirectory)Windows_UI_Xaml\VisualStateTests\VisualState_AdaptiveTrigger_Storyboard.xaml">
      <SubType>Designer</SubType>
      <Generator>MSBuild:Compile</Generator>
    </Page>
    <Page Include="$(MSBuildThisFileDirectory)Windows_UI_Xaml\VisualStateTests\VisualState_AdaptiveTrigger_UsingOneStateOnly.xaml">
      <SubType>Designer</SubType>
      <Generator>MSBuild:Compile</Generator>
    </Page>
    <Page Include="$(MSBuildThisFileDirectory)Windows_UI_Xaml\VisualStateTests\VisualState_DoubleAnimationUsingKeyFrames_RotateTransform.xaml">
      <SubType>Designer</SubType>
      <Generator>MSBuild:Compile</Generator>
    </Page>
    <Page Include="$(MSBuildThisFileDirectory)Windows_UI_Xaml\VisualStateTests\VisualState_Setters.xaml">
      <SubType>Designer</SubType>
      <Generator>MSBuild:Compile</Generator>
    </Page>
    <Page Include="$(MSBuildThisFileDirectory)Windows_UI_Xaml\VisualStateTests\VisualState_Setter_StaticResource.xaml">
      <SubType>Designer</SubType>
      <Generator>MSBuild:Compile</Generator>
    </Page>
    <Page Include="$(MSBuildThisFileDirectory)Windows_UI_Xaml\VisualStateTests\VisualTransition_Execution_Order.xaml">
      <SubType>Designer</SubType>
      <Generator>MSBuild:Compile</Generator>
    </Page>
    <Page Include="$(MSBuildThisFileDirectory)Windows_UI_Xaml\Clip\XamlButtonWithClipping.xaml">
      <SubType>Designer</SubType>
      <Generator>MSBuild:Compile</Generator>
    </Page>
    <Page Include="$(MSBuildThisFileDirectory)Windows_UI_Xaml\Clip\XamlButtonWithClipping_Scrollable.xaml">
      <SubType>Designer</SubType>
      <Generator>MSBuild:Compile</Generator>
    </Page>
    <Page Include="$(MSBuildThisFileDirectory)Windows_UI_Xaml\xBindTests\NoPhaseBinding_Large.xaml">
      <SubType>Designer</SubType>
      <Generator>MSBuild:Compile</Generator>
    </Page>
    <Page Include="$(MSBuildThisFileDirectory)Windows_UI_Xaml\xBindTests\PhaseBinding.xaml">
      <SubType>Designer</SubType>
      <Generator>MSBuild:Compile</Generator>
    </Page>
    <Page Include="$(MSBuildThisFileDirectory)Windows_UI_Xaml\xBindTests\PhaseBinding_Large.xaml">
      <SubType>Designer</SubType>
      <Generator>MSBuild:Compile</Generator>
    </Page>
    <Page Include="$(MSBuildThisFileDirectory)Windows_UI_Xaml\xBindTests\PhaseBinding_StartOne.xaml">
      <SubType>Designer</SubType>
      <Generator>MSBuild:Compile</Generator>
    </Page>
    <Page Include="$(MSBuildThisFileDirectory)Windows_UI_Xaml_Controls\ComboBox\ComboBox_ItemDataContext.xaml">
      <SubType>Designer</SubType>
      <Generator>MSBuild:Compile</Generator>
    </Page>
    <Page Include="$(MSBuildThisFileDirectory)Windows_UI_Xaml_Controls\CommandBar\CommandBar_Xaml_Automated.xaml">
      <SubType>Designer</SubType>
      <Generator>MSBuild:Compile</Generator>
    </Page>
    <Page Include="$(MSBuildThisFileDirectory)Windows_UI_Xaml_Controls\ContentControlTestsControl\ContentControl_NoTemplateDataContext.xaml">
      <SubType>Designer</SubType>
      <Generator>MSBuild:Compile</Generator>
    </Page>
    <Page Include="$(MSBuildThisFileDirectory)Windows_UI_Xaml_Controls\ContentControlTestsControl\ContentControl_SelectorInheritance.xaml">
      <SubType>Designer</SubType>
      <Generator>MSBuild:Compile</Generator>
    </Page>
    <Page Include="$(MSBuildThisFileDirectory)Windows_UI_Xaml_Controls\ContentControlTestsControl\ContentControl_SetNull.xaml">
      <SubType>Designer</SubType>
      <Generator>MSBuild:Compile</Generator>
    </Page>
    <Page Include="$(MSBuildThisFileDirectory)Windows_UI_Xaml_Controls\ContentControlTestsControl\ContentControl_UnsetContent.xaml">
      <SubType>Designer</SubType>
      <Generator>MSBuild:Compile</Generator>
    </Page>
    <Page Include="$(MSBuildThisFileDirectory)Windows_UI_Xaml_Controls\ContentControlTestsControl\ContentControl_WithInlineContent.xaml">
      <SubType>Designer</SubType>
      <Generator>MSBuild:Compile</Generator>
    </Page>
    <Page Include="$(MSBuildThisFileDirectory)Windows_UI_Xaml_Controls\ContentControlTestsControl\ContentControl_WithPadding.xaml">
      <SubType>Designer</SubType>
      <Generator>MSBuild:Compile</Generator>
    </Page>
    <Page Include="$(MSBuildThisFileDirectory)Windows_UI_Xaml_Controls\ContentDialogTests\ComboBoxContentDialog.xaml">
      <SubType>Designer</SubType>
      <Generator>MSBuild:Compile</Generator>
    </Page>
    <Page Include="$(MSBuildThisFileDirectory)Windows_UI_Xaml_Controls\ContentDialogTests\ContentDialog_Closing.xaml">
      <SubType>Designer</SubType>
      <Generator>MSBuild:Compile</Generator>
    </Page>
    <Page Include="$(MSBuildThisFileDirectory)Windows_UI_Xaml_Controls\ContentDialogTests\ContentDialog_ComboBox.xaml">
      <SubType>Designer</SubType>
      <Generator>MSBuild:Compile</Generator>
    </Page>
    <Page Include="$(MSBuildThisFileDirectory)Windows_UI_Xaml_Controls\ContentPresenter\ContentPresenter_Background.xaml">
      <SubType>Designer</SubType>
      <Generator>MSBuild:Compile</Generator>
    </Page>
    <Page Include="$(MSBuildThisFileDirectory)Windows_UI_Xaml_Controls\ContentPresenter\ContentPresenter_Changing_ContentTemplate.xaml">
      <SubType>Designer</SubType>
      <Generator>MSBuild:Compile</Generator>
    </Page>
    <Page Include="$(MSBuildThisFileDirectory)Windows_UI_Xaml_Controls\ContentPresenter\ContentPresenter_Content_DataContext.xaml">
      <SubType>Designer</SubType>
      <Generator>MSBuild:Compile</Generator>
    </Page>
    <Page Include="$(MSBuildThisFileDirectory)Windows_UI_Xaml_Controls\ContentPresenter\ContentPresenter_ImplicitContent.xaml">
      <SubType>Designer</SubType>
      <Generator>MSBuild:Compile</Generator>
    </Page>
    <Page Include="$(MSBuildThisFileDirectory)Windows_UI_Xaml_Controls\ContentPresenter\ContentPresenter_LocalOverride.xaml">
      <SubType>Designer</SubType>
      <Generator>MSBuild:Compile</Generator>
    </Page>
    <Page Include="$(MSBuildThisFileDirectory)Windows_UI_Xaml_Controls\ContentPresenter\ContentPresenter_Padding.xaml">
      <SubType>Designer</SubType>
      <Generator>MSBuild:Compile</Generator>
    </Page>
    <Page Include="$(MSBuildThisFileDirectory)Windows_UI_Xaml_Controls\ContentPresenter\ContentPresenter_Template.xaml">
      <SubType>Designer</SubType>
      <Generator>MSBuild:Compile</Generator>
    </Page>
    <Page Include="$(MSBuildThisFileDirectory)Windows_UI_Xaml_Controls\ContentPresenter\ContentPresenter_TextProperties.xaml">
      <SubType>Designer</SubType>
      <Generator>MSBuild:Compile</Generator>
    </Page>
    <Page Include="$(MSBuildThisFileDirectory)Windows_UI_Xaml_Controls\ImageTests\Image_ImageSource_PixelSize.xaml">
      <SubType>Designer</SubType>
      <Generator>MSBuild:Compile</Generator>
    </Page>
    <Page Include="$(MSBuildThisFileDirectory)Windows_UI_Xaml_Controls\ListView\ListView_ChangeView.xaml">
      <SubType>Designer</SubType>
      <Generator>MSBuild:Compile</Generator>
    </Page>
    <Page Include="$(MSBuildThisFileDirectory)Windows_UI_Xaml_Controls\ListView\ListView_ItemsPanel_HotSwap.xaml">
      <SubType>Designer</SubType>
      <Generator>MSBuild:Compile</Generator>
    </Page>
    <Page Include="$(MSBuildThisFileDirectory)Windows_UI_Xaml_Controls\ListView\ListView_VirtualizePanelAdaptaterIdCache.xaml">
      <SubType>Designer</SubType>
      <Generator>MSBuild:Compile</Generator>
    </Page>
    <Page Include="$(MSBuildThisFileDirectory)Windows_UI_Xaml_Controls\ListView\RotatedListView_WithRotatedItems.xaml">
      <SubType>Designer</SubType>
      <Generator>MSBuild:Compile</Generator>
    </Page>
    <Page Include="$(MSBuildThisFileDirectory)Windows_UI_Xaml_Controls\Button\Button_Events.xaml">
      <SubType>Designer</SubType>
      <Generator>MSBuild:Compile</Generator>
    </Page>
    <Page Include="$(MSBuildThisFileDirectory)Windows_UI_Xaml_Controls\DatePicker\DatePickerFlyout_Automated.xaml">
      <SubType>Designer</SubType>
      <Generator>MSBuild:Compile</Generator>
    </Page>
    <Page Include="$(MSBuildThisFileDirectory)Windows_UI_Xaml_Controls\Flyout\Flyout_LargeContent.xaml">
      <SubType>Designer</SubType>
      <Generator>MSBuild:Compile</Generator>
    </Page>
    <Page Include="$(MSBuildThisFileDirectory)Windows_UI_Xaml_Controls\Pivot\Pivot_CustomContent_Automated.xaml">
      <SubType>Designer</SubType>
      <Generator>MSBuild:Compile</Generator>
    </Page>
    <Page Include="$(MSBuildThisFileDirectory)Windows_UI_Xaml_Controls\ScrollViewerTests\ScrollViewer_Simple.xaml">
      <SubType>Designer</SubType>
      <Generator>MSBuild:Compile</Generator>
    </Page>
    <Page Include="$(MSBuildThisFileDirectory)Windows_UI_Xaml_Controls\TextBlockControl\TextBlock_Visibility_Arrange.xaml">
      <SubType>Designer</SubType>
      <Generator>MSBuild:Compile</Generator>
    </Page>
    <Page Include="$(MSBuildThisFileDirectory)Windows_UI_Xaml_Controls\TextBox\TextBox_BeforeTextChanging.xaml">
      <SubType>Designer</SubType>
      <Generator>MSBuild:Compile</Generator>
    </Page>
    <Page Include="$(MSBuildThisFileDirectory)Windows_UI_Xaml_Controls\TextBox\TextBox_Disabled.xaml">
      <SubType>Designer</SubType>
      <Generator>MSBuild:Compile</Generator>
    </Page>
    <Page Include="$(MSBuildThisFileDirectory)Windows_UI_Xaml_Controls\TextBox\TextBox_MaxLength.xaml">
      <SubType>Designer</SubType>
      <Generator>MSBuild:Compile</Generator>
    </Page>
    <Page Include="$(MSBuildThisFileDirectory)Windows_UI_Xaml_Controls\TextBox\TextBox_TextChanging.xaml">
      <SubType>Designer</SubType>
      <Generator>MSBuild:Compile</Generator>
    </Page>
    <Page Include="$(MSBuildThisFileDirectory)Windows_UI_Xaml_Controls\ToggleSwitchControl\ToggleSwitch_TemplateReuse.xaml">
      <SubType>Designer</SubType>
      <Generator>MSBuild:Compile</Generator>
    </Page>
    <Page Include="$(MSBuildThisFileDirectory)Windows_UI_Xaml_Controls\DatePicker\DatePicker_SampleContent.xaml">
      <SubType>Designer</SubType>
      <Generator>MSBuild:Compile</Generator>
    </Page>
    <Page Include="$(MSBuildThisFileDirectory)Windows_UI_Xaml_Controls\TimePicker\TimePicker_Flyout_Automated.xaml">
      <SubType>Designer</SubType>
      <Generator>MSBuild:Compile</Generator>
    </Page>
    <Page Include="$(MSBuildThisFileDirectory)Windows_UI_Xaml_Controls\ToolTip\ShowPathToRootControl.xaml">
      <SubType>Designer</SubType>
      <Generator>MSBuild:Compile</Generator>
    </Page>
    <Page Include="$(MSBuildThisFileDirectory)Windows_UI_Xaml_Controls\ToolTip\TextOnlyToolTipSample.xaml">
      <SubType>Designer</SubType>
      <Generator>MSBuild:Compile</Generator>
    </Page>
    <Page Include="$(MSBuildThisFileDirectory)Windows_UI_Xaml_Controls\WebView\WebViewControl_JavaScript_Alert_Confirm_Prompt.xaml">
      <SubType>Designer</SubType>
      <Generator>MSBuild:Compile</Generator>
    </Page>
    <Page Include="$(MSBuildThisFileDirectory)Windows_UI_Xaml_Controls\WebView\WebView_Alert.xaml">
      <SubType>Designer</SubType>
      <Generator>MSBuild:Compile</Generator>
    </Page>
    <Page Include="$(MSBuildThisFileDirectory)Windows_UI_Xaml\xBindTests\xBind.xaml">
      <SubType>Designer</SubType>
      <Generator>MSBuild:Compile</Generator>
    </Page>
    <Page Include="$(MSBuildThisFileDirectory)Windows_UI_Xaml\xBindTests\XBindControl01.xaml">
      <SubType>Designer</SubType>
      <Generator>MSBuild:Compile</Generator>
    </Page>
    <Page Include="$(MSBuildThisFileDirectory)Windows_UI_Xaml\xBindTests\xBind_Field.xaml">
      <SubType>Designer</SubType>
      <Generator>MSBuild:Compile</Generator>
    </Page>
    <Page Include="$(MSBuildThisFileDirectory)Windows_UI_Xaml\xBindTests\XBind_Simple.xaml">
      <SubType>Designer</SubType>
      <Generator>MSBuild:Compile</Generator>
    </Page>
    <Page Include="$(MSBuildThisFileDirectory)Windows_UI_Xaml_Controls\AutoSuggestBoxTests\BasicAutoSuggestBox.xaml">
      <SubType>Designer</SubType>
      <Generator>MSBuild:Compile</Generator>
    </Page>
    <Page Include="$(MSBuildThisFileDirectory)Windows_UI_Xaml_Controls\BorderTests\AutoBorderStretchwithbottommargin.xaml">
      <SubType>Designer</SubType>
      <Generator>MSBuild:Compile</Generator>
    </Page>
    <Page Include="$(MSBuildThisFileDirectory)Windows_UI_Xaml_Controls\BorderTests\AutoBorderStretchwithleftmargin.xaml">
      <SubType>Designer</SubType>
      <Generator>MSBuild:Compile</Generator>
    </Page>
    <Page Include="$(MSBuildThisFileDirectory)Windows_UI_Xaml_Controls\BorderTests\AutoBorderStretchwithrightmargin.xaml">
      <SubType>Designer</SubType>
      <Generator>MSBuild:Compile</Generator>
    </Page>
    <Page Include="$(MSBuildThisFileDirectory)Windows_UI_Xaml_Controls\BorderTests\AutoBorderStretchwithtopmargin.xaml">
      <SubType>Designer</SubType>
      <Generator>MSBuild:Compile</Generator>
    </Page>
    <Page Include="$(MSBuildThisFileDirectory)Windows_UI_Xaml_Controls\BorderTests\BorderBottomwithmargins.xaml">
      <SubType>Designer</SubType>
      <Generator>MSBuild:Compile</Generator>
    </Page>
    <Page Include="$(MSBuildThisFileDirectory)Windows_UI_Xaml_Controls\BorderTests\BorderCenteredwithmargins.xaml">
      <SubType>Designer</SubType>
      <Generator>MSBuild:Compile</Generator>
    </Page>
    <Page Include="$(MSBuildThisFileDirectory)Windows_UI_Xaml_Controls\BorderTests\BorderLeftwithmargins.xaml">
      <SubType>Designer</SubType>
      <Generator>MSBuild:Compile</Generator>
    </Page>
    <Page Include="$(MSBuildThisFileDirectory)Windows_UI_Xaml_Controls\BorderTests\BorderRightwithmargins.xaml">
      <SubType>Designer</SubType>
      <Generator>MSBuild:Compile</Generator>
    </Page>
    <Page Include="$(MSBuildThisFileDirectory)Windows_UI_Xaml_Controls\BorderTests\BorderTopwithmargins.xaml">
      <SubType>Designer</SubType>
      <Generator>MSBuild:Compile</Generator>
    </Page>
    <Page Include="$(MSBuildThisFileDirectory)Windows_UI_Xaml_Controls\BorderTests\Border_CornerOverlap.xaml">
      <SubType>Designer</SubType>
      <Generator>MSBuild:Compile</Generator>
    </Page>
    <Page Include="$(MSBuildThisFileDirectory)Windows_UI_Xaml_Controls\BorderTests\Border_CornerRadius.xaml">
      <SubType>Designer</SubType>
      <Generator>MSBuild:Compile</Generator>
    </Page>
    <Page Include="$(MSBuildThisFileDirectory)Windows_UI_Xaml_Controls\BorderTests\Border_CornerRadius_Alignments.xaml">
      <SubType>Designer</SubType>
      <Generator>MSBuild:Compile</Generator>
    </Page>
    <Page Include="$(MSBuildThisFileDirectory)Windows_UI_Xaml_Controls\BorderTests\Border_CornerRadius_Binding.xaml">
      <SubType>Designer</SubType>
      <Generator>MSBuild:Compile</Generator>
    </Page>
    <Page Include="$(MSBuildThisFileDirectory)Windows_UI_Xaml_Controls\BorderTests\Border_CornerRadius_with_Opacity.xaml">
      <SubType>Designer</SubType>
      <Generator>MSBuild:Compile</Generator>
    </Page>
    <Page Include="$(MSBuildThisFileDirectory)Windows_UI_Xaml_Controls\BorderTests\Border_Simple.xaml">
      <SubType>Designer</SubType>
      <Generator>MSBuild:Compile</Generator>
    </Page>
    <Page Include="$(MSBuildThisFileDirectory)Windows_UI_Xaml_Controls\BorderTests\Border_Simple_No_Background.xaml">
      <SubType>Designer</SubType>
      <Generator>MSBuild:Compile</Generator>
    </Page>
    <Page Include="$(MSBuildThisFileDirectory)Windows_UI_Xaml_Controls\BorderTests\Border_Simple_No_Background_With_Content_Border_With_Background.xaml">
      <SubType>Designer</SubType>
      <Generator>MSBuild:Compile</Generator>
    </Page>
    <Page Include="$(MSBuildThisFileDirectory)Windows_UI_Xaml_Controls\BorderTests\Border_Simple_No_Background_With_TextBox.xaml">
      <SubType>Designer</SubType>
      <Generator>MSBuild:Compile</Generator>
    </Page>
    <Page Include="$(MSBuildThisFileDirectory)Windows_UI_Xaml_Controls\BorderTests\Border_Simple_with_non_Uniform_Thickness.xaml">
      <SubType>Designer</SubType>
      <Generator>MSBuild:Compile</Generator>
    </Page>
    <Page Include="$(MSBuildThisFileDirectory)Windows_UI_Xaml_Controls\BorderTests\Border_Simple_with_Opacity.xaml">
      <SubType>Designer</SubType>
      <Generator>MSBuild:Compile</Generator>
    </Page>
    <Page Include="$(MSBuildThisFileDirectory)Windows_UI_Xaml_Controls\BorderTests\Border_Simple_with_Uniform_Thickness.xaml">
      <SubType>Designer</SubType>
      <Generator>MSBuild:Compile</Generator>
    </Page>
    <Page Include="$(MSBuildThisFileDirectory)Windows_UI_Xaml_Controls\BorderTests\Circle.xaml">
      <SubType>Designer</SubType>
      <Generator>MSBuild:Compile</Generator>
    </Page>
    <Page Include="$(MSBuildThisFileDirectory)Windows_UI_Xaml_Controls\BorderTests\NonUniformThicknessandRadius.xaml">
      <SubType>Designer</SubType>
      <Generator>MSBuild:Compile</Generator>
    </Page>
    <Page Include="$(MSBuildThisFileDirectory)Windows_UI_Xaml_Controls\BorderTests\OnepxThicknessandRadius.xaml">
      <SubType>Designer</SubType>
      <Generator>MSBuild:Compile</Generator>
    </Page>
    <Page Include="$(MSBuildThisFileDirectory)Windows_UI_Xaml_Controls\BorderTests\OnepxThicknessandRadiusAndTextBlock.xaml">
      <SubType>Designer</SubType>
      <Generator>MSBuild:Compile</Generator>
    </Page>
    <Page Include="$(MSBuildThisFileDirectory)Windows_UI_Xaml_Controls\BorderTests\SimplewithNonUnifmormRadius.xaml">
      <SubType>Designer</SubType>
      <Generator>MSBuild:Compile</Generator>
    </Page>
    <Page Include="$(MSBuildThisFileDirectory)Windows_UI_Xaml_Controls\BorderTests\Simple_with_Radius.xaml">
      <SubType>Designer</SubType>
      <Generator>MSBuild:Compile</Generator>
    </Page>
    <Page Include="$(MSBuildThisFileDirectory)Windows_UI_Xaml_Controls\BorderTests\UniformThicknessandNonUniformRadius.xaml">
      <SubType>Designer</SubType>
      <Generator>MSBuild:Compile</Generator>
    </Page>
    <Page Include="$(MSBuildThisFileDirectory)Windows_UI_Xaml_Controls\BorderTests\Uniform_Thickness_and_Large_Radius.xaml">
      <SubType>Designer</SubType>
      <Generator>MSBuild:Compile</Generator>
    </Page>
    <Page Include="$(MSBuildThisFileDirectory)Windows_UI_Xaml_Controls\BorderTests\Uniform_Thickness_and_Small_Radius.xaml">
      <SubType>Designer</SubType>
      <Generator>MSBuild:Compile</Generator>
    </Page>
    <Page Include="$(MSBuildThisFileDirectory)Windows_UI_Xaml_Controls\BorderTests\ZeroThickness.xaml">
      <SubType>Designer</SubType>
      <Generator>MSBuild:Compile</Generator>
    </Page>
    <Page Include="$(MSBuildThisFileDirectory)Windows_UI_Xaml_Controls\BorderTests\ZeroThicknessWithRadius.xaml">
      <SubType>Designer</SubType>
      <Generator>MSBuild:Compile</Generator>
    </Page>
    <Page Include="$(MSBuildThisFileDirectory)Windows_UI_Xaml_Controls\Button\AppBarButtonTest.xaml">
      <SubType>Designer</SubType>
      <Generator>MSBuild:Compile</Generator>
    </Page>
    <Page Include="$(MSBuildThisFileDirectory)Windows_UI_Xaml_Controls\Button\AppBarButtonWithIconTest.xaml">
      <SubType>Designer</SubType>
      <Generator>MSBuild:Compile</Generator>
    </Page>
    <Page Include="$(MSBuildThisFileDirectory)Windows_UI_Xaml_Controls\Button\AppBarToggleButtonTest.xaml">
      <SubType>Designer</SubType>
      <Generator>MSBuild:Compile</Generator>
    </Page>
    <Page Include="$(MSBuildThisFileDirectory)Windows_UI_Xaml_Controls\Button\AppBar_KeyBoard.xaml">
      <SubType>Designer</SubType>
      <Generator>MSBuild:Compile</Generator>
    </Page>
    <Page Include="$(MSBuildThisFileDirectory)Windows_UI_Xaml_Controls\Button\Buttons.xaml">
      <SubType>Designer</SubType>
      <Generator>MSBuild:Compile</Generator>
    </Page>
    <Page Include="$(MSBuildThisFileDirectory)Windows_UI_Xaml_Controls\Button\Button_IsEnabled.xaml">
      <SubType>Designer</SubType>
      <Generator>MSBuild:Compile</Generator>
    </Page>
    <Page Include="$(MSBuildThisFileDirectory)Windows_UI_Xaml_Controls\Button\Button_IsEnabled_Automated.xaml">
      <SubType>Designer</SubType>
      <Generator>MSBuild:Compile</Generator>
    </Page>
    <Page Include="$(MSBuildThisFileDirectory)Windows_UI_Xaml_Controls\Button\Button_Opacity_Automated.xaml">
      <SubType>Designer</SubType>
      <Generator>MSBuild:Compile</Generator>
    </Page>
    <Page Include="$(MSBuildThisFileDirectory)Windows_UI_Xaml_Controls\Button\CheckBox_Button.xaml">
      <SubType>Designer</SubType>
      <Generator>MSBuild:Compile</Generator>
    </Page>
    <Page Include="$(MSBuildThisFileDirectory)Windows_UI_Xaml_Controls\Button\CheckBox_Button_UWA_Style.xaml">
      <SubType>Designer</SubType>
      <Generator>MSBuild:Compile</Generator>
    </Page>
    <Page Include="$(MSBuildThisFileDirectory)Windows_UI_Xaml_Controls\Button\CheckBox_Button_With_CanExecute_Changing.xaml">
      <SubType>Designer</SubType>
      <Generator>MSBuild:Compile</Generator>
    </Page>
    <Page Include="$(MSBuildThisFileDirectory)Windows_UI_Xaml_Controls\Button\CheckBox_IsEnabled_Automated.xaml">
      <SubType>Designer</SubType>
      <Generator>MSBuild:Compile</Generator>
    </Page>
    <Page Include="$(MSBuildThisFileDirectory)Windows_UI_Xaml_Controls\Button\ComboBox_Simple.xaml">
      <SubType>Designer</SubType>
      <Generator>MSBuild:Compile</Generator>
    </Page>
    <Page Include="$(MSBuildThisFileDirectory)Windows_UI_Xaml_Controls\Button\Custom_Button_With_ContentTemplate.xaml">
      <SubType>Designer</SubType>
      <Generator>MSBuild:Compile</Generator>
    </Page>
    <Page Include="$(MSBuildThisFileDirectory)Windows_UI_Xaml_Controls\Button\Custom_Button_With_ContentTemplate_And_StackPanel.xaml">
      <SubType>Designer</SubType>
      <Generator>MSBuild:Compile</Generator>
    </Page>
    <Page Include="$(MSBuildThisFileDirectory)Windows_UI_Xaml_Controls\Button\HyperlinkButton_IsEnabled_Automated.xaml">
      <SubType>Designer</SubType>
      <Generator>MSBuild:Compile</Generator>
    </Page>
    <Page Include="$(MSBuildThisFileDirectory)Windows_UI_Xaml_Controls\Button\Hyperlink_Button.xaml">
      <SubType>Designer</SubType>
      <Generator>MSBuild:Compile</Generator>
    </Page>
    <Page Include="$(MSBuildThisFileDirectory)Windows_UI_Xaml_Controls\Button\Hyperlink_CanExecute_False.xaml">
      <SubType>Designer</SubType>
      <Generator>MSBuild:Compile</Generator>
    </Page>
    <Page Include="$(MSBuildThisFileDirectory)Windows_UI_Xaml_Controls\Button\Hyperlink_Disabled.xaml">
      <SubType>Designer</SubType>
      <Generator>MSBuild:Compile</Generator>
    </Page>
    <Page Include="$(MSBuildThisFileDirectory)Windows_UI_Xaml_Controls\Button\Nested_Buttons.xaml">
      <SubType>Designer</SubType>
      <Generator>MSBuild:Compile</Generator>
    </Page>
    <Page Include="$(MSBuildThisFileDirectory)Windows_UI_Xaml_Controls\Button\Overlapped_Buttons.xaml">
      <SubType>Designer</SubType>
      <Generator>MSBuild:Compile</Generator>
    </Page>
    <Page Include="$(MSBuildThisFileDirectory)Windows_UI_Xaml_Controls\Button\RadioButton_Combined_Style.xaml">
      <SubType>Designer</SubType>
      <Generator>MSBuild:Compile</Generator>
    </Page>
    <Page Include="$(MSBuildThisFileDirectory)Windows_UI_Xaml_Controls\Button\RadioButton_IsEnabled_Automated.xaml">
      <SubType>Designer</SubType>
      <Generator>MSBuild:Compile</Generator>
    </Page>
    <Page Include="$(MSBuildThisFileDirectory)Windows_UI_Xaml_Controls\Button\RadioButton_Multiple_Unnamed_Groups.xaml">
      <SubType>Designer</SubType>
      <Generator>MSBuild:Compile</Generator>
    </Page>
    <Page Include="$(MSBuildThisFileDirectory)Windows_UI_Xaml_Controls\Button\RadioButton_Pressed.xaml">
      <SubType>Designer</SubType>
      <Generator>MSBuild:Compile</Generator>
    </Page>
    <Page Include="$(MSBuildThisFileDirectory)Windows_UI_Xaml_Controls\Button\RadioButton_With_GroupName.xaml">
      <SubType>Designer</SubType>
      <Generator>MSBuild:Compile</Generator>
    </Page>
    <Page Include="$(MSBuildThisFileDirectory)Windows_UI_Xaml_Controls\Button\Radio_Button.xaml">
      <SubType>Designer</SubType>
      <Generator>MSBuild:Compile</Generator>
    </Page>
    <Page Include="$(MSBuildThisFileDirectory)Windows_UI_Xaml_Controls\Button\Simple_Button.xaml">
      <SubType>Designer</SubType>
      <Generator>MSBuild:Compile</Generator>
    </Page>
    <Page Include="$(MSBuildThisFileDirectory)Windows_UI_Xaml_Controls\Button\Simple_Button_With_CanExecute_Changing.xaml">
      <SubType>Designer</SubType>
      <Generator>MSBuild:Compile</Generator>
    </Page>
    <Page Include="$(MSBuildThisFileDirectory)Windows_UI_Xaml_Controls\Button\ToggleButton_IsEnabled_Automated.xaml">
      <SubType>Designer</SubType>
      <Generator>MSBuild:Compile</Generator>
    </Page>
    <Page Include="$(MSBuildThisFileDirectory)Windows_UI_Xaml_Controls\Button\ToggleSwitch_IsEnable_Automated.xaml">
      <SubType>Designer</SubType>
      <Generator>MSBuild:Compile</Generator>
    </Page>
    <Page Include="$(MSBuildThisFileDirectory)Windows_UI_Xaml_Controls\ComboBox\ComboBox_SelectedIndex.xaml">
      <SubType>Designer</SubType>
      <Generator>MSBuild:Compile</Generator>
    </Page>
    <Page Include="$(MSBuildThisFileDirectory)Windows_UI_Xaml_Controls\CommandBar\BackGesture\BackGesture_Chooser.xaml">
      <SubType>Designer</SubType>
      <Generator>MSBuild:Compile</Generator>
    </Page>
    <Page Include="$(MSBuildThisFileDirectory)Windows_UI_Xaml_Controls\CommandBar\BackGesture\BackGesture_Collapsed.xaml">
      <SubType>Designer</SubType>
      <Generator>MSBuild:Compile</Generator>
    </Page>
    <Page Include="$(MSBuildThisFileDirectory)Windows_UI_Xaml_Controls\CommandBar\BackGesture\BackGesture_CollapsedNavigationCommand.xaml">
      <SubType>Designer</SubType>
      <Generator>MSBuild:Compile</Generator>
    </Page>
    <Page Include="$(MSBuildThisFileDirectory)Windows_UI_Xaml_Controls\CommandBar\BackGesture\BackGesture_NavigationCommand.xaml">
      <SubType>Designer</SubType>
      <Generator>MSBuild:Compile</Generator>
    </Page>
    <Page Include="$(MSBuildThisFileDirectory)Windows_UI_Xaml_Controls\CommandBar\BackGesture\BackGesture_Normal.xaml">
      <SubType>Designer</SubType>
      <Generator>MSBuild:Compile</Generator>
    </Page>
    <Page Include="$(MSBuildThisFileDirectory)Windows_UI_Xaml_Controls\CommandBar\CommandBar_BackGesture.xaml">
      <SubType>Designer</SubType>
      <Generator>MSBuild:Compile</Generator>
    </Page>
    <Page Include="$(MSBuildThisFileDirectory)Windows_UI_Xaml_Controls\CommandBar\CommandBar_Content.xaml">
      <SubType>Designer</SubType>
      <Generator>MSBuild:Compile</Generator>
    </Page>
    <Page Include="$(MSBuildThisFileDirectory)Windows_UI_Xaml_Controls\CommandBar\CommandBar_Dynamic.xaml">
      <SubType>Designer</SubType>
      <Generator>MSBuild:Compile</Generator>
    </Page>
    <Page Include="$(MSBuildThisFileDirectory)Windows_UI_Xaml_Controls\CommandBar\CommandBar_Examples.xaml">
      <SubType>Designer</SubType>
      <Generator>MSBuild:Compile</Generator>
    </Page>
    <Page Include="$(MSBuildThisFileDirectory)Windows_UI_Xaml_Controls\CommandBar\CommandBar_Extensions.xaml">
      <SubType>Designer</SubType>
      <Generator>MSBuild:Compile</Generator>
    </Page>
    <Page Include="$(MSBuildThisFileDirectory)Windows_UI_Xaml_Controls\CommandBar\CommandBar_Flyout.xaml">
      <SubType>Designer</SubType>
      <Generator>MSBuild:Compile</Generator>
    </Page>
    <Page Include="$(MSBuildThisFileDirectory)Windows_UI_Xaml_Controls\CommandBar\CommandBar_LongTitle.xaml">
      <SubType>Designer</SubType>
      <Generator>MSBuild:Compile</Generator>
    </Page>
    <Page Include="$(MSBuildThisFileDirectory)Windows_UI_Xaml_Controls\CommandBar\CommandBar_Native.xaml">
      <SubType>Designer</SubType>
      <Generator>MSBuild:Compile</Generator>
    </Page>
    <Page Include="$(MSBuildThisFileDirectory)Windows_UI_Xaml_Controls\CommandBar\CommandBar_Padding.xaml">
      <SubType>Designer</SubType>
      <Generator>MSBuild:Compile</Generator>
    </Page>
    <Page Include="$(MSBuildThisFileDirectory)Windows_UI_Xaml_Controls\CommandBar\CommandBar_Uppercase_Resource.xaml">
      <SubType>Designer</SubType>
      <Generator>MSBuild:Compile</Generator>
    </Page>
    <Page Include="$(MSBuildThisFileDirectory)Windows_UI_Xaml_Controls\CommandBar\CommandBar_With_Long_Sentences.xaml">
      <SubType>Designer</SubType>
      <Generator>MSBuild:Compile</Generator>
    </Page>
    <Page Include="$(MSBuildThisFileDirectory)Windows_UI_Xaml_Controls\ComboBox\ComboBox_MaxDropdownHeight.xaml">
      <SubType>Designer</SubType>
      <Generator>MSBuild:Compile</Generator>
    </Page>
    <Page Include="$(MSBuildThisFileDirectory)Windows_UI_Xaml_Controls\ComboBox\ComboBox_Transforms.xaml">
      <SubType>Designer</SubType>
      <Generator>MSBuild:Compile</Generator>
    </Page>
    <Page Include="$(MSBuildThisFileDirectory)Windows_UI_Xaml_Controls\ComboBox\ComboBox_Virtualizing.xaml">
      <SubType>Designer</SubType>
      <Generator>MSBuild:Compile</Generator>
    </Page>
    <Page Include="$(MSBuildThisFileDirectory)Windows_UI_Xaml_Controls\ContentControlTestsControl\ContentControl_Changing_ContentTemplate.xaml">
      <SubType>Designer</SubType>
      <Generator>MSBuild:Compile</Generator>
    </Page>
    <Page Include="$(MSBuildThisFileDirectory)Windows_UI_Xaml_Controls\ContentControlTestsControl\ContentControl_DefaultText.xaml">
      <SubType>Designer</SubType>
      <Generator>MSBuild:Compile</Generator>
    </Page>
    <Page Include="$(MSBuildThisFileDirectory)Windows_UI_Xaml_Controls\ContentControlTestsControl\ContentControl_FindName.xaml">
      <SubType>Designer</SubType>
      <Generator>MSBuild:Compile</Generator>
    </Page>
    <Page Include="$(MSBuildThisFileDirectory)Windows_UI_Xaml_Controls\ContentControlTestsControl\ContentControl_Inheritance.xaml">
      <SubType>Designer</SubType>
      <Generator>MSBuild:Compile</Generator>
    </Page>
    <Page Include="$(MSBuildThisFileDirectory)Windows_UI_Xaml_Controls\ContentControlTestsControl\ContentControl_MultiLevelInheritance.xaml">
      <SubType>Designer</SubType>
      <Generator>MSBuild:Compile</Generator>
    </Page>
    <Page Include="$(MSBuildThisFileDirectory)Windows_UI_Xaml_Controls\ContentControlTestsControl\ContentControl_Nested_TemplatedParent.xaml">
      <SubType>Designer</SubType>
      <Generator>MSBuild:Compile</Generator>
    </Page>
    <Page Include="$(MSBuildThisFileDirectory)Windows_UI_Xaml_Controls\ContentDialogTests\ContentDialog_Simple.xaml">
      <SubType>Designer</SubType>
      <Generator>MSBuild:Compile</Generator>
    </Page>
    <Page Include="$(MSBuildThisFileDirectory)Windows_UI_Xaml_Controls\ContentDialogTests\ContentDialog_Simple_Dialog.xaml">
      <SubType>Designer</SubType>
      <Generator>MSBuild:Compile</Generator>
    </Page>
    <Page Include="$(MSBuildThisFileDirectory)Windows_UI_Xaml_Controls\DatePicker\DatePickerSample.xaml">
      <SubType>Designer</SubType>
      <Generator>MSBuild:Compile</Generator>
    </Page>
    <Page Include="$(MSBuildThisFileDirectory)Windows_UI_Xaml_Controls\Flyout\Flyout_Attached.xaml">
      <SubType>Designer</SubType>
      <Generator>MSBuild:Compile</Generator>
    </Page>
    <Page Include="$(MSBuildThisFileDirectory)Windows_UI_Xaml_Controls\Flyout\Flyout_ButtonInContent.xaml">
      <SubType>Designer</SubType>
      <Generator>MSBuild:Compile</Generator>
    </Page>
    <Page Include="$(MSBuildThisFileDirectory)Windows_UI_Xaml_Controls\Flyout\Flyout_Events.xaml">
      <SubType>Designer</SubType>
      <Generator>MSBuild:Compile</Generator>
    </Page>
    <Page Include="$(MSBuildThisFileDirectory)Windows_UI_Xaml_Controls\Flyout\Flyout_Simple.xaml">
      <SubType>Designer</SubType>
      <Generator>MSBuild:Compile</Generator>
    </Page>
    <Page Include="$(MSBuildThisFileDirectory)Windows_UI_Xaml_Controls\Flyout\Flyout_Target.xaml">
      <SubType>Designer</SubType>
      <Generator>MSBuild:Compile</Generator>
    </Page>
    <Page Include="$(MSBuildThisFileDirectory)Windows_UI_Xaml_Controls\Flyout\Flyout_Transforms_On_Target.xaml">
      <SubType>Designer</SubType>
      <Generator>MSBuild:Compile</Generator>
    </Page>
    <Page Include="$(MSBuildThisFileDirectory)Windows_UI_Xaml_Controls\Flyout\Flyout_Vanilla.xaml">
      <SubType>Designer</SubType>
      <Generator>MSBuild:Compile</Generator>
    </Page>
    <Page Include="$(MSBuildThisFileDirectory)Windows_UI_Xaml_Controls\Flyout\MenuFlyout_Simple.xaml">
      <SubType>Designer</SubType>
      <Generator>MSBuild:Compile</Generator>
    </Page>
    <Page Include="$(MSBuildThisFileDirectory)Windows_UI_Xaml_Controls\FontIcon\FontIconControlTest.xaml">
      <SubType>Designer</SubType>
      <Generator>MSBuild:Compile</Generator>
    </Page>
    <Page Include="$(MSBuildThisFileDirectory)Windows_UI_Xaml_Controls\ComboBox\ComboBox_NoDataContext.xaml">
      <SubType>Designer</SubType>
      <Generator>MSBuild:Compile</Generator>
    </Page>
    <Page Include="$(MSBuildThisFileDirectory)Windows_UI_Xaml_Controls\ChatBox\ChatBox.xaml">
      <SubType>Designer</SubType>
      <Generator>MSBuild:Compile</Generator>
    </Page>
    <Page Include="$(MSBuildThisFileDirectory)Windows_UI_Xaml_Controls\GridTestsControl\CenteredGridinGridwithfixedsizechild.xaml">
      <SubType>Designer</SubType>
      <Generator>MSBuild:Compile</Generator>
    </Page>
    <Page Include="$(MSBuildThisFileDirectory)Windows_UI_Xaml_Controls\GridTestsControl\CenteredGridinGridwiththreefixedsizechildren.xaml">
      <SubType>Designer</SubType>
      <Generator>MSBuild:Compile</Generator>
    </Page>
    <Page Include="$(MSBuildThisFileDirectory)Windows_UI_Xaml_Controls\GridTestsControl\CenteredGridinGridwithtwofixedsizechildren.xaml">
      <SubType>Designer</SubType>
      <Generator>MSBuild:Compile</Generator>
    </Page>
    <Page Include="$(MSBuildThisFileDirectory)Windows_UI_Xaml_Controls\GridTestsControl\Databoundwidth.xaml">
      <SubType>Designer</SubType>
      <Generator>MSBuild:Compile</Generator>
    </Page>
    <Page Include="$(MSBuildThisFileDirectory)Windows_UI_Xaml_Controls\GridTestsControl\GridDataboundGridColumn.xaml">
      <SubType>Designer</SubType>
      <Generator>MSBuild:Compile</Generator>
    </Page>
    <Page Include="$(MSBuildThisFileDirectory)Windows_UI_Xaml_Controls\GridTestsControl\GridWithColumnSpan.xaml">
      <SubType>Designer</SubType>
      <Generator>MSBuild:Compile</Generator>
    </Page>
    <Page Include="$(MSBuildThisFileDirectory)Windows_UI_Xaml_Controls\GridTestsControl\Grid_Auto_Center_Cell.xaml">
      <SubType>Designer</SubType>
      <Generator>MSBuild:Compile</Generator>
    </Page>
    <Page Include="$(MSBuildThisFileDirectory)Windows_UI_Xaml_Controls\GridTestsControl\Grid_Auto_Text_Block_Trimming.xaml">
      <SubType>Designer</SubType>
      <Generator>MSBuild:Compile</Generator>
    </Page>
    <Page Include="$(MSBuildThisFileDirectory)Windows_UI_Xaml_Controls\GridTestsControl\Grid_CenteredShapes.xaml">
      <SubType>Designer</SubType>
      <Generator>MSBuild:Compile</Generator>
    </Page>
    <Page Include="$(MSBuildThisFileDirectory)Windows_UI_Xaml_Controls\GridTestsControl\Grid_ColSpan_Bottom.xaml">
      <SubType>Designer</SubType>
      <Generator>MSBuild:Compile</Generator>
    </Page>
    <Page Include="$(MSBuildThisFileDirectory)Windows_UI_Xaml_Controls\GridTestsControl\Grid_DataBound_ColumnRow_Definitions.xaml">
      <SubType>Designer</SubType>
      <Generator>MSBuild:Compile</Generator>
    </Page>
    <Page Include="$(MSBuildThisFileDirectory)Windows_UI_Xaml_Controls\GridTestsControl\Grid_DataBound_RowColumn.xaml">
      <SubType>Designer</SubType>
      <Generator>MSBuild:Compile</Generator>
    </Page>
    <Page Include="$(MSBuildThisFileDirectory)Windows_UI_Xaml_Controls\GridTestsControl\Grid_InsideStackPanel_InsideButton.xaml">
      <SubType>Designer</SubType>
      <Generator>MSBuild:Compile</Generator>
    </Page>
    <Page Include="$(MSBuildThisFileDirectory)Windows_UI_Xaml_Controls\GridTestsControl\Grid_in_GridClipping.xaml">
      <SubType>Designer</SubType>
      <Generator>MSBuild:Compile</Generator>
    </Page>
    <Page Include="$(MSBuildThisFileDirectory)Windows_UI_Xaml_Controls\GridTestsControl\Grid_in_StackPanel.xaml">
      <SubType>Designer</SubType>
      <Generator>MSBuild:Compile</Generator>
    </Page>
    <Page Include="$(MSBuildThisFileDirectory)Windows_UI_Xaml_Controls\GridTestsControl\Grid_left_column_Auto.xaml">
      <SubType>Designer</SubType>
      <Generator>MSBuild:Compile</Generator>
    </Page>
    <Page Include="$(MSBuildThisFileDirectory)Windows_UI_Xaml_Controls\GridTestsControl\Grid_middle_col_auto__bottom_row_auto.xaml">
      <SubType>Designer</SubType>
      <Generator>MSBuild:Compile</Generator>
    </Page>
    <Page Include="$(MSBuildThisFileDirectory)Windows_UI_Xaml_Controls\GridTestsControl\Grid_MinWidth_MaxWidth.xaml">
      <SubType>Designer</SubType>
      <Generator>MSBuild:Compile</Generator>
    </Page>
    <Page Include="$(MSBuildThisFileDirectory)Windows_UI_Xaml_Controls\GridTestsControl\Grid_Multi_Column_Span.xaml">
      <SubType>Designer</SubType>
      <Generator>MSBuild:Compile</Generator>
    </Page>
    <Page Include="$(MSBuildThisFileDirectory)Windows_UI_Xaml_Controls\GridTestsControl\Grid_RowSpan_Auto_WithText.xaml">
      <SubType>Designer</SubType>
      <Generator>MSBuild:Compile</Generator>
    </Page>
    <Page Include="$(MSBuildThisFileDirectory)Windows_UI_Xaml_Controls\GridTestsControl\Grid_RowSpan_Right.xaml">
      <SubType>Designer</SubType>
      <Generator>MSBuild:Compile</Generator>
    </Page>
    <Page Include="$(MSBuildThisFileDirectory)Windows_UI_Xaml_Controls\GridTestsControl\Grid_Star_Auto_WithTextblock.xaml">
      <SubType>Designer</SubType>
      <Generator>MSBuild:Compile</Generator>
    </Page>
    <Page Include="$(MSBuildThisFileDirectory)Windows_UI_Xaml_Controls\GridTestsControl\Grid_Style_Local_Override.xaml">
      <SubType>Designer</SubType>
      <Generator>MSBuild:Compile</Generator>
    </Page>
    <Page Include="$(MSBuildThisFileDirectory)Windows_UI_Xaml_Controls\GridTestsControl\Grid_Two_bottom_row_Auto__middle_col_auto.xaml">
      <SubType>Designer</SubType>
      <Generator>MSBuild:Compile</Generator>
    </Page>
    <Page Include="$(MSBuildThisFileDirectory)Windows_UI_Xaml_Controls\GridTestsControl\Grid_with_attributed_string.xaml">
      <SubType>Designer</SubType>
      <Generator>MSBuild:Compile</Generator>
    </Page>
    <Page Include="$(MSBuildThisFileDirectory)Windows_UI_Xaml_Controls\GridTestsControl\Grid_with_Fixed_Size.xaml">
      <SubType>Designer</SubType>
      <Generator>MSBuild:Compile</Generator>
    </Page>
    <Page Include="$(MSBuildThisFileDirectory)Windows_UI_Xaml_Controls\GridTestsControl\Grid_with_MinWidth_MinHeight.xaml">
      <SubType>Designer</SubType>
      <Generator>MSBuild:Compile</Generator>
    </Page>
    <Page Include="$(MSBuildThisFileDirectory)Windows_UI_Xaml_Controls\GridTestsControl\Grid_with_OutOfRange_Cells.xaml">
      <SubType>Designer</SubType>
      <Generator>MSBuild:Compile</Generator>
    </Page>
    <Page Include="$(MSBuildThisFileDirectory)Windows_UI_Xaml_Controls\GridTestsControl\Grid_with_Stack_Panel_and_Trimming.xaml">
      <SubType>Designer</SubType>
      <Generator>MSBuild:Compile</Generator>
    </Page>
    <Page Include="$(MSBuildThisFileDirectory)Windows_UI_Xaml_Controls\GridTestsControl\Grid_with_TextBlock_VerticalAlignment.xaml">
      <SubType>Designer</SubType>
      <Generator>MSBuild:Compile</Generator>
    </Page>
    <Page Include="$(MSBuildThisFileDirectory)Windows_UI_Xaml_Controls\GridTestsControl\Grid_with_Text_HorizontalAlignment_With_Margin.xaml">
      <SubType>Designer</SubType>
      <Generator>MSBuild:Compile</Generator>
    </Page>
    <Page Include="$(MSBuildThisFileDirectory)Windows_UI_Xaml_Controls\GridTestsControl\Grid_with_Text_VerticalAlignment_With_Margin.xaml">
      <SubType>Designer</SubType>
      <Generator>MSBuild:Compile</Generator>
    </Page>
    <Page Include="$(MSBuildThisFileDirectory)Windows_UI_Xaml_Controls\GridTestsControl\Grid_with_three_UserControl_With_5_Margin.xaml">
      <SubType>Designer</SubType>
      <Generator>MSBuild:Compile</Generator>
    </Page>
    <Page Include="$(MSBuildThisFileDirectory)Windows_UI_Xaml_Controls\GridTestsControl\Grid_with_UILabel_TextAlignmentVertical_Bottom.xaml">
      <SubType>Designer</SubType>
      <Generator>MSBuild:Compile</Generator>
    </Page>
    <Page Include="$(MSBuildThisFileDirectory)Windows_UI_Xaml_Controls\GridTestsControl\Grid_with_UserControlMargin.xaml">
      <SubType>Designer</SubType>
      <Generator>MSBuild:Compile</Generator>
    </Page>
    <Page Include="$(MSBuildThisFileDirectory)Windows_UI_Xaml_Controls\GridTestsControl\Grid_with_UserControl_HorizonalAlignment.xaml">
      <SubType>Designer</SubType>
      <Generator>MSBuild:Compile</Generator>
    </Page>
    <Page Include="$(MSBuildThisFileDirectory)Windows_UI_Xaml_Controls\GridTestsControl\Grid_with_UserControl_VerticalAlignment_Fixed_Height.xaml">
      <SubType>Designer</SubType>
      <Generator>MSBuild:Compile</Generator>
    </Page>
    <Page Include="$(MSBuildThisFileDirectory)Windows_UI_Xaml_Controls\GridTestsControl\Grid_with_UserControl_VerticalAlignment_Variable_Height.xaml">
      <SubType>Designer</SubType>
      <Generator>MSBuild:Compile</Generator>
    </Page>
    <Page Include="$(MSBuildThisFileDirectory)Windows_UI_Xaml_Controls\GridTestsControl\Grid_with_UserControl_VerticalAlignment_Variable_Width.xaml">
      <SubType>Designer</SubType>
      <Generator>MSBuild:Compile</Generator>
    </Page>
    <Page Include="$(MSBuildThisFileDirectory)Windows_UI_Xaml_Controls\GridTestsControl\Quadrant_absolute_split.xaml">
      <SubType>Designer</SubType>
      <Generator>MSBuild:Compile</Generator>
    </Page>
    <Page Include="$(MSBuildThisFileDirectory)Windows_UI_Xaml_Controls\GridTestsControl\Quadrant_all_100.xaml">
      <SubType>Designer</SubType>
      <Generator>MSBuild:Compile</Generator>
    </Page>
    <Page Include="$(MSBuildThisFileDirectory)Windows_UI_Xaml_Controls\GridTestsControl\Quadrant_even_split.xaml">
      <SubType>Designer</SubType>
      <Generator>MSBuild:Compile</Generator>
    </Page>
    <Page Include="$(MSBuildThisFileDirectory)Windows_UI_Xaml_Controls\GridTestsControl\Quadrant_uneven_split.xaml">
      <SubType>Designer</SubType>
      <Generator>MSBuild:Compile</Generator>
    </Page>
    <Page Include="$(MSBuildThisFileDirectory)Windows_UI_Xaml_Controls\GridTestsControl\Quad_column_progressing_split.xaml">
      <SubType>Designer</SubType>
      <Generator>MSBuild:Compile</Generator>
    </Page>
    <Page Include="$(MSBuildThisFileDirectory)Windows_UI_Xaml_Controls\GridTestsControl\Simpletwocolumnsplitgrid.xaml">
      <SubType>Designer</SubType>
      <Generator>MSBuild:Compile</Generator>
    </Page>
    <Page Include="$(MSBuildThisFileDirectory)Windows_UI_Xaml_Controls\ListView\ListView_Aligned_Left.xaml">
      <SubType>Designer</SubType>
      <Generator>MSBuild:Compile</Generator>
    </Page>
    <Page Include="$(MSBuildThisFileDirectory)Windows_UI_Xaml_Controls\ListView\ListView_Inside_ListView.xaml">
      <SubType>Designer</SubType>
      <Generator>MSBuild:Compile</Generator>
    </Page>
    <Page Include="$(MSBuildThisFileDirectory)Windows_UI_Xaml_Controls\ListView\HorizontalListViewGrouped.xaml">
      <SubType>Designer</SubType>
      <Generator>MSBuild:Compile</Generator>
    </Page>
    <Page Include="$(MSBuildThisFileDirectory)Windows_UI_Xaml_Controls\ListView\ListViewEmptyGroups.xaml">
      <SubType>Designer</SubType>
      <Generator>MSBuild:Compile</Generator>
    </Page>
    <Page Include="$(MSBuildThisFileDirectory)Windows_UI_Xaml_Controls\ListView\ListViewGrouped.xaml">
      <SubType>Designer</SubType>
      <Generator>MSBuild:Compile</Generator>
    </Page>
    <Page Include="$(MSBuildThisFileDirectory)Windows_UI_Xaml_Controls\ListView\ListViewGroupedChanging.xaml">
      <SubType>Designer</SubType>
      <Generator>MSBuild:Compile</Generator>
    </Page>
    <Page Include="$(MSBuildThisFileDirectory)Windows_UI_Xaml_Controls\ListView\ListViewGroupedEmpty.xaml">
      <SubType>Designer</SubType>
      <Generator>MSBuild:Compile</Generator>
    </Page>
    <Page Include="$(MSBuildThisFileDirectory)Windows_UI_Xaml_Controls\ListView\ListViewGroupedEmptyHeader.xaml">
      <SubType>Designer</SubType>
      <Generator>MSBuild:Compile</Generator>
    </Page>
    <Page Include="$(MSBuildThisFileDirectory)Windows_UI_Xaml_Controls\ListView\ListViewGroupedLarge.xaml">
      <SubType>Designer</SubType>
      <Generator>MSBuild:Compile</Generator>
    </Page>
    <Page Include="$(MSBuildThisFileDirectory)Windows_UI_Xaml_Controls\ListView\ListViewGroupedLargeLegacy.xaml">
      <SubType>Designer</SubType>
      <Generator>MSBuild:Compile</Generator>
    </Page>
    <Page Include="$(MSBuildThisFileDirectory)Windows_UI_Xaml_Controls\ListView\ListViewGroupedVariableHeightComplexTemplate.xaml">
      <SubType>Designer</SubType>
      <Generator>MSBuild:Compile</Generator>
    </Page>
    <Page Include="$(MSBuildThisFileDirectory)Windows_UI_Xaml_Controls\ListView\ListViewGrouped_ItemContainerStyleSelector.xaml">
      <SubType>Designer</SubType>
      <Generator>MSBuild:Compile</Generator>
    </Page>
    <Page Include="$(MSBuildThisFileDirectory)Windows_UI_Xaml_Controls\ListView\ListViewResizableText.xaml">
      <SubType>Designer</SubType>
      <Generator>MSBuild:Compile</Generator>
    </Page>
    <Page Include="$(MSBuildThisFileDirectory)Windows_UI_Xaml_Controls\ListView\ListView_DataContext_Propagation.xaml">
      <SubType>Designer</SubType>
      <Generator>MSBuild:Compile</Generator>
    </Page>
    <Page Include="$(MSBuildThisFileDirectory)Windows_UI_Xaml_Controls\ListView\ListView_Infinite_Breadth.xaml">
      <SubType>Designer</SubType>
      <Generator>MSBuild:Compile</Generator>
    </Page>
    <Page Include="$(MSBuildThisFileDirectory)Windows_UI_Xaml_Controls\ListView\ListView_ItemTemplateSelector_And_ItemContainerStyleSelector.xaml">
      <SubType>Designer</SubType>
      <Generator>MSBuild:Compile</Generator>
    </Page>
    <Page Include="$(MSBuildThisFileDirectory)Windows_UI_Xaml_Controls\ListView\ListView_OwnContainer_Virtualized.xaml">
      <SubType>Designer</SubType>
      <Generator>MSBuild:Compile</Generator>
    </Page>
    <Page Include="$(MSBuildThisFileDirectory)Windows_UI_Xaml_Controls\ListView\ListView_TextBox.xaml">
      <SubType>Designer</SubType>
      <Generator>MSBuild:Compile</Generator>
    </Page>
    <Page Include="$(MSBuildThisFileDirectory)Windows_UI_Xaml_Controls\ListView\ListView_TransformsOnList.xaml">
      <SubType>Designer</SubType>
      <Generator>MSBuild:Compile</Generator>
    </Page>
    <Page Include="$(MSBuildThisFileDirectory)Windows_UI_Xaml_Controls\ListView\ListView_WithFlipView.xaml">
      <SubType>Designer</SubType>
      <Generator>MSBuild:Compile</Generator>
    </Page>
    <Page Include="$(MSBuildThisFileDirectory)Windows_UI_Xaml_Controls\ListView\ListView_Explicit_Items.xaml">
      <SubType>Designer</SubType>
      <Generator>MSBuild:Compile</Generator>
    </Page>
    <Page Include="$(MSBuildThisFileDirectory)Windows_UI_Xaml_Controls\MapPresenter\MapControl.xaml">
      <SubType>Designer</SubType>
      <Generator>MSBuild:Compile</Generator>
    </Page>
    <Page Include="$(MSBuildThisFileDirectory)Windows_UI_Xaml_Controls\MediaPlayerElement\MediaPlayerElement_3gp_Extension.xaml">
      <SubType>Designer</SubType>
      <Generator>MSBuild:Compile</Generator>
    </Page>
    <Page Include="$(MSBuildThisFileDirectory)Windows_UI_Xaml_Controls\MediaPlayerElement\MediaPlayerElement_Avi_Extension.xaml">
      <SubType>Designer</SubType>
      <Generator>MSBuild:Compile</Generator>
    </Page>
    <Page Include="$(MSBuildThisFileDirectory)Windows_UI_Xaml_Controls\MediaPlayerElement\MediaPlayerElement_Flv_Extension.xaml">
      <SubType>Designer</SubType>
      <Generator>MSBuild:Compile</Generator>
    </Page>
    <Page Include="$(MSBuildThisFileDirectory)Windows_UI_Xaml_Controls\MediaPlayerElement\MediaPlayerElement_Full.xaml">
      <SubType>Designer</SubType>
      <Generator>MSBuild:Compile</Generator>
    </Page>
    <Page Include="$(MSBuildThisFileDirectory)Windows_UI_Xaml_Controls\MediaPlayerElement\MediaPlayerElement_Minimal.xaml">
      <SubType>Designer</SubType>
      <Generator>MSBuild:Compile</Generator>
    </Page>
    <Page Include="$(MSBuildThisFileDirectory)Windows_UI_Xaml_Controls\MediaPlayerElement\MediaPlayerElement_Stretch_Fill.xaml">
      <SubType>Designer</SubType>
      <Generator>MSBuild:Compile</Generator>
    </Page>
    <Page Include="$(MSBuildThisFileDirectory)Windows_UI_Xaml_Controls\MenuBarTests\SimpleMenuBar.xaml">
      <SubType>Designer</SubType>
      <Generator>MSBuild:Compile</Generator>
    </Page>
    <Page Include="$(MSBuildThisFileDirectory)Windows_UI_Xaml_Controls\NavigationViewTests\NavigationView_TopNavigation.xaml">
      <SubType>Designer</SubType>
      <Generator>MSBuild:Compile</Generator>
    </Page>
    <Page Include="$(MSBuildThisFileDirectory)Windows_UI_Xaml_Controls\Pivot\PivotSimpleTest.xaml">
      <SubType>Designer</SubType>
      <Generator>MSBuild:Compile</Generator>
    </Page>
    <Page Include="$(MSBuildThisFileDirectory)Windows_UI_Xaml_Controls\MediaPlayerElement\MediaPlayerElement_Mkv_Extension.xaml">
      <SubType>Designer</SubType>
      <Generator>MSBuild:Compile</Generator>
    </Page>
    <Page Include="$(MSBuildThisFileDirectory)Windows_UI_Xaml_Controls\MediaPlayerElement\MediaPlayerElement_Mov_Extension.xaml">
      <SubType>Designer</SubType>
      <Generator>MSBuild:Compile</Generator>
    </Page>
    <Page Include="$(MSBuildThisFileDirectory)Windows_UI_Xaml_Controls\MediaPlayerElement\MediaPlayerElement_Ogg_Extension.xaml">
      <SubType>Designer</SubType>
      <Generator>MSBuild:Compile</Generator>
    </Page>
    <Page Include="$(MSBuildThisFileDirectory)Windows_UI_Xaml_Controls\MediaPlayerElement\MediaPlayerElement_Original.xaml">
      <SubType>Designer</SubType>
      <Generator>MSBuild:Compile</Generator>
    </Page>
    <Page Include="$(MSBuildThisFileDirectory)Windows_UI_Xaml_Controls\Popup\MessageDialog.xaml">
      <SubType>Designer</SubType>
      <Generator>MSBuild:Compile</Generator>
    </Page>
    <Page Include="$(MSBuildThisFileDirectory)Windows_UI_Xaml_Controls\Popup\Popup_Automated.xaml">
      <SubType>Designer</SubType>
      <Generator>MSBuild:Compile</Generator>
    </Page>
    <Page Include="$(MSBuildThisFileDirectory)Windows_UI_Xaml_Controls\Popup\Popup_LightDismiss.xaml">
      <SubType>Designer</SubType>
      <Generator>MSBuild:Compile</Generator>
    </Page>
    <Page Include="$(MSBuildThisFileDirectory)Windows_UI_Xaml_Controls\Popup\Popup_Simple.xaml">
      <SubType>Designer</SubType>
      <Generator>MSBuild:Compile</Generator>
    </Page>
    <Page Include="$(MSBuildThisFileDirectory)Windows_UI_Xaml_Controls\Progress\ProgressRing.xaml">
      <SubType>Designer</SubType>
      <Generator>MSBuild:Compile</Generator>
    </Page>
    <Page Include="$(MSBuildThisFileDirectory)Windows_UI_Xaml_Controls\RadioButtonTests\RadioButton_IsEnabled_Automated.xaml">
      <SubType>Designer</SubType>
      <Generator>MSBuild:Compile</Generator>
    </Page>
    <Page Include="$(MSBuildThisFileDirectory)Windows_UI_Xaml_Controls\ScrollViewerTests\Hosted_ScrollViewer.xaml">
      <SubType>Designer</SubType>
      <Generator>MSBuild:Compile</Generator>
    </Page>
    <Page Include="$(MSBuildThisFileDirectory)Windows_UI_Xaml_Controls\ScrollViewerTests\ScrollViewer_Options.xaml">
      <SubType>Designer</SubType>
      <Generator>MSBuild:Compile</Generator>
    </Page>
    <Page Include="$(MSBuildThisFileDirectory)Windows_UI_Xaml_Controls\ScrollViewerTests\ScrollViewer_Transforms.xaml">
      <SubType>Designer</SubType>
      <Generator>MSBuild:Compile</Generator>
    </Page>
    <Page Include="$(MSBuildThisFileDirectory)Windows_UI_Xaml_Controls\Slider\Slider_Inside_ListViewHeader.xaml">
      <SubType>Designer</SubType>
      <Generator>MSBuild:Compile</Generator>
    </Page>
    <Page Include="$(MSBuildThisFileDirectory)Windows_UI_Xaml_Controls\Slider\Slider_Features.xaml">
      <SubType>Designer</SubType>
      <Generator>MSBuild:Compile</Generator>
    </Page>
    <Page Include="$(MSBuildThisFileDirectory)Windows_UI_Xaml_Controls\Slider\Slider_Frequency.xaml">
      <SubType>Designer</SubType>
      <Generator>MSBuild:Compile</Generator>
    </Page>
    <Page Include="$(MSBuildThisFileDirectory)Windows_UI_Xaml_Controls\Slider\Slider_Inside_ScrollViewer.xaml">
      <SubType>Designer</SubType>
      <Generator>MSBuild:Compile</Generator>
    </Page>
    <Page Include="$(MSBuildThisFileDirectory)Windows_UI_Xaml_Controls\Slider\Slider_Simple.xaml">
      <SubType>Designer</SubType>
      <Generator>MSBuild:Compile</Generator>
    </Page>
    <Page Include="$(MSBuildThisFileDirectory)Windows_UI_Xaml_Controls\Slider\Slider_Styled.xaml">
      <SubType>Designer</SubType>
      <Generator>MSBuild:Compile</Generator>
    </Page>
    <Page Include="$(MSBuildThisFileDirectory)Windows_UI_Xaml_Controls\ImageTests\Image_Stretch_Alignment_Bigger.xaml">
      <SubType>Designer</SubType>
      <Generator>MSBuild:Compile</Generator>
    </Page>
    <Page Include="$(MSBuildThisFileDirectory)Windows_UI_Xaml_Controls\ImageTests\Image_Stretch_Alignment_Equal.xaml">
      <SubType>Designer</SubType>
      <Generator>MSBuild:Compile</Generator>
    </Page>
    <Page Include="$(MSBuildThisFileDirectory)Windows_UI_Xaml_Controls\ImageTests\Image_Stretch_Alignment_Smaller.xaml">
      <SubType>Designer</SubType>
      <Generator>MSBuild:Compile</Generator>
    </Page>
    <Page Include="$(MSBuildThisFileDirectory)Windows_UI_Xaml_Controls\ImageTests\Image_Stretch_Alignment_Taller.xaml">
      <SubType>Designer</SubType>
      <Generator>MSBuild:Compile</Generator>
    </Page>
    <Page Include="$(MSBuildThisFileDirectory)Windows_UI_Xaml_Controls\ImageTests\Image_Stretch_Alignment_Wider.xaml">
      <SubType>Designer</SubType>
      <Generator>MSBuild:Compile</Generator>
    </Page>
    <Page Include="$(MSBuildThisFileDirectory)Windows_UI_Xaml_Controls\ImageTests\Image_Stretch_Full_Taller.xaml">
      <SubType>Designer</SubType>
      <Generator>MSBuild:Compile</Generator>
    </Page>
    <Page Include="$(MSBuildThisFileDirectory)Windows_UI_Xaml_Controls\ImageTests\Image_Stretch_Full_Wider.xaml">
      <SubType>Designer</SubType>
      <Generator>MSBuild:Compile</Generator>
    </Page>
    <Page Include="$(MSBuildThisFileDirectory)Windows_UI_Xaml_Controls\ImageTests\ImageSourceWriteableBitmapInvalidate.xaml">
      <SubType>Designer</SubType>
      <Generator>MSBuild:Compile</Generator>
    </Page>
    <Page Include="$(MSBuildThisFileDirectory)Windows_UI_Xaml_Controls\Slider\Slider_Transformed.xaml">
      <SubType>Designer</SubType>
      <Generator>MSBuild:Compile</Generator>
    </Page>
    <Page Include="$(MSBuildThisFileDirectory)Windows_UI_Xaml_Controls\TextBlockControl\Attributed_text_FontSize_Changing.xaml">
      <SubType>Designer</SubType>
      <Generator>MSBuild:Compile</Generator>
    </Page>
    <Page Include="$(MSBuildThisFileDirectory)Windows_UI_Xaml_Controls\TextBlockControl\Attributed_text_Simple.xaml">
      <SubType>Designer</SubType>
      <Generator>MSBuild:Compile</Generator>
    </Page>
    <Page Include="$(MSBuildThisFileDirectory)Windows_UI_Xaml_Controls\TextBlockControl\Attributed_text_Simple_databound.xaml">
      <SubType>Designer</SubType>
      <Generator>MSBuild:Compile</Generator>
    </Page>
    <Page Include="$(MSBuildThisFileDirectory)Windows_UI_Xaml_Controls\TextBlockControl\Attributed_text_Supserscript.xaml">
      <SubType>Designer</SubType>
      <Generator>MSBuild:Compile</Generator>
    </Page>
    <Page Include="$(MSBuildThisFileDirectory)Windows_UI_Xaml_Controls\TextBlockControl\ForcedTextWithCarriageReturn_MaxLines_One.xaml">
      <SubType>Designer</SubType>
      <Generator>MSBuild:Compile</Generator>
    </Page>
    <Page Include="$(MSBuildThisFileDirectory)Windows_UI_Xaml_Controls\TextBlockControl\ForcedTextWithCarriageReturn_MaxLines_Two.xaml">
      <SubType>Designer</SubType>
      <Generator>MSBuild:Compile</Generator>
    </Page>
    <Page Include="$(MSBuildThisFileDirectory)Windows_UI_Xaml_Controls\TextBlockControl\Progressing_TextBlock.xaml">
      <SubType>Designer</SubType>
      <Generator>MSBuild:Compile</Generator>
    </Page>
    <Page Include="$(MSBuildThisFileDirectory)Windows_UI_Xaml_Controls\TextBlockControl\Progressing_TextBlock_with_inline_margin.xaml">
      <SubType>Designer</SubType>
      <Generator>MSBuild:Compile</Generator>
    </Page>
    <Page Include="$(MSBuildThisFileDirectory)Windows_UI_Xaml_Controls\TextBlockControl\Progressing_TextBlock_with_margin.xaml">
      <SubType>Designer</SubType>
      <Generator>MSBuild:Compile</Generator>
    </Page>
    <Page Include="$(MSBuildThisFileDirectory)Windows_UI_Xaml_Controls\TextBlockControl\SimpleText_MaxLines_One.xaml">
      <SubType>Designer</SubType>
      <Generator>MSBuild:Compile</Generator>
    </Page>
    <Page Include="$(MSBuildThisFileDirectory)Windows_UI_Xaml_Controls\TextBlockControl\SimpleText_MaxLines_Two.xaml">
      <SubType>Designer</SubType>
      <Generator>MSBuild:Compile</Generator>
    </Page>
    <Page Include="$(MSBuildThisFileDirectory)Windows_UI_Xaml_Controls\TextBlockControl\SimpleText_MaxLines_Two_with_Different_Fonts.xaml">
      <SubType>Designer</SubType>
      <Generator>MSBuild:Compile</Generator>
    </Page>
    <Page Include="$(MSBuildThisFileDirectory)Windows_UI_Xaml_Controls\TextBlockControl\SimpleText_MaxLines_Two_With_Wrap.xaml">
      <SubType>Designer</SubType>
      <Generator>MSBuild:Compile</Generator>
    </Page>
    <Page Include="$(MSBuildThisFileDirectory)Windows_UI_Xaml_Controls\TextBlockControl\SimpleText_MaxLines_Two_With_Wrap_And_Trim.xaml">
      <SubType>Designer</SubType>
      <Generator>MSBuild:Compile</Generator>
    </Page>
    <Page Include="$(MSBuildThisFileDirectory)Windows_UI_Xaml_Controls\TextBlockControl\SimpleText_MaxWidth_NaN.xaml">
      <SubType>Designer</SubType>
      <Generator>MSBuild:Compile</Generator>
    </Page>
    <Page Include="$(MSBuildThisFileDirectory)Windows_UI_Xaml_Controls\TextBlockControl\SimpleText_MaxWidth_Wrap.xaml">
      <SubType>Designer</SubType>
      <Generator>MSBuild:Compile</Generator>
    </Page>
    <Page Include="$(MSBuildThisFileDirectory)Windows_UI_Xaml_Controls\TextBlockControl\Simple_Contrained_Horizontal_Center_Wrap.xaml">
      <SubType>Designer</SubType>
      <Generator>MSBuild:Compile</Generator>
    </Page>
    <Page Include="$(MSBuildThisFileDirectory)Windows_UI_Xaml_Controls\TextBlockControl\Simple_Contrained_Horizontal_Center_Wrap2.xaml">
      <SubType>Designer</SubType>
      <Generator>MSBuild:Compile</Generator>
    </Page>
    <Page Include="$(MSBuildThisFileDirectory)Windows_UI_Xaml_Controls\TextBlockControl\Simple_Text.xaml">
      <SubType>Designer</SubType>
      <Generator>MSBuild:Compile</Generator>
    </Page>
    <Page Include="$(MSBuildThisFileDirectory)Windows_UI_Xaml_Controls\TextBlockControl\Simple_Text_Font_Weight_Bold.xaml">
      <SubType>Designer</SubType>
      <Generator>MSBuild:Compile</Generator>
    </Page>
    <Page Include="$(MSBuildThisFileDirectory)Windows_UI_Xaml_Controls\TextBlockControl\TextBlockMultilineInStarStackPanel.xaml">
      <SubType>Designer</SubType>
      <Generator>MSBuild:Compile</Generator>
    </Page>
    <Page Include="$(MSBuildThisFileDirectory)Windows_UI_Xaml_Controls\TextBlockControl\TextBlockSimpleContrainedHorizontalCenterWrap2.xaml">
      <SubType>Designer</SubType>
      <Generator>MSBuild:Compile</Generator>
    </Page>
    <Page Include="$(MSBuildThisFileDirectory)Windows_UI_Xaml_Controls\TextBlockControl\TextBlockTimespan.xaml">
      <SubType>Designer</SubType>
      <Generator>MSBuild:Compile</Generator>
    </Page>
    <Page Include="$(MSBuildThisFileDirectory)Windows_UI_Xaml_Controls\TextBlockControl\Textblocktimespancustomformat.xaml">
      <SubType>Designer</SubType>
      <Generator>MSBuild:Compile</Generator>
    </Page>
    <Page Include="$(MSBuildThisFileDirectory)Windows_UI_Xaml_Controls\TextBlockControl\TextBlock_CharacterSpacing.xaml">
      <SubType>Designer</SubType>
      <Generator>MSBuild:Compile</Generator>
    </Page>
    <Page Include="$(MSBuildThisFileDirectory)Windows_UI_Xaml_Controls\TextBlockControl\TextBlock_ConstrainedByContainer.xaml">
      <SubType>Designer</SubType>
      <Generator>MSBuild:Compile</Generator>
    </Page>
    <Page Include="$(MSBuildThisFileDirectory)Windows_UI_Xaml_Controls\TextBlockControl\TextBlock_FixedWidth_With_DataBound_Run.xaml">
      <SubType>Designer</SubType>
      <Generator>MSBuild:Compile</Generator>
    </Page>
    <Page Include="$(MSBuildThisFileDirectory)Windows_UI_Xaml_Controls\TextBlockControl\TextBlock_FontWeight.xaml">
      <SubType>Designer</SubType>
      <Generator>MSBuild:Compile</Generator>
    </Page>
    <Page Include="$(MSBuildThisFileDirectory)Windows_UI_Xaml_Controls\TextBlockControl\TextBlock_Hyperlink.xaml">
      <SubType>Designer</SubType>
      <Generator>MSBuild:Compile</Generator>
    </Page>
    <Page Include="$(MSBuildThisFileDirectory)Windows_UI_Xaml_Controls\TextBlockControl\TextBlock_Hyperlink_Touch.xaml">
      <SubType>Designer</SubType>
      <Generator>MSBuild:Compile</Generator>
    </Page>
    <Page Include="$(MSBuildThisFileDirectory)Windows_UI_Xaml_Controls\TextBlockControl\TextBlock_Inlines_TemplatedParent.xaml">
      <SubType>Designer</SubType>
      <Generator>MSBuild:Compile</Generator>
    </Page>
    <Page Include="$(MSBuildThisFileDirectory)Windows_UI_Xaml_Controls\TextBlockControl\TextBlock_LineHeight_Inlines.xaml">
      <SubType>Designer</SubType>
      <Generator>MSBuild:Compile</Generator>
    </Page>
    <Page Include="$(MSBuildThisFileDirectory)Windows_UI_Xaml_Controls\TextBlockControl\TextBlock_LineHeight_Multiline.xaml">
      <SubType>Designer</SubType>
      <Generator>MSBuild:Compile</Generator>
    </Page>
    <Page Include="$(MSBuildThisFileDirectory)Windows_UI_Xaml_Controls\TextBlockControl\TextBlock_LineHeight_TextAlignment.xaml">
      <SubType>Designer</SubType>
      <Generator>MSBuild:Compile</Generator>
    </Page>
    <Page Include="$(MSBuildThisFileDirectory)Windows_UI_Xaml_Controls\TextBlockControl\TextBlock_LineHeight_TextTrimming.xaml">
      <SubType>Designer</SubType>
      <Generator>MSBuild:Compile</Generator>
    </Page>
    <Page Include="$(MSBuildThisFileDirectory)Windows_UI_Xaml_Controls\TextBlockControl\TextBlock_MeasurePeformance.xaml">
      <SubType>Designer</SubType>
      <Generator>MSBuild:Compile</Generator>
    </Page>
    <Page Include="$(MSBuildThisFileDirectory)Windows_UI_Xaml_Controls\TextBlockControl\TextBlock_Multiline_In_StarStackPanel.xaml">
      <SubType>Designer</SubType>
      <Generator>MSBuild:Compile</Generator>
    </Page>
    <Page Include="$(MSBuildThisFileDirectory)Windows_UI_Xaml_Controls\TextBlockControl\TextBlock_Nested_Measure_With_Outer_Alignments.xaml">
      <SubType>Designer</SubType>
      <Generator>MSBuild:Compile</Generator>
    </Page>
    <Page Include="$(MSBuildThisFileDirectory)Windows_UI_Xaml_Controls\TextBlockControl\TextBlock_Padding.xaml">
      <SubType>Designer</SubType>
      <Generator>MSBuild:Compile</Generator>
    </Page>
    <Page Include="$(MSBuildThisFileDirectory)Windows_UI_Xaml_Controls\TextBlockControl\TextBlock_Progressing_Trim.xaml">
      <SubType>Designer</SubType>
      <Generator>MSBuild:Compile</Generator>
    </Page>
    <Page Include="$(MSBuildThisFileDirectory)Windows_UI_Xaml_Controls\TextBlockControl\TextBlock_Run_Inheritance.xaml">
      <SubType>Designer</SubType>
      <Generator>MSBuild:Compile</Generator>
    </Page>
    <Page Include="$(MSBuildThisFileDirectory)Windows_UI_Xaml_Controls\TextBlockControl\TextBlock_Span.xaml">
      <SubType>Designer</SubType>
      <Generator>MSBuild:Compile</Generator>
    </Page>
    <Page Include="$(MSBuildThisFileDirectory)Windows_UI_Xaml_Controls\TextBlockControl\TextBlock_Special_Character.xaml">
      <SubType>Designer</SubType>
      <Generator>MSBuild:Compile</Generator>
    </Page>
    <Page Include="$(MSBuildThisFileDirectory)Windows_UI_Xaml_Controls\TextBlockControl\TextBlock_Style_Inheritance.xaml">
      <SubType>Designer</SubType>
      <Generator>MSBuild:Compile</Generator>
    </Page>
    <Page Include="$(MSBuildThisFileDirectory)Windows_UI_Xaml_Controls\TextBlockControl\TextBlock_TextAlignment.xaml">
      <SubType>Designer</SubType>
      <Generator>MSBuild:Compile</Generator>
    </Page>
    <Page Include="$(MSBuildThisFileDirectory)Windows_UI_Xaml_Controls\TextBlockControl\TextBlock_TextTrimming_VerticalAlignment_Stretch.xaml">
      <SubType>Designer</SubType>
      <Generator>MSBuild:Compile</Generator>
    </Page>
    <Page Include="$(MSBuildThisFileDirectory)Windows_UI_Xaml_Controls\TextBlockControl\TextBlock_UpdatePerformance.xaml">
      <SubType>Designer</SubType>
      <Generator>MSBuild:Compile</Generator>
    </Page>
    <Page Include="$(MSBuildThisFileDirectory)Windows_UI_Xaml_Controls\TextBlockControl\TextBoxSizeChanging.xaml">
      <SubType>Designer</SubType>
      <Generator>MSBuild:Compile</Generator>
    </Page>
    <Page Include="$(MSBuildThisFileDirectory)Windows_UI_Xaml_Controls\TextBlockControl\TextBoxSizeChangingInlines.xaml">
      <SubType>Designer</SubType>
      <Generator>MSBuild:Compile</Generator>
    </Page>
    <Page Include="$(MSBuildThisFileDirectory)Windows_UI_Xaml_Controls\TextBlockControl\TextBox_Size_Changing.xaml">
      <SubType>Designer</SubType>
      <Generator>MSBuild:Compile</Generator>
    </Page>
    <Page Include="$(MSBuildThisFileDirectory)Windows_UI_Xaml_Controls\TextBlockControl\TextBox_Size_Changing_Inlines.xaml">
      <SubType>Designer</SubType>
      <Generator>MSBuild:Compile</Generator>
    </Page>
    <Page Include="$(MSBuildThisFileDirectory)Windows_UI_Xaml_Controls\TextBox\Input_InputScope_CurrencyAmount.xaml">
      <SubType>Designer</SubType>
      <Generator>MSBuild:Compile</Generator>
    </Page>
    <Page Include="$(MSBuildThisFileDirectory)Windows_UI_Xaml_Controls\TextBox\Input_InputScope_Email.xaml">
      <SubType>Designer</SubType>
      <Generator>MSBuild:Compile</Generator>
    </Page>
    <Page Include="$(MSBuildThisFileDirectory)Windows_UI_Xaml_Controls\TextBox\Input_InputScope_Number.xaml">
      <SubType>Designer</SubType>
      <Generator>MSBuild:Compile</Generator>
    </Page>
    <Page Include="$(MSBuildThisFileDirectory)Windows_UI_Xaml_Controls\TextBox\Input_InputScope_PersonalFullName.xaml">
      <SubType>Designer</SubType>
      <Generator>MSBuild:Compile</Generator>
    </Page>
    <Page Include="$(MSBuildThisFileDirectory)Windows_UI_Xaml_Controls\TextBox\Input_InputScope_PhoneNumber.xaml">
      <SubType>Designer</SubType>
      <Generator>MSBuild:Compile</Generator>
    </Page>
    <Page Include="$(MSBuildThisFileDirectory)Windows_UI_Xaml_Controls\TextBox\Input_InputScope_Search.xaml">
      <SubType>Designer</SubType>
      <Generator>MSBuild:Compile</Generator>
    </Page>
    <Page Include="$(MSBuildThisFileDirectory)Windows_UI_Xaml_Controls\TextBox\Input_InputScope_Url.xaml">
      <SubType>Designer</SubType>
      <Generator>MSBuild:Compile</Generator>
    </Page>
    <Page Include="$(MSBuildThisFileDirectory)Windows_UI_Xaml_Controls\TextBox\Input_Multiline.xaml">
      <SubType>Designer</SubType>
      <Generator>MSBuild:Compile</Generator>
    </Page>
    <Page Include="$(MSBuildThisFileDirectory)Windows_UI_Xaml_Controls\TextBox\Input_Multiline_AutoHeight.xaml">
      <SubType>Designer</SubType>
      <Generator>MSBuild:Compile</Generator>
    </Page>
    <Page Include="$(MSBuildThisFileDirectory)Windows_UI_Xaml_Controls\TextBox\Input_PasswordBox.xaml">
      <SubType>Designer</SubType>
      <Generator>MSBuild:Compile</Generator>
    </Page>
    <Page Include="$(MSBuildThisFileDirectory)Windows_UI_Xaml_Controls\TextBox\Input_Simple.xaml">
      <SubType>Designer</SubType>
      <Generator>MSBuild:Compile</Generator>
    </Page>
    <Page Include="$(MSBuildThisFileDirectory)Windows_UI_Xaml_Controls\TextBox\Input_Test_InsideScrollerViewer_Automated.xaml">
      <SubType>Designer</SubType>
      <Generator>MSBuild:Compile</Generator>
    </Page>
    <Page Include="$(MSBuildThisFileDirectory)Windows_UI_Xaml_Controls\TextBox\Input_Test_NoScrollViewer_Automated.xaml">
      <SubType>Designer</SubType>
      <Generator>MSBuild:Compile</Generator>
    </Page>
    <Page Include="$(MSBuildThisFileDirectory)Windows_UI_Xaml_Controls\TextBox\Input_With_PlaceholderText.xaml">
      <SubType>Designer</SubType>
      <Generator>MSBuild:Compile</Generator>
    </Page>
    <Page Include="$(MSBuildThisFileDirectory)Windows_UI_Xaml_Controls\TextBox\Multiline_TextBox_In_ScrollViewer.xaml">
      <SubType>Designer</SubType>
      <Generator>MSBuild:Compile</Generator>
    </Page>
    <Page Include="$(MSBuildThisFileDirectory)Windows_UI_Xaml_Controls\TextBox\PasswordBox_Header_PlaceholderText.xaml">
      <SubType>Designer</SubType>
      <Generator>MSBuild:Compile</Generator>
    </Page>
    <Page Include="$(MSBuildThisFileDirectory)Windows_UI_Xaml_Controls\TextBox\PasswordBox_InputScope_NumericPin.xaml">
      <SubType>Designer</SubType>
      <Generator>MSBuild:Compile</Generator>
    </Page>
    <Page Include="$(MSBuildThisFileDirectory)Windows_UI_Xaml_Controls\TextBox\PasswordBox_Simple.xaml">
      <SubType>Designer</SubType>
      <Generator>MSBuild:Compile</Generator>
    </Page>
    <Page Include="$(MSBuildThisFileDirectory)Windows_UI_Xaml_Controls\TextBox\PasswordBox_Style.xaml">
      <SubType>Designer</SubType>
      <Generator>MSBuild:Compile</Generator>
    </Page>
    <Page Include="$(MSBuildThisFileDirectory)Windows_UI_Xaml_Controls\TextBox\TextBoxPadding.xaml">
      <SubType>Designer</SubType>
      <Generator>MSBuild:Compile</Generator>
    </Page>
    <Page Include="$(MSBuildThisFileDirectory)Windows_UI_Xaml_Controls\TextBox\TextBox_DefaultTextBoxStyle.xaml">
      <SubType>Designer</SubType>
      <Generator>MSBuild:Compile</Generator>
    </Page>
    <Page Include="$(MSBuildThisFileDirectory)Windows_UI_Xaml_Controls\TextBox\TextBox_DeleteButton.xaml">
      <SubType>Designer</SubType>
      <Generator>MSBuild:Compile</Generator>
    </Page>
    <Page Include="$(MSBuildThisFileDirectory)Windows_UI_Xaml_Controls\TextBox\TextBox_Disabled_State.xaml">
      <SubType>Designer</SubType>
      <Generator>MSBuild:Compile</Generator>
    </Page>
    <Page Include="$(MSBuildThisFileDirectory)Windows_UI_Xaml_Controls\TextBox\TextBox_Focus.xaml">
      <SubType>Designer</SubType>
      <Generator>MSBuild:Compile</Generator>
    </Page>
    <Page Include="$(MSBuildThisFileDirectory)Windows_UI_Xaml_Controls\TextBox\TextBox_Foreground.xaml">
      <SubType>Designer</SubType>
      <Generator>MSBuild:Compile</Generator>
    </Page>
    <Page Include="$(MSBuildThisFileDirectory)Windows_UI_Xaml_Controls\TextBox\TextBox_Header.xaml">
      <SubType>Designer</SubType>
      <Generator>MSBuild:Compile</Generator>
    </Page>
    <Page Include="$(MSBuildThisFileDirectory)Windows_UI_Xaml_Controls\TextBox\TextBox_HorizontalAlignment.xaml">
      <SubType>Designer</SubType>
      <Generator>MSBuild:Compile</Generator>
    </Page>
    <Page Include="$(MSBuildThisFileDirectory)Windows_UI_Xaml_Controls\TextBox\TextBox_IsReadOnly.xaml">
      <SubType>Designer</SubType>
      <Generator>MSBuild:Compile</Generator>
    </Page>
    <Page Include="$(MSBuildThisFileDirectory)Windows_UI_Xaml_Controls\TextBox\Textbox_Keyboard_AutoFocus.xaml">
      <SubType>Designer</SubType>
      <Generator>MSBuild:Compile</Generator>
    </Page>
    <Page Include="$(MSBuildThisFileDirectory)Windows_UI_Xaml_Controls\TextBox\TextBox_Keyboard_Dismiss.xaml">
      <SubType>Designer</SubType>
      <Generator>MSBuild:Compile</Generator>
    </Page>
    <Page Include="$(MSBuildThisFileDirectory)Windows_UI_Xaml_Controls\TextBox\TextBox_Padding_In_ScrollViewer.xaml">
      <SubType>Designer</SubType>
      <Generator>MSBuild:Compile</Generator>
    </Page>
    <Page Include="$(MSBuildThisFileDirectory)Windows_UI_Xaml_Controls\TextBox\TextBox_Padding_In_Style.xaml">
      <SubType>Designer</SubType>
      <Generator>MSBuild:Compile</Generator>
    </Page>
    <Page Include="$(MSBuildThisFileDirectory)Windows_UI_Xaml_Controls\TextBox\TextBox_Padding_Unused_In_Style.xaml">
      <SubType>Designer</SubType>
      <Generator>MSBuild:Compile</Generator>
    </Page>
    <Page Include="$(MSBuildThisFileDirectory)Windows_UI_Xaml_Controls\TextBox\TextBox_Selection.xaml">
      <SubType>Designer</SubType>
      <Generator>MSBuild:Compile</Generator>
    </Page>
    <Page Include="$(MSBuildThisFileDirectory)Windows_UI_Xaml_Controls\TextBox\TextBox_Simple.xaml">
      <SubType>Designer</SubType>
      <Generator>MSBuild:Compile</Generator>
    </Page>
    <Page Include="$(MSBuildThisFileDirectory)Windows_UI_Xaml_Controls\TextBox\TextBox_TextAlignment.xaml">
      <SubType>Designer</SubType>
      <Generator>MSBuild:Compile</Generator>
    </Page>
    <Page Include="$(MSBuildThisFileDirectory)Windows_UI_Xaml_Controls\TextBox\TextBox_TextProperty.xaml">
      <SubType>Designer</SubType>
      <Generator>MSBuild:Compile</Generator>
    </Page>
    <Page Include="$(MSBuildThisFileDirectory)Windows_UI_Xaml_Controls\TextBox\TextBox_TextChanged.xaml">
      <SubType>Designer</SubType>
      <Generator>MSBuild:Compile</Generator>
    </Page>
    <Page Include="$(MSBuildThisFileDirectory)Windows_UI_Xaml_Controls\TimePicker\Sample2.xaml">
      <SubType>Designer</SubType>
      <Generator>MSBuild:Compile</Generator>
    </Page>
    <Page Include="$(MSBuildThisFileDirectory)Windows_UI_Xaml_Controls\TimePicker\Sample1.xaml">
      <SubType>Designer</SubType>
      <Generator>MSBuild:Compile</Generator>
    </Page>
    <Page Include="$(MSBuildThisFileDirectory)Windows_UI_Xaml_Controls\TimePicker\Sample2_Styles.xaml">
      <SubType>Designer</SubType>
      <Generator>MSBuild:Compile</Generator>
    </Page>
    <Page Include="$(MSBuildThisFileDirectory)Windows_UI_Xaml_Controls\ToggleSwitchControl\Native_ToggleSwitch.xaml">
      <SubType>Designer</SubType>
      <Generator>MSBuild:Compile</Generator>
    </Page>
    <Page Include="$(MSBuildThisFileDirectory)Windows_UI_Xaml_Controls\ToggleSwitchControl\ToggleSwitchUnloadReload.xaml">
      <SubType>Designer</SubType>
      <Generator>MSBuild:Compile</Generator>
    </Page>
    <Page Include="$(MSBuildThisFileDirectory)Windows_UI_Xaml_Controls\ToggleSwitchControl\ToggleSwitch_Custom.xaml">
      <SubType>Designer</SubType>
      <Generator>MSBuild:Compile</Generator>
    </Page>
    <Page Include="$(MSBuildThisFileDirectory)Windows_UI_Xaml_Controls\ToggleSwitchControl\ToggleSwitch_Default_Style.xaml">
      <SubType>Designer</SubType>
      <Generator>MSBuild:Compile</Generator>
    </Page>
    <Page Include="$(MSBuildThisFileDirectory)Windows_UI_Xaml_Controls\ToggleSwitchControl\ToggleSwitch_IsOn.xaml">
      <SubType>Designer</SubType>
      <Generator>MSBuild:Compile</Generator>
    </Page>
    <Page Include="$(MSBuildThisFileDirectory)Windows_UI_Xaml_Controls\WebView\WebView_ChromeClient.xaml">
      <SubType>Designer</SubType>
      <Generator>MSBuild:Compile</Generator>
    </Page>
    <Page Include="$(MSBuildThisFileDirectory)Windows_UI_Xaml_Controls\WebView\WebView_Events.xaml">
      <SubType>Designer</SubType>
      <Generator>MSBuild:Compile</Generator>
    </Page>
    <Page Include="$(MSBuildThisFileDirectory)Windows_UI_Xaml_Controls\WebView\WebView_JavascriptInvoke.xaml">
      <SubType>Designer</SubType>
      <Generator>MSBuild:Compile</Generator>
    </Page>
    <Page Include="$(MSBuildThisFileDirectory)Windows_UI_Xaml_Controls\WebView\WebView_Mailto.xaml">
      <SubType>Designer</SubType>
      <Generator>MSBuild:Compile</Generator>
    </Page>
    <Page Include="$(MSBuildThisFileDirectory)Windows_UI_Xaml_Controls\WebView\WebView_NavigateToString.xaml">
      <SubType>Designer</SubType>
      <Generator>MSBuild:Compile</Generator>
    </Page>
    <Page Include="$(MSBuildThisFileDirectory)Windows_UI_Xaml_Controls\WebView\WebView_NavigateToUri.xaml">
      <SubType>Designer</SubType>
      <Generator>MSBuild:Compile</Generator>
    </Page>
    <Page Include="$(MSBuildThisFileDirectory)Windows_UI_Xaml_Controls\WebView\WebView_Static.xaml">
      <SubType>Designer</SubType>
      <Generator>MSBuild:Compile</Generator>
    </Page>
    <Page Include="$(MSBuildThisFileDirectory)Windows_UI_Xaml_Controls\WebView\WebView_WithHeaders.xaml">
      <SubType>Designer</SubType>
      <Generator>MSBuild:Compile</Generator>
    </Page>
    <Page Include="$(MSBuildThisFileDirectory)Windows_UI_Xaml_Input\CopyToClipboard\CopyToClipboard.xaml">
      <SubType>Designer</SubType>
      <Generator>MSBuild:Compile</Generator>
    </Page>
    <Page Include="$(MSBuildThisFileDirectory)Windows_UI_Xaml_Input\Keyboard\Keyboard_Clickthrough_Modal.xaml">
      <SubType>Designer</SubType>
      <Generator>MSBuild:Compile</Generator>
    </Page>
    <Page Include="$(MSBuildThisFileDirectory)Windows_UI_Xaml_Input\Keyboard\Keyboard_Showing_Dismissal.xaml">
      <SubType>Designer</SubType>
      <Generator>MSBuild:Compile</Generator>
    </Page>
    <Page Include="$(MSBuildThisFileDirectory)Windows_UI_Xaml_Input\Pointers\DragCoordinates_Automated.xaml">
      <SubType>Designer</SubType>
      <Generator>MSBuild:Compile</Generator>
    </Page>
    <Page Include="$(MSBuildThisFileDirectory)Windows_UI_Xaml_Input\RoutedEvents\RoutedEventsPage.xaml">
      <SubType>Designer</SubType>
      <Generator>MSBuild:Compile</Generator>
    </Page>
    <Page Include="$(MSBuildThisFileDirectory)Windows_UI_Xaml_Controls\ComboBox\ComboBox_ComboBoxItem_Selection.xaml">
      <SubType>Designer</SubType>
      <Generator>MSBuild:Compile</Generator>
    </Page>
    <Page Include="$(MSBuildThisFileDirectory)Windows_UI_Xaml_Controls\ComboBox\ComboBox_Corners.xaml">
      <SubType>Designer</SubType>
      <Generator>MSBuild:Compile</Generator>
    </Page>
    <Page Include="$(MSBuildThisFileDirectory)Windows_UI_Xaml_Controls\ComboBox\ComboBox_DisplayMemberPath.xaml">
      <SubType>Designer</SubType>
      <Generator>MSBuild:Compile</Generator>
    </Page>
    <Page Include="$(MSBuildThisFileDirectory)Windows_UI_Xaml_Controls\ComboBox\ComboBox_DropDownWidth.xaml">
      <SubType>Designer</SubType>
      <Generator>MSBuild:Compile</Generator>
    </Page>
    <Page Include="$(MSBuildThisFileDirectory)Windows_UI_Xaml_Controls\ComboBox\ComboBox_Empty.xaml">
      <SubType>Designer</SubType>
      <Generator>MSBuild:Compile</Generator>
    </Page>
    <Page Include="$(MSBuildThisFileDirectory)Windows_UI_Xaml_Controls\ComboBox\ComboBox_Header.xaml">
      <SubType>Designer</SubType>
      <Generator>MSBuild:Compile</Generator>
    </Page>
    <Page Include="$(MSBuildThisFileDirectory)Windows_UI_Xaml_Controls\ComboBox\ComboBox_ItemsSource.xaml">
      <SubType>Designer</SubType>
      <Generator>MSBuild:Compile</Generator>
    </Page>
    <Page Include="$(MSBuildThisFileDirectory)Windows_UI_Xaml_Controls\ComboBox\ComboBox_Legacy.xaml">
      <SubType>Designer</SubType>
      <Generator>MSBuild:Compile</Generator>
    </Page>
    <Page Include="$(MSBuildThisFileDirectory)Windows_UI_Xaml_Controls\ComboBox\ComboBox_NativePopup.xaml">
      <SubType>Designer</SubType>
      <Generator>MSBuild:Compile</Generator>
    </Page>
    <Page Include="$(MSBuildThisFileDirectory)Windows_UI_Xaml_Controls\ComboBox\ComboBox_Picker.xaml">
      <SubType>Designer</SubType>
      <Generator>MSBuild:Compile</Generator>
    </Page>
    <Page Include="$(MSBuildThisFileDirectory)Windows_UI_Xaml_Controls\ComboBox\ComboBox_PlaceholderText.xaml">
      <SubType>Designer</SubType>
      <Generator>MSBuild:Compile</Generator>
    </Page>
    <Page Include="$(MSBuildThisFileDirectory)Windows_UI_Xaml_Controls\ComboBox\ComboBox_Popover.xaml">
      <SubType>Designer</SubType>
      <Generator>MSBuild:Compile</Generator>
    </Page>
    <Page Include="$(MSBuildThisFileDirectory)Windows_UI_Xaml_Controls\ComboBox\ComboBox_ScrollViewer.xaml">
      <SubType>Designer</SubType>
      <Generator>MSBuild:Compile</Generator>
    </Page>
    <Page Include="$(MSBuildThisFileDirectory)Windows_UI_Xaml_Controls\ComboBox\ComboBox_SelectedItem.xaml">
      <SubType>Designer</SubType>
      <Generator>MSBuild:Compile</Generator>
    </Page>
    <Page Include="$(MSBuildThisFileDirectory)Windows_UI_Xaml_Controls\ComboBox\ComboBox_With_ItemContainerStyle.xaml">
      <SubType>Designer</SubType>
      <Generator>MSBuild:Compile</Generator>
    </Page>
    <Page Include="$(MSBuildThisFileDirectory)Windows_UI_Xaml_Controls\ComboBox\ComboBox_With_ItemTemplate.xaml">
      <SubType>Designer</SubType>
      <Generator>MSBuild:Compile</Generator>
    </Page>
    <Page Include="$(MSBuildThisFileDirectory)Windows_UI_Xaml_Controls\ComboBox\Picker_Resizable.xaml">
      <SubType>Designer</SubType>
      <Generator>MSBuild:Compile</Generator>
    </Page>
    <Page Include="$(MSBuildThisFileDirectory)Windows_UI_Xaml_Controls\ListView\DelayedImagePresenter\DelayedImagePresenter.xaml">
      <SubType>Designer</SubType>
      <Generator>MSBuild:Compile</Generator>
    </Page>
    <Page Include="$(MSBuildThisFileDirectory)Windows_UI_Xaml_Controls\ListView\HorizontalListViewImage.xaml">
      <SubType>Designer</SubType>
      <Generator>MSBuild:Compile</Generator>
    </Page>
    <Page Include="$(MSBuildThisFileDirectory)Windows_UI_Xaml_Controls\ListView\HorizontalListViewTest.xaml">
      <SubType>Designer</SubType>
      <Generator>MSBuild:Compile</Generator>
    </Page>
    <Page Include="$(MSBuildThisFileDirectory)Windows_UI_Xaml_Controls\ListView\HorizontalListView_Padding.xaml">
      <SubType>Designer</SubType>
      <Generator>MSBuild:Compile</Generator>
    </Page>
    <Page Include="$(MSBuildThisFileDirectory)Windows_UI_Xaml_Controls\ListView\HorizontalListView_Templates.xaml">
      <SubType>Designer</SubType>
      <Generator>MSBuild:Compile</Generator>
    </Page>
    <Page Include="$(MSBuildThisFileDirectory)Windows_UI_Xaml_Controls\ListView\ListViewChangeHeight.xaml">
      <SubType>Designer</SubType>
      <Generator>MSBuild:Compile</Generator>
    </Page>
    <Page Include="$(MSBuildThisFileDirectory)Windows_UI_Xaml_Controls\ListView\ListViewChangeView.xaml">
      <SubType>Designer</SubType>
      <Generator>MSBuild:Compile</Generator>
    </Page>
    <Page Include="$(MSBuildThisFileDirectory)Windows_UI_Xaml_Controls\ListView\ListViewChangeViewArbitrary.xaml">
      <SubType>Designer</SubType>
      <Generator>MSBuild:Compile</Generator>
    </Page>
    <Page Include="$(MSBuildThisFileDirectory)Windows_UI_Xaml_Controls\ListView\ListViewContainerFromItem.xaml">
      <SubType>Designer</SubType>
      <Generator>MSBuild:Compile</Generator>
    </Page>
    <Page Include="$(MSBuildThisFileDirectory)Windows_UI_Xaml_Controls\ListView\ListViewDynamicOrientation.xaml">
      <SubType>Designer</SubType>
      <Generator>MSBuild:Compile</Generator>
    </Page>
    <Page Include="$(MSBuildThisFileDirectory)Windows_UI_Xaml_Controls\ListView\ListViewEmptyItemLong.xaml">
      <SubType>Designer</SubType>
      <Generator>MSBuild:Compile</Generator>
    </Page>
    <Page Include="$(MSBuildThisFileDirectory)Windows_UI_Xaml_Controls\ListView\ListViewFirstVisibleIndex.xaml">
      <SubType>Designer</SubType>
      <Generator>MSBuild:Compile</Generator>
    </Page>
    <Page Include="$(MSBuildThisFileDirectory)Windows_UI_Xaml_Controls\ListView\ListViewHeaderFooterOnly.xaml">
      <SubType>Designer</SubType>
      <Generator>MSBuild:Compile</Generator>
    </Page>
    <Page Include="$(MSBuildThisFileDirectory)Windows_UI_Xaml_Controls\ListView\ListViewHeaderFooter_ImplicitlyBinded.xaml">
      <SubType>Designer</SubType>
      <Generator>MSBuild:Compile</Generator>
    </Page>
    <Page Include="$(MSBuildThisFileDirectory)Windows_UI_Xaml_Controls\ListView\ListViewHeaderImage.xaml">
      <SubType>Designer</SubType>
      <Generator>MSBuild:Compile</Generator>
    </Page>
    <Page Include="$(MSBuildThisFileDirectory)Windows_UI_Xaml_Controls\ListView\ListViewHeaderUpdate.xaml">
      <SubType>Designer</SubType>
      <Generator>MSBuild:Compile</Generator>
    </Page>
    <Page Include="$(MSBuildThisFileDirectory)Windows_UI_Xaml_Controls\ListView\ListViewIncrementalLoading.xaml">
      <SubType>Designer</SubType>
      <Generator>MSBuild:Compile</Generator>
    </Page>
    <Page Include="$(MSBuildThisFileDirectory)Windows_UI_Xaml_Controls\ListView\ListViewItem_PressedState.xaml">
      <SubType>Designer</SubType>
      <Generator>MSBuild:Compile</Generator>
    </Page>
    <Page Include="$(MSBuildThisFileDirectory)Windows_UI_Xaml_Controls\ListView\ListViewLarge.xaml">
      <SubType>Designer</SubType>
      <Generator>MSBuild:Compile</Generator>
    </Page>
    <Page Include="$(MSBuildThisFileDirectory)Windows_UI_Xaml_Controls\ListView\ListViewLargeHeader.xaml">
      <SubType>Designer</SubType>
      <Generator>MSBuild:Compile</Generator>
    </Page>
    <Page Include="$(MSBuildThisFileDirectory)Windows_UI_Xaml_Controls\ListView\ListViewLargeLegacy.xaml">
      <SubType>Designer</SubType>
      <Generator>MSBuild:Compile</Generator>
    </Page>
    <Page Include="$(MSBuildThisFileDirectory)Windows_UI_Xaml_Controls\ListView\ListViewLegacy.xaml">
      <SubType>Designer</SubType>
      <Generator>MSBuild:Compile</Generator>
    </Page>
    <Page Include="$(MSBuildThisFileDirectory)Windows_UI_Xaml_Controls\ListView\ListViewMarginTest.xaml">
      <SubType>Designer</SubType>
      <Generator>MSBuild:Compile</Generator>
    </Page>
    <Page Include="$(MSBuildThisFileDirectory)Windows_UI_Xaml_Controls\ListView\ListViewResizable.xaml">
      <SubType>Designer</SubType>
      <Generator>MSBuild:Compile</Generator>
    </Page>
    <Page Include="$(MSBuildThisFileDirectory)Windows_UI_Xaml_Controls\ListView\ListViewScrollIntoViewSnapPoints.xaml">
      <SubType>Designer</SubType>
      <Generator>MSBuild:Compile</Generator>
    </Page>
    <Page Include="$(MSBuildThisFileDirectory)Windows_UI_Xaml_Controls\ListView\ListViewSelectedItems.xaml">
      <SubType>Designer</SubType>
      <Generator>MSBuild:Compile</Generator>
    </Page>
    <Page Include="$(MSBuildThisFileDirectory)Windows_UI_Xaml_Controls\ListView\ListViewSnapPointsMandatorySingle.xaml">
      <SubType>Designer</SubType>
      <Generator>MSBuild:Compile</Generator>
    </Page>
    <Page Include="$(MSBuildThisFileDirectory)Windows_UI_Xaml_Controls\ListView\ListViewStackPanel.xaml">
      <SubType>Designer</SubType>
      <Generator>MSBuild:Compile</Generator>
    </Page>
    <Page Include="$(MSBuildThisFileDirectory)Windows_UI_Xaml_Controls\ListView\ListViewVariableHeightButton.xaml">
      <SubType>Designer</SubType>
      <Generator>MSBuild:Compile</Generator>
    </Page>
    <Page Include="$(MSBuildThisFileDirectory)Windows_UI_Xaml_Controls\ListView\ListViewVariableHeightComplexTemplate.xaml">
      <SubType>Designer</SubType>
      <Generator>MSBuild:Compile</Generator>
    </Page>
    <Page Include="$(MSBuildThisFileDirectory)Windows_UI_Xaml_Controls\ListView\ListViewVariableItemHeight.xaml">
      <SubType>Designer</SubType>
      <Generator>MSBuild:Compile</Generator>
    </Page>
    <Page Include="$(MSBuildThisFileDirectory)Windows_UI_Xaml_Controls\ListView\ListViewVariableItemHeightLong.xaml">
      <SubType>Designer</SubType>
      <Generator>MSBuild:Compile</Generator>
    </Page>
    <Page Include="$(MSBuildThisFileDirectory)Windows_UI_Xaml_Controls\ListView\ListViewWithinScollViewer.xaml">
      <SubType>Designer</SubType>
      <Generator>MSBuild:Compile</Generator>
    </Page>
    <Page Include="$(MSBuildThisFileDirectory)Windows_UI_Xaml_Controls\ListView\ListView_BoundSelectedItem.xaml">
      <SubType>Designer</SubType>
      <Generator>MSBuild:Compile</Generator>
    </Page>
    <Page Include="$(MSBuildThisFileDirectory)Windows_UI_Xaml_Controls\ListView\ListView_CacheLength_Slow_Load.xaml">
      <SubType>Designer</SubType>
      <Generator>MSBuild:Compile</Generator>
    </Page>
    <Page Include="$(MSBuildThisFileDirectory)Windows_UI_Xaml_Controls\ListView\ListView_Changing_Text.xaml">
      <SubType>Designer</SubType>
      <Generator>MSBuild:Compile</Generator>
    </Page>
    <Page Include="$(MSBuildThisFileDirectory)Windows_UI_Xaml_Controls\ListView\ListView_DataTemplateSelector.xaml">
      <SubType>Designer</SubType>
      <Generator>MSBuild:Compile</Generator>
    </Page>
    <Page Include="$(MSBuildThisFileDirectory)Windows_UI_Xaml_Controls\ListView\ListView_Expandable_Item.xaml">
      <SubType>Designer</SubType>
      <Generator>MSBuild:Compile</Generator>
    </Page>
    <Page Include="$(MSBuildThisFileDirectory)Windows_UI_Xaml_Controls\ListView\ListView_Expandable_Item_Large.xaml">
      <SubType>Designer</SubType>
      <Generator>MSBuild:Compile</Generator>
    </Page>
    <Page Include="$(MSBuildThisFileDirectory)Windows_UI_Xaml_Controls\ListView\ListView_FirstLastCacheIndex.xaml">
      <SubType>Designer</SubType>
      <Generator>MSBuild:Compile</Generator>
    </Page>
    <Page Include="$(MSBuildThisFileDirectory)Windows_UI_Xaml_Controls\ListView\ListView_Image.xaml">
      <SubType>Designer</SubType>
      <Generator>MSBuild:Compile</Generator>
    </Page>
    <Page Include="$(MSBuildThisFileDirectory)Windows_UI_Xaml_Controls\ListView\ListView_ItemClick.xaml">
      <SubType>Designer</SubType>
      <Generator>MSBuild:Compile</Generator>
    </Page>
    <Page Include="$(MSBuildThisFileDirectory)Windows_UI_Xaml_Controls\ListView\ListView_ItemContainerStyleSelector.xaml">
      <SubType>Designer</SubType>
      <Generator>MSBuild:Compile</Generator>
    </Page>
    <Page Include="$(MSBuildThisFileDirectory)Windows_UI_Xaml_Controls\ListView\ListView_Last_Item_Large.xaml">
      <SubType>Designer</SubType>
      <Generator>MSBuild:Compile</Generator>
    </Page>
    <Page Include="$(MSBuildThisFileDirectory)Windows_UI_Xaml_Controls\ListView\ListView_Padding.xaml">
      <SubType>Designer</SubType>
      <Generator>MSBuild:Compile</Generator>
    </Page>
    <Page Include="$(MSBuildThisFileDirectory)Windows_UI_Xaml_Controls\ListView\ListView_Padding_All_Sides.xaml">
      <SubType>Designer</SubType>
      <Generator>MSBuild:Compile</Generator>
    </Page>
    <Page Include="$(MSBuildThisFileDirectory)Windows_UI_Xaml_Controls\ListView\ListView_Padding_Unconstrained.xaml">
      <SubType>Designer</SubType>
      <Generator>MSBuild:Compile</Generator>
    </Page>
    <Page Include="$(MSBuildThisFileDirectory)Windows_UI_Xaml_Controls\ListView\ListView_SelectedItem.xaml">
      <SubType>Designer</SubType>
      <Generator>MSBuild:Compile</Generator>
    </Page>
    <Page Include="$(MSBuildThisFileDirectory)Windows_UI_Xaml_Controls\ListView\ParallaxListView\ParallaxListView.xaml">
      <SubType>Designer</SubType>
      <Generator>MSBuild:Compile</Generator>
    </Page>
    <Page Include="$(MSBuildThisFileDirectory)Windows_UI_Xaml_Controls\ListView\ScrollIntoViewTest.xaml">
      <SubType>Designer</SubType>
      <Generator>MSBuild:Compile</Generator>
    </Page>
    <Page Include="$(MSBuildThisFileDirectory)Windows_UI_Xaml_Controls\ListView\SubButtonsControl.xaml">
      <SubType>Designer</SubType>
      <Generator>MSBuild:Compile</Generator>
    </Page>
    <Page Include="$(MSBuildThisFileDirectory)Windows_UI_Xaml_Controls\ListView\UndefinedHeightListView.xaml">
      <SubType>Designer</SubType>
      <Generator>MSBuild:Compile</Generator>
    </Page>
    <Page Include="$(MSBuildThisFileDirectory)Windows_UI_Xaml_Controls\ViewBoxTests\ViewBox_Dynamic.xaml">
      <SubType>Designer</SubType>
      <Generator>MSBuild:Compile</Generator>
    </Page>
    <Page Include="$(MSBuildThisFileDirectory)Windows_UI_Xaml_Input\RoutedEvents\RoutedEvent_DoubleTapped.xaml">
      <SubType>Designer</SubType>
      <Generator>MSBuild:Compile</Generator>
    </Page>
    <Page Include="$(MSBuildThisFileDirectory)Windows_UI_Xaml_Input\RoutedEvents\RoutedEvent_DoubleTappedControl.xaml">
      <SubType>Designer</SubType>
      <Generator>MSBuild:Compile</Generator>
    </Page>
    <Page Include="$(MSBuildThisFileDirectory)Windows_UI_Xaml_Input\RoutedEvents\RoutedEvent_Focus.xaml">
      <SubType>Designer</SubType>
      <Generator>MSBuild:Compile</Generator>
    </Page>
    <Page Include="$(MSBuildThisFileDirectory)Windows_UI_Xaml_Input\RoutedEvents\RoutedEvent_FocusControl.xaml">
      <SubType>Designer</SubType>
      <Generator>MSBuild:Compile</Generator>
    </Page>
    <Page Include="$(MSBuildThisFileDirectory)Windows_UI_Xaml_Input\RoutedEvents\RoutedEvent_Pointer.xaml">
      <SubType>Designer</SubType>
      <Generator>MSBuild:Compile</Generator>
    </Page>
    <Page Include="$(MSBuildThisFileDirectory)Windows_UI_Xaml_Input\RoutedEvents\RoutedEvent_PointerControl.xaml">
      <SubType>Designer</SubType>
      <Generator>MSBuild:Compile</Generator>
    </Page>
    <Page Include="$(MSBuildThisFileDirectory)Windows_UI_Xaml_Input\RoutedEvents\RoutedEvent_Tapped.xaml">
      <SubType>Designer</SubType>
      <Generator>MSBuild:Compile</Generator>
    </Page>
    <Page Include="$(MSBuildThisFileDirectory)Windows_UI_Xaml_Input\RoutedEvents\RoutedEvent_Tapped2.xaml">
      <SubType>Designer</SubType>
      <Generator>MSBuild:Compile</Generator>
    </Page>
    <Page Include="$(MSBuildThisFileDirectory)Windows_UI_Xaml_Input\RoutedEvents\RoutedEvent_TappedAndRelease.xaml">
      <SubType>Designer</SubType>
      <Generator>MSBuild:Compile</Generator>
    </Page>
    <Page Include="$(MSBuildThisFileDirectory)Windows_UI_Xaml_Input\RoutedEvents\RoutedEvent_TappedControl.xaml">
      <SubType>Designer</SubType>
      <Generator>MSBuild:Compile</Generator>
    </Page>
    <Page Include="$(MSBuildThisFileDirectory)Windows_UI_Xaml_Media\CompositionTargetTests\CompositionTarget_Rendering.xaml">
      <SubType>Designer</SubType>
      <Generator>MSBuild:Compile</Generator>
    </Page>
    <Page Include="$(MSBuildThisFileDirectory)Windows_UI_Xaml_Media\ImageBrushTests\BorderImageBrush.xaml">
      <SubType>Designer</SubType>
      <Generator>MSBuild:Compile</Generator>
    </Page>
    <Page Include="$(MSBuildThisFileDirectory)Windows_UI_Xaml_Media\ImageBrushTests\BorderImageBrushRelativeTransform.xaml">
      <SubType>Designer</SubType>
      <Generator>MSBuild:Compile</Generator>
    </Page>
    <Page Include="$(MSBuildThisFileDirectory)Windows_UI_Xaml_Media\ImageBrushTests\DoubleImageBrushInList.xaml">
      <SubType>Designer</SubType>
      <Generator>MSBuild:Compile</Generator>
    </Page>
    <Page Include="$(MSBuildThisFileDirectory)Windows_UI_Xaml_Media\ImageBrushTests\Ellipse.xaml">
      <SubType>Designer</SubType>
      <Generator>MSBuild:Compile</Generator>
    </Page>
    <Page Include="$(MSBuildThisFileDirectory)Windows_UI_Xaml_Media\ImageBrushTests\EllipsemaskingEllipseGrid.xaml">
      <SubType>Designer</SubType>
      <Generator>MSBuild:Compile</Generator>
    </Page>
    <Page Include="$(MSBuildThisFileDirectory)Windows_UI_Xaml_Media\ImageBrushTests\EllipsemaskingEllipseSuperpositionPanel.xaml">
      <SubType>Designer</SubType>
      <Generator>MSBuild:Compile</Generator>
    </Page>
    <Page Include="$(MSBuildThisFileDirectory)Windows_UI_Xaml_Media\ImageBrushTests\ImageBrushAlignmentXY.xaml">
      <SubType>Designer</SubType>
      <Generator>MSBuild:Compile</Generator>
    </Page>
    <Page Include="$(MSBuildThisFileDirectory)Windows_UI_Xaml_Media\ImageBrushTests\ImageBrushAlignmentXY2.xaml">
      <SubType>Designer</SubType>
      <Generator>MSBuild:Compile</Generator>
    </Page>
    <Page Include="$(MSBuildThisFileDirectory)Windows_UI_Xaml_Media\ImageBrushTests\ImageBrushChangingCornerRadius.xaml">
      <SubType>Designer</SubType>
      <Generator>MSBuild:Compile</Generator>
    </Page>
    <Page Include="$(MSBuildThisFileDirectory)Windows_UI_Xaml_Media\ImageBrushTests\ImageBrushInList.xaml">
      <SubType>Designer</SubType>
      <Generator>MSBuild:Compile</Generator>
    </Page>
    <Page Include="$(MSBuildThisFileDirectory)Windows_UI_Xaml_Media\ImageBrushTests\ImageBrushLocalAsset.xaml">
      <SubType>Designer</SubType>
      <Generator>MSBuild:Compile</Generator>
    </Page>
    <Page Include="$(MSBuildThisFileDirectory)Windows_UI_Xaml_Media\ImageBrushTests\ImageBrushStretch.xaml">
      <SubType>Designer</SubType>
      <Generator>MSBuild:Compile</Generator>
    </Page>
    <Page Include="$(MSBuildThisFileDirectory)Windows_UI_Xaml_Media\ImageBrushTests\ImageBrushStretch2.xaml">
      <SubType>Designer</SubType>
      <Generator>MSBuild:Compile</Generator>
    </Page>
    <Page Include="$(MSBuildThisFileDirectory)Windows_UI_Xaml_Media\ImageBrushTests\ImageBrushWithCompositeTransform.xaml">
      <SubType>Designer</SubType>
      <Generator>MSBuild:Compile</Generator>
    </Page>
    <Page Include="$(MSBuildThisFileDirectory)Windows_UI_Xaml_Media\ImageBrushTests\ImageBrushWithLateSource.xaml">
      <SubType>Designer</SubType>
      <Generator>MSBuild:Compile</Generator>
    </Page>
    <Page Include="$(MSBuildThisFileDirectory)Windows_UI_Xaml_Media\ImageBrushTests\ImageBrushWithRotateTransform.xaml">
      <SubType>Designer</SubType>
      <Generator>MSBuild:Compile</Generator>
    </Page>
    <Page Include="$(MSBuildThisFileDirectory)Windows_UI_Xaml_Media\ImageBrushTests\ImageBrushWithScaleTransform.xaml">
      <SubType>Designer</SubType>
      <Generator>MSBuild:Compile</Generator>
    </Page>
    <Page Include="$(MSBuildThisFileDirectory)Windows_UI_Xaml_Media\ImageBrushTests\ImageBrush_SameWithDelay.xaml">
      <SubType>Designer</SubType>
      <Generator>MSBuild:Compile</Generator>
    </Page>
    <Page Include="$(MSBuildThisFileDirectory)Windows_UI_Xaml_Media\ImageBrushTests\ImageBrush_StreamSource.xaml">
      <SubType>Designer</SubType>
      <Generator>MSBuild:Compile</Generator>
    </Page>
    <Page Include="$(MSBuildThisFileDirectory)Windows_UI_Xaml_Media\ImageBrushTests\ImageBrush_Stretch_None.xaml">
      <SubType>Designer</SubType>
      <Generator>MSBuild:Compile</Generator>
    </Page>
    <Page Include="$(MSBuildThisFileDirectory)Windows_UI_Xaml_Media\ImageBrushTests\ImageBrush_UniformToFill.xaml">
      <SubType>Designer</SubType>
      <Generator>MSBuild:Compile</Generator>
    </Page>
    <Page Include="$(MSBuildThisFileDirectory)Windows_UI_Xaml_Media\ImageBrushTests\PanelImageBrush.xaml">
      <SubType>Designer</SubType>
      <Generator>MSBuild:Compile</Generator>
    </Page>
    <Page Include="$(MSBuildThisFileDirectory)Windows_UI_Xaml_Media\ImageBrushTests\PathImageBrushfill.xaml">
      <SubType>Designer</SubType>
      <Generator>MSBuild:Compile</Generator>
    </Page>
    <Page Include="$(MSBuildThisFileDirectory)Windows_UI_Xaml_Media\ImageBrushTests\Rectangle.xaml">
      <SubType>Designer</SubType>
      <Generator>MSBuild:Compile</Generator>
    </Page>
    <Page Include="$(MSBuildThisFileDirectory)Windows_UI_Xaml_Media\ImageBrushTests\RectanglemaskingRectangleGrid.xaml">
      <SubType>Designer</SubType>
      <Generator>MSBuild:Compile</Generator>
    </Page>
    <Page Include="$(MSBuildThisFileDirectory)Windows_UI_Xaml_Media\ImageBrushTests\RectangleStretchFill.xaml">
      <SubType>Designer</SubType>
      <Generator>MSBuild:Compile</Generator>
    </Page>
    <Page Include="$(MSBuildThisFileDirectory)Windows_UI_Xaml_Controls\ImageTests\EmptyImageFixedWidth.xaml">
      <SubType>Designer</SubType>
      <Generator>MSBuild:Compile</Generator>
    </Page>
    <Page Include="$(MSBuildThisFileDirectory)Windows_UI_Xaml_Controls\ImageTests\ImageInStackPanel.xaml">
      <SubType>Designer</SubType>
      <Generator>MSBuild:Compile</Generator>
    </Page>
    <Page Include="$(MSBuildThisFileDirectory)Windows_UI_Xaml_Controls\ImageTests\ImageOpened.xaml">
      <SubType>Designer</SubType>
      <Generator>MSBuild:Compile</Generator>
    </Page>
    <Page Include="$(MSBuildThisFileDirectory)Windows_UI_Xaml_Controls\ImageTests\ImagesInlineInFlipView.xaml">
      <SubType>Designer</SubType>
      <Generator>MSBuild:Compile</Generator>
    </Page>
    <Page Include="$(MSBuildThisFileDirectory)Windows_UI_Xaml_Controls\ImageTests\ImageSourceFile.xaml">
      <SubType>Designer</SubType>
      <Generator>MSBuild:Compile</Generator>
    </Page>
    <Page Include="$(MSBuildThisFileDirectory)Windows_UI_Xaml_Controls\ImageTests\ImageSourceFileUri.xaml">
      <SubType>Designer</SubType>
      <Generator>MSBuild:Compile</Generator>
    </Page>
    <Page Include="$(MSBuildThisFileDirectory)Windows_UI_Xaml_Controls\ImageTests\ImageSourceStream.xaml">
      <SubType>Designer</SubType>
      <Generator>MSBuild:Compile</Generator>
    </Page>
    <Page Include="$(MSBuildThisFileDirectory)Windows_UI_Xaml_Controls\ImageTests\ImageSourceUrlMsAppxScheme.xaml">
      <SubType>Designer</SubType>
      <Generator>MSBuild:Compile</Generator>
    </Page>
    <Page Include="$(MSBuildThisFileDirectory)Windows_UI_Xaml_Controls\ImageTests\ImageSourceUrlNoScheme.xaml">
      <SubType>Designer</SubType>
      <Generator>MSBuild:Compile</Generator>
    </Page>
    <Page Include="$(MSBuildThisFileDirectory)Windows_UI_Xaml_Controls\ImageTests\ImageUniformWithinScrollViewer.xaml">
      <SubType>Designer</SubType>
      <Generator>MSBuild:Compile</Generator>
    </Page>
    <Page Include="$(MSBuildThisFileDirectory)Windows_UI_Xaml_Controls\ImageTests\ImageWithLateSource.xaml">
      <SubType>Designer</SubType>
      <Generator>MSBuild:Compile</Generator>
    </Page>
    <Page Include="$(MSBuildThisFileDirectory)Windows_UI_Xaml_Controls\ImageTests\ImageWithNoSpecificSize.xaml">
      <SubType>Designer</SubType>
      <Generator>MSBuild:Compile</Generator>
    </Page>
    <Page Include="$(MSBuildThisFileDirectory)Windows_UI_Xaml_Controls\ImageTests\Image_Fixed_Size_Alignment.xaml">
      <SubType>Designer</SubType>
      <Generator>MSBuild:Compile</Generator>
    </Page>
    <Page Include="$(MSBuildThisFileDirectory)Windows_UI_Xaml_Controls\ImageTests\Image_Stretch.xaml">
      <SubType>Designer</SubType>
      <Generator>MSBuild:Compile</Generator>
    </Page>
    <Page Include="$(MSBuildThisFileDirectory)Windows_UI_Xaml_Controls\ImageTests\Image_Stretch_None.xaml">
      <SubType>Designer</SubType>
      <Generator>MSBuild:Compile</Generator>
    </Page>
    <Page Include="$(MSBuildThisFileDirectory)Windows_UI_Xaml_Controls\ImageTests\Image_Stretch_None_Containers.xaml">
      <SubType>Designer</SubType>
      <Generator>MSBuild:Compile</Generator>
    </Page>
    <Page Include="$(MSBuildThisFileDirectory)Windows_UI_Xaml_Controls\ImageTests\LargeImageList.xaml">
      <SubType>Designer</SubType>
      <Generator>MSBuild:Compile</Generator>
    </Page>
    <Page Include="$(MSBuildThisFileDirectory)Windows_UI_Xaml_Controls\ImageTests\StretchNoneBoundingBoxInDoubleStackPanel.xaml">
      <SubType>Designer</SubType>
      <Generator>MSBuild:Compile</Generator>
    </Page>
    <Page Include="$(MSBuildThisFileDirectory)Windows_UI_Xaml_Controls\ImageTests\Uniform100x100.xaml">
      <SubType>Designer</SubType>
      <Generator>MSBuild:Compile</Generator>
    </Page>
    <Page Include="$(MSBuildThisFileDirectory)Windows_UI_Xaml_Controls\ImageTests\UniformAlignmentCenterInDoubleStackPanel.xaml">
      <SubType>Designer</SubType>
      <Generator>MSBuild:Compile</Generator>
    </Page>
    <Page Include="$(MSBuildThisFileDirectory)Windows_UI_Xaml_Controls\ImageTests\UniformAlignmentCenterInDoubleStackPanelSmallImage.xaml">
      <SubType>Designer</SubType>
      <Generator>MSBuild:Compile</Generator>
    </Page>
    <Page Include="$(MSBuildThisFileDirectory)Windows_UI_Xaml_Controls\ImageTests\UniformAlignmentCenterInDoubleStackPanelWebUri.xaml">
      <SubType>Designer</SubType>
      <Generator>MSBuild:Compile</Generator>
    </Page>
    <Page Include="$(MSBuildThisFileDirectory)Windows_UI_Xaml_Controls\ImageTests\UniformInStackPanel.xaml">
      <SubType>Designer</SubType>
      <Generator>MSBuild:Compile</Generator>
    </Page>
    <Page Include="$(MSBuildThisFileDirectory)Windows_UI_Xaml_Controls\ImageTests\UniformToFill100x100.xaml">
      <SubType>Designer</SubType>
      <Generator>MSBuild:Compile</Generator>
    </Page>
    <Page Include="$(MSBuildThisFileDirectory)Windows_UI_Xaml_Controls\NavigationViewTests\Item1Page.xaml">
      <SubType>Designer</SubType>
      <Generator>MSBuild:Compile</Generator>
    </Page>
    <Page Include="$(MSBuildThisFileDirectory)Windows_UI_Xaml_Controls\NavigationViewTests\Item2Page.xaml">
      <SubType>Designer</SubType>
      <Generator>MSBuild:Compile</Generator>
    </Page>
    <Page Include="$(MSBuildThisFileDirectory)Windows_UI_Xaml_Controls\NavigationViewTests\Item3Page.xaml">
      <SubType>Designer</SubType>
      <Generator>MSBuild:Compile</Generator>
    </Page>
    <Page Include="$(MSBuildThisFileDirectory)Windows_UI_Xaml_Controls\NavigationViewTests\NavigationViewSample.xaml">
      <SubType>Designer</SubType>
      <Generator>MSBuild:Compile</Generator>
    </Page>
    <Page Include="$(MSBuildThisFileDirectory)Windows_UI_Xaml_Controls\NavigationViewTests\SettingsPage.xaml">
      <SubType>Designer</SubType>
      <Generator>MSBuild:Compile</Generator>
    </Page>
    <Page Include="$(MSBuildThisFileDirectory)Windows_UI_Xaml_Media\Transform\Animated_View_With_Transformed_Ancestor.xaml">
      <SubType>Designer</SubType>
      <Generator>MSBuild:Compile</Generator>
    </Page>
    <Page Include="$(MSBuildThisFileDirectory)Windows_UI_Xaml_Media\Transform\Basics.xaml">
      <SubType>Designer</SubType>
      <Generator>MSBuild:Compile</Generator>
    </Page>
    <Page Include="$(MSBuildThisFileDirectory)Windows_UI_Xaml_Media\Transform\Border_With_CompositeTransform.xaml">
      <SubType>Designer</SubType>
      <Generator>MSBuild:Compile</Generator>
    </Page>
    <Page Include="$(MSBuildThisFileDirectory)Windows_UI_Xaml_Media\Transform\Border_With_Off_Centre_RotateTransform.xaml">
      <SubType>Designer</SubType>
      <Generator>MSBuild:Compile</Generator>
    </Page>
    <Page Include="$(MSBuildThisFileDirectory)Windows_UI_Xaml_Media\Transform\Border_With_Off_Centre_ScaleTransform.xaml">
      <SubType>Designer</SubType>
      <Generator>MSBuild:Compile</Generator>
    </Page>
    <Page Include="$(MSBuildThisFileDirectory)Windows_UI_Xaml_Media\Transform\Border_With_RotateTransform.xaml">
      <SubType>Designer</SubType>
      <Generator>MSBuild:Compile</Generator>
    </Page>
    <Page Include="$(MSBuildThisFileDirectory)Windows_UI_Xaml_Media\Transform\Border_With_ScaleTransform.xaml">
      <SubType>Designer</SubType>
      <Generator>MSBuild:Compile</Generator>
    </Page>
    <Page Include="$(MSBuildThisFileDirectory)Windows_UI_Xaml_Media\Transform\Border_With_TranslateTransform.xaml">
      <SubType>Designer</SubType>
      <Generator>MSBuild:Compile</Generator>
    </Page>
    <Page Include="$(MSBuildThisFileDirectory)Windows_UI_Xaml_Media\Transform\Grid_With_RotateTransform_And_Button.xaml">
      <SubType>Designer</SubType>
      <Generator>MSBuild:Compile</Generator>
    </Page>
    <Page Include="$(MSBuildThisFileDirectory)Windows_UI_Xaml_Media\Transform\Image_With_RotateTransform.xaml">
      <SubType>Designer</SubType>
      <Generator>MSBuild:Compile</Generator>
    </Page>
    <Page Include="$(MSBuildThisFileDirectory)Windows_UI_Xaml_Media\Transform\List_With_Transformed_Ancestor.xaml">
      <SubType>Designer</SubType>
      <Generator>MSBuild:Compile</Generator>
    </Page>
    <Page Include="$(MSBuildThisFileDirectory)Windows_UI_Xaml_Media\Transform\Polygon_With_RotateTransform.xaml">
      <SubType>Designer</SubType>
      <Generator>MSBuild:Compile</Generator>
    </Page>
    <Page Include="$(MSBuildThisFileDirectory)Windows_UI_Xaml_Media\Transform\ProgressRing_With_Transformed_Ancestor.xaml">
      <SubType>Designer</SubType>
      <Generator>MSBuild:Compile</Generator>
    </Page>
    <Page Include="$(MSBuildThisFileDirectory)Windows_UI_Xaml_Media\Transform\Rectangle_With_RotateTransform.xaml">
      <SubType>Designer</SubType>
      <Generator>MSBuild:Compile</Generator>
    </Page>
    <Page Include="$(MSBuildThisFileDirectory)Windows_UI_Xaml_Media\Transform\TextBox_With_RotateTransform.xaml">
      <SubType>Designer</SubType>
      <Generator>MSBuild:Compile</Generator>
    </Page>
    <Page Include="$(MSBuildThisFileDirectory)Windows_UI_Xaml_Media\Transform\Transformed_Ancestor_And_UI_Blocked.xaml">
      <SubType>Designer</SubType>
      <Generator>MSBuild:Compile</Generator>
    </Page>
    <Page Include="$(MSBuildThisFileDirectory)Windows_UI_Xaml_Media\Transform\TransformToVisual_Simple.xaml">
      <SubType>Designer</SubType>
      <Generator>MSBuild:Compile</Generator>
    </Page>
    <Page Include="$(MSBuildThisFileDirectory)Windows_UI_Xaml_Media\Transform\TransformToVisual_Translate2d.xaml">
      <SubType>Designer</SubType>
      <Generator>MSBuild:Compile</Generator>
    </Page>
    <Page Include="$(MSBuildThisFileDirectory)Windows_UI_Xaml_Media_Animation\DoubleAnimationTestsControl.xaml">
      <SubType>Designer</SubType>
      <Generator>MSBuild:Compile</Generator>
    </Page>
    <Page Include="$(MSBuildThisFileDirectory)Windows_UI_Xaml_Media_Animation\DoubleAnimationUsingKeyFrames_TranslateX.xaml">
      <SubType>Designer</SubType>
      <Generator>MSBuild:Compile</Generator>
    </Page>
    <Page Include="$(MSBuildThisFileDirectory)Windows_UI_Xaml_Media_Animation\DoubleAnimation_BeginTime.xaml">
      <SubType>Designer</SubType>
      <Generator>MSBuild:Compile</Generator>
    </Page>
    <Page Include="$(MSBuildThisFileDirectory)Windows_UI_Xaml_Media_Animation\DoubleAnimation_Cumulative.xaml">
      <SubType>Designer</SubType>
      <Generator>MSBuild:Compile</Generator>
    </Page>
    <Page Include="$(MSBuildThisFileDirectory)Windows_UI_Xaml_Media_Animation\DoubleAnimation_VisualStates.xaml">
      <SubType>Designer</SubType>
      <Generator>MSBuild:Compile</Generator>
    </Page>
    <Page Include="$(MSBuildThisFileDirectory)Windows_UI_Xaml_Media_Animation\DoubleAnimation_Opacity_TextBlock.xaml">
      <SubType>Designer</SubType>
      <Generator>MSBuild:Compile</Generator>
    </Page>
    <Page Include="$(MSBuildThisFileDirectory)Windows_UI_Xaml_Media_Animation\DoubleAnimation_RenderTransformOrigin.xaml">
      <SubType>Designer</SubType>
      <Generator>MSBuild:Compile</Generator>
    </Page>
    <Page Include="$(MSBuildThisFileDirectory)Windows_UI_Xaml_Media_Animation\DoubleAnimation_TranslateX.xaml">
      <SubType>Designer</SubType>
      <Generator>MSBuild:Compile</Generator>
    </Page>
    <Page Include="$(MSBuildThisFileDirectory)Windows_UI_Xaml_Media_Animation\EasingDoubleKeyFrame_CompositeTransform.xaml">
      <SubType>Designer</SubType>
      <Generator>MSBuild:Compile</Generator>
    </Page>
    <Page Include="$(MSBuildThisFileDirectory)Windows_UI_Xaml_Media_Animation\EasingDoubleKeyFrame_CompositeTransform_Container.xaml">
      <SubType>Designer</SubType>
      <Generator>MSBuild:Compile</Generator>
    </Page>
    <Page Include="$(MSBuildThisFileDirectory)Windows_UI_Xaml_Shapes\PathTestsControl\AutoSizedPathCentered.xaml">
      <SubType>Designer</SubType>
      <Generator>MSBuild:Compile</Generator>
    </Page>
    <Page Include="$(MSBuildThisFileDirectory)Windows_UI_Xaml_Shapes\PathTestsControl\AutoSizedTopLeft.xaml">
      <SubType>Designer</SubType>
      <Generator>MSBuild:Compile</Generator>
    </Page>
    <Page Include="$(MSBuildThisFileDirectory)Windows_UI_Xaml_Shapes\PathTestsControl\FixedWidth.xaml">
      <SubType>Designer</SubType>
      <Generator>MSBuild:Compile</Generator>
    </Page>
    <Page Include="$(MSBuildThisFileDirectory)Windows_UI_Xaml_Shapes\PathTestsControl\FixedWidthUniform.xaml">
      <SubType>Designer</SubType>
      <Generator>MSBuild:Compile</Generator>
    </Page>
    <Page Include="$(MSBuildThisFileDirectory)Windows_UI_Xaml_Shapes\PathTestsControl\HorizontalAlignmentStretchVerticalAlignmentBottom.xaml">
      <SubType>Designer</SubType>
      <Generator>MSBuild:Compile</Generator>
    </Page>
    <Page Include="$(MSBuildThisFileDirectory)Windows_UI_Xaml_Shapes\PathTestsControl\Invisible.xaml">
      <SubType>Designer</SubType>
      <Generator>MSBuild:Compile</Generator>
    </Page>
    <Page Include="$(MSBuildThisFileDirectory)Windows_UI_Xaml_Shapes\PathTestsControl\PathBindingOnData.xaml">
      <SubType>Designer</SubType>
      <Generator>MSBuild:Compile</Generator>
    </Page>
    <Page Include="$(MSBuildThisFileDirectory)Windows_UI_Xaml_Shapes\PathTestsControl\PathCircularInsideEllipse.xaml">
      <SubType>Designer</SubType>
      <Generator>MSBuild:Compile</Generator>
    </Page>
    <Page Include="$(MSBuildThisFileDirectory)Windows_UI_Xaml_Shapes\PathTestsControl\PathIcon.xaml">
      <SubType>Designer</SubType>
      <Generator>MSBuild:Compile</Generator>
    </Page>
    <Page Include="$(MSBuildThisFileDirectory)Windows_UI_Xaml_Shapes\PathTestsControl\PathinButton.xaml">
      <SubType>Designer</SubType>
      <Generator>MSBuild:Compile</Generator>
    </Page>
    <Page Include="$(MSBuildThisFileDirectory)Windows_UI_Xaml_Shapes\PathTestsControl\PathResizeTest.xaml">
      <SubType>Designer</SubType>
      <Generator>MSBuild:Compile</Generator>
    </Page>
    <Page Include="$(MSBuildThisFileDirectory)Windows_UI_Xaml_Shapes\PathTestsControl\PathScrollViewer.xaml">
      <SubType>Designer</SubType>
      <Generator>MSBuild:Compile</Generator>
    </Page>
    <Page Include="$(MSBuildThisFileDirectory)Windows_UI_Xaml_Shapes\PathTestsControl\PathStretchInsideContainer.xaml">
      <SubType>Designer</SubType>
      <Generator>MSBuild:Compile</Generator>
    </Page>
    <Page Include="$(MSBuildThisFileDirectory)Windows_UI_Xaml_Shapes\PathTestsControl\PathTime.xaml">
      <SubType>Designer</SubType>
      <Generator>MSBuild:Compile</Generator>
    </Page>
    <Page Include="$(MSBuildThisFileDirectory)Windows_UI_Xaml_Shapes\PathTestsControl\PathVerticalOffset.xaml">
      <SubType>Designer</SubType>
      <Generator>MSBuild:Compile</Generator>
    </Page>
    <Page Include="$(MSBuildThisFileDirectory)Windows_UI_Xaml_Shapes\PathTestsControl\PathVerticalOffsetAdjustable.xaml">
      <SubType>Designer</SubType>
      <Generator>MSBuild:Compile</Generator>
    </Page>
    <Page Include="$(MSBuildThisFileDirectory)Windows_UI_Xaml_Shapes\PathTestsControl\PathVerticalOffsetII.xaml">
      <SubType>Designer</SubType>
      <Generator>MSBuild:Compile</Generator>
    </Page>
    <Page Include="$(MSBuildThisFileDirectory)Windows_UI_Xaml_Shapes\PathTestsControl\Path_Arc.xaml">
      <SubType>Designer</SubType>
      <Generator>MSBuild:Compile</Generator>
    </Page>
    <Page Include="$(MSBuildThisFileDirectory)Windows_UI_Xaml_Shapes\PathTestsControl\Path_CircularWheel.xaml">
      <SubType>Designer</SubType>
      <Generator>MSBuild:Compile</Generator>
    </Page>
    <Page Include="$(MSBuildThisFileDirectory)Windows_UI_Xaml_Shapes\PathTestsControl\Path_Dynamic.xaml">
      <SubType>Designer</SubType>
      <Generator>MSBuild:Compile</Generator>
    </Page>
    <Page Include="$(MSBuildThisFileDirectory)Windows_UI_Xaml_Shapes\PathTestsControl\Path_Geometry.xaml">
      <SubType>Designer</SubType>
      <Generator>MSBuild:Compile</Generator>
    </Page>
    <Page Include="$(MSBuildThisFileDirectory)Windows_UI_Xaml_Shapes\PathTestsControl\Path_With_DashStrokeArray.xaml">
      <SubType>Designer</SubType>
      <Generator>MSBuild:Compile</Generator>
    </Page>
    <Page Include="$(MSBuildThisFileDirectory)Windows_UI_Xaml_Shapes\PathTestsControl\StretchNone.xaml">
      <SubType>Designer</SubType>
      <Generator>MSBuild:Compile</Generator>
    </Page>
    <Page Include="$(MSBuildThisFileDirectory)Windows_UI_Xaml_Shapes\PathTestsControl\StretchNoneHorizontalAlignmentRight.xaml">
      <SubType>Designer</SubType>
      <Generator>MSBuild:Compile</Generator>
    </Page>
    <Page Include="$(MSBuildThisFileDirectory)Windows_UI_Xaml_Shapes\PathTestsControl\StretchNoneVerticalAlignmentCenter.xaml">
      <SubType>Designer</SubType>
      <Generator>MSBuild:Compile</Generator>
    </Page>
    <Page Include="$(MSBuildThisFileDirectory)Windows_UI_Xaml_Shapes\PathTestsControl\StretchUniform.xaml">
      <SubType>Designer</SubType>
      <Generator>MSBuild:Compile</Generator>
    </Page>
    <Page Include="$(MSBuildThisFileDirectory)Windows_UI_Xaml_Shapes\PathTestsControl\StretchUniformAutoSize.xaml">
      <SubType>Designer</SubType>
      <Generator>MSBuild:Compile</Generator>
    </Page>
    <Page Include="$(MSBuildThisFileDirectory)Windows_UI_Xaml_Shapes\PathTestsControl\StretchUniformHorizontalAlignmentCenter.xaml">
      <SubType>Designer</SubType>
      <Generator>MSBuild:Compile</Generator>
    </Page>
    <Page Include="$(MSBuildThisFileDirectory)Windows_UI_Xaml_Shapes\PathTestsControl\StretchUniformToFill.xaml">
      <SubType>Designer</SubType>
      <Generator>MSBuild:Compile</Generator>
    </Page>
    <Page Include="$(MSBuildThisFileDirectory)Windows_UI_Xaml_Shapes\PathTestsControl\Stroke2FillYellow.xaml">
      <SubType>Designer</SubType>
      <Generator>MSBuild:Compile</Generator>
    </Page>
    <Page Include="$(MSBuildThisFileDirectory)Windows_UI_Xaml_Shapes\PathTestsControl\StrokeThickness10.xaml">
      <SubType>Designer</SubType>
      <Generator>MSBuild:Compile</Generator>
    </Page>
    <Page Include="$(MSBuildThisFileDirectory)Windows_UI_Xaml_Shapes\PathTestsControl\StrokeThickness10FixedWidth.xaml">
      <SubType>Designer</SubType>
      <Generator>MSBuild:Compile</Generator>
    </Page>
    <Page Include="$(MSBuildThisFileDirectory)Windows_UI_Xaml_Shapes\PathTestsControl\Test2.xaml">
      <SubType>Designer</SubType>
      <Generator>MSBuild:Compile</Generator>
    </Page>
    <Page Include="$(MSBuildThisFileDirectory)Windows_UI_Xaml_Shapes\PathTestsControl\Test3.xaml">
      <SubType>Designer</SubType>
      <Generator>MSBuild:Compile</Generator>
    </Page>
    <Page Include="$(MSBuildThisFileDirectory)Windows_UI_Xaml_Shapes\ShapeControlsPage.xaml">
      <SubType>Designer</SubType>
      <Generator>MSBuild:Compile</Generator>
    </Page>
    <Page Include="$(MSBuildThisFileDirectory)Windows_UI_Xaml_Shapes\StretchPage.xaml">
      <SubType>Designer</SubType>
      <Generator>MSBuild:Compile</Generator>
    </Page>
  </ItemGroup>
  <ItemGroup>
    <Compile Include="$(MSBuildThisFileDirectory)Helpers\BindableBase.cs" />
    <Compile Include="$(MSBuildThisFileDirectory)Helpers\ViewModelBase.cs" />
    <Compile Include="$(MSBuildThisFileDirectory)Lottie\SampleLottieAnimation.xaml.cs" />
    <Compile Include="$(MSBuildThisFileDirectory)Resources\StaticResource\StaticResource_Simple.xaml.cs" />
    <Compile Include="$(MSBuildThisFileDirectory)Toolkit\Elevation.xaml.cs">
      <DependentUpon>Elevation.xaml</DependentUpon>
    </Compile>
    <Compile Include="$(MSBuildThisFileDirectory)ValueConverters\BoolNegationValueConverter.cs" />
    <Compile Include="$(MSBuildThisFileDirectory)Wasm\Wasm_CustomEvent.xaml.cs" />
    <Compile Include="$(MSBuildThisFileDirectory)Windows_ApplicationModel\Calls\PhoneCallManagerTests.xaml.cs">
      <DependentUpon>PhoneCallManagerTests.xaml</DependentUpon>
    </Compile>
    <Compile Include="$(MSBuildThisFileDirectory)Windows_ApplicationModel\Chat\ComposeSms.xaml.cs">
      <DependentUpon>ComposeSms.xaml</DependentUpon>
    </Compile>
    <Compile Include="$(MSBuildThisFileDirectory)Windows_ApplicationModel_Resources_ResourceLoader\ResourceLoader_Simple.xaml.cs">
      <DependentUpon>ResourceLoader_Simple.xaml</DependentUpon>
    </Compile>
    <Compile Include="$(MSBuildThisFileDirectory)Windows_Devices\AccelerometerTests.xaml.cs">
      <DependentUpon>AccelerometerTests.xaml</DependentUpon>
    </Compile>
<<<<<<< HEAD
    <Compile Include="$(MSBuildThisFileDirectory)Windows_Devices\BarometerTests.xaml.cs" />
    <Compile Include="$(MSBuildThisFileDirectory)Windows_Devices\GeolocatorTests.xaml.cs" />
    <Compile Include="$(MSBuildThisFileDirectory)Windows_Devices\GeopositionDisplayControl.xaml.cs">
      <DependentUpon>GeopositionDisplayControl.xaml</DependentUpon>
=======
    <Compile Include="$(MSBuildThisFileDirectory)Windows_Devices\BarometerTests.xaml.cs">
      <DependentUpon>BarometerTests.xaml</DependentUpon>
    </Compile>
    <Compile Include="$(MSBuildThisFileDirectory)Windows_Devices\GyrometerTests.xaml.cs">
	    <DependentUpon>GyrometerTests.xaml</DependentUpon>
>>>>>>> fa9b45b1
    </Compile>
    <Compile Include="$(MSBuildThisFileDirectory)Windows_Devices\MagnetometerTests.xaml.cs">
      <DependentUpon>MagnetometerTests.xaml</DependentUpon>
    </Compile>
    <Compile Include="$(MSBuildThisFileDirectory)Windows_Globalization\Language_Properties.xaml.cs">
      <DependentUpon>Language_Properties.xaml</DependentUpon>
    </Compile>
    <Compile Include="$(MSBuildThisFileDirectory)Windows_Graphics_Display\DisplayInformation\DisplayInformation_Properties.xaml.cs">
      <DependentUpon>DisplayInformation_Properties.xaml</DependentUpon>
    </Compile>
    <Compile Include="$(MSBuildThisFileDirectory)Windows_Phone\Devices_Notifications_VibrationDevice.xaml.cs">
      <DependentUpon>Devices_Notifications_VibrationDevice.xaml</DependentUpon>
    </Compile>
    <Compile Include="$(MSBuildThisFileDirectory)Windows_Security_Credentials\PasswordVaultTests\CredentialsPersistence.xaml.cs" />
    <Compile Include="$(MSBuildThisFileDirectory)Windows_Storage\StorageFolderTests\Persistence.xaml.cs">
      <DependentUpon>Persistence.xaml</DependentUpon>
    </Compile>
    <Compile Include="$(MSBuildThisFileDirectory)Windows_System\Display\DisplayRequest.xaml.cs">
      <DependentUpon>DisplayRequest.xaml</DependentUpon>
    </Compile>
    <Compile Include="$(MSBuildThisFileDirectory)Windows_System\Power\PowerManager.xaml.cs">
      <DependentUpon>PowerManager.xaml</DependentUpon>
    </Compile>
    <Compile Include="$(MSBuildThisFileDirectory)Windows_UI.Xaml_Automation\AutomationProperties_Name.xaml.cs">
      <DependentUpon>AutomationProperties_Name.xaml</DependentUpon>
    </Compile>
    <Compile Include="$(MSBuildThisFileDirectory)Windows_UI_Core\SystemNavigationManagerTests\HardwareBackButton.xaml.cs" />
    <Compile Include="$(MSBuildThisFileDirectory)Windows_UI_StartScreen\JumpListTests.xaml.cs">
      <DependentUpon>JumpListTests.xaml</DependentUpon>
    </Compile>
    <Compile Include="$(MSBuildThisFileDirectory)Windows_UI_StartScreen\JumpListTestsViewModel.cs" />
    <Compile Include="$(MSBuildThisFileDirectory)Windows_UI_Xaml\Clip\ButtonClippingTestsControl.xaml.cs">
      <DependentUpon>ButtonClippingTestsControl.xaml</DependentUpon>
    </Compile>
    <Compile Include="$(MSBuildThisFileDirectory)Windows_UI_Xaml\Clip\ButtonWithClippingAndOffset.xaml.cs">
      <DependentUpon>ButtonWithClippingAndOffset.xaml</DependentUpon>
    </Compile>
    <Compile Include="$(MSBuildThisFileDirectory)Windows_UI_Xaml\Clip\DoubleAnimationClipping.xaml.cs">
      <DependentUpon>DoubleAnimationClipping.xaml</DependentUpon>
    </Compile>
    <Compile Include="$(MSBuildThisFileDirectory)Windows_UI_Xaml\DeferLoadStrategy\DeferLoadStrategyViewModel.cs" />
    <Compile Include="$(MSBuildThisFileDirectory)Windows_UI_Xaml\DeferLoadStrategy\DeferLoadStrategyWithTemplateBinding.xaml.cs">
      <DependentUpon>DeferLoadStrategyWithTemplateBinding.xaml</DependentUpon>
    </Compile>
    <Compile Include="$(MSBuildThisFileDirectory)Windows_UI_Xaml\DeferLoadStrategy\SimpleDeferLoadStrategy.xaml.cs">
      <DependentUpon>SimpleDeferLoadStrategy.xaml</DependentUpon>
    </Compile>
    <Compile Include="$(MSBuildThisFileDirectory)Windows_UI_Xaml\FocusManager\FocusManagerTest.xaml.cs" />
    <Compile Include="$(MSBuildThisFileDirectory)Windows_UI_Xaml\FocusManager\FocusManager_FocusDirection.xaml.cs" />
    <Compile Include="$(MSBuildThisFileDirectory)Windows_UI_Xaml\FocusManager\FocusManager_GetFocus_Automated.xaml.cs" />
    <Compile Include="$(MSBuildThisFileDirectory)Windows_UI_Xaml\FrameworkElementTests\FrameworkElement_UnloadedMeasure.xaml.cs" />
    <Compile Include="$(MSBuildThisFileDirectory)Windows_UI_Xaml\FrameworkElementTests\ItemsControl_Loaded.xaml.cs">
      <DependentUpon>ItemsControl_Loaded.xaml</DependentUpon>
    </Compile>
    <Compile Include="$(MSBuildThisFileDirectory)Windows_UI_Xaml\FrameworkElementTests\LoadEvents.xaml.cs">
      <DependentUpon>LoadEvents.xaml</DependentUpon>
    </Compile>
    <Compile Include="$(MSBuildThisFileDirectory)Windows_UI_Xaml\FrameworkElementTests\XamlEvent_Leak.xaml.cs">
      <DependentUpon>XamlEvent_Leak.xaml</DependentUpon>
    </Compile>
    <Compile Include="$(MSBuildThisFileDirectory)Windows_UI_Xaml\FrameworkElementTests\XamlEvent_Leak_UserControl.xaml.cs">
      <DependentUpon>XamlEvent_Leak_UserControl.xaml</DependentUpon>
    </Compile>
    <Compile Include="$(MSBuildThisFileDirectory)Windows_UI_Xaml\Localization\CustomTextControl.cs" />
    <Compile Include="$(MSBuildThisFileDirectory)Windows_UI_Xaml\Localization\Localization_Implicit.xaml.cs">
      <DependentUpon>Localization_Implicit.xaml</DependentUpon>
    </Compile>
    <Compile Include="$(MSBuildThisFileDirectory)Windows_UI_Xaml\Properties\DataContextProperty.xaml.cs" />
    <Compile Include="$(MSBuildThisFileDirectory)Windows_UI_Xaml\StyleTests\Style_Inline.xaml.cs">
      <DependentUpon>Style_Inline.xaml</DependentUpon>
    </Compile>
    <Compile Include="$(MSBuildThisFileDirectory)Windows_UI_Xaml\ThemeResources\BasicThemeResources.xaml.cs" />
    <Compile Include="$(MSBuildThisFileDirectory)Windows_UI_Xaml\TouchEventsTests\ControlWithTouchEvent.cs" />
    <Compile Include="$(MSBuildThisFileDirectory)Windows_UI_Xaml\TouchEventsTests\TappedEventTest.xaml.cs" />
    <Compile Include="$(MSBuildThisFileDirectory)Windows_UI_Xaml\TouchEventsTests\Touch.xaml.cs" />
    <Compile Include="$(MSBuildThisFileDirectory)Windows_UI_Xaml\TouchEventsTests\TouchRotated.xaml.cs" />
    <Compile Include="$(MSBuildThisFileDirectory)Windows_UI_Xaml\TouchEventsTests\TouchViewModel.cs" />
    <Compile Include="$(MSBuildThisFileDirectory)Windows_UI_Xaml\Resources\XamlGlobalResources.xaml.cs" />
    <Compile Include="$(MSBuildThisFileDirectory)Windows_UI_Xaml\UIElementTests\Arrange_Performance01.xaml.cs" />
    <Compile Include="$(MSBuildThisFileDirectory)Windows_UI_Xaml\UIElementTests\TransformToVisual_Simple.xaml.cs" />
    <Compile Include="$(MSBuildThisFileDirectory)Windows_UI_Xaml\UIElementTests\TransformToVisual_Transform.xaml.cs">
      <DependentUpon>TransformToVisual_Transform.xaml</DependentUpon>
    </Compile>
    <Compile Include="$(MSBuildThisFileDirectory)Windows_UI_Xaml\VisualStateTests\VisualState_AdaptiveTrigger_Storyboard.xaml.cs" />
    <Compile Include="$(MSBuildThisFileDirectory)Windows_UI_Xaml\VisualStateTests\VisualState_AdaptiveTrigger_UsingOneStateOnly.xaml.cs">
      <DependentUpon>VisualState_AdaptiveTrigger_UsingOneStateOnly.xaml</DependentUpon>
    </Compile>
    <Compile Include="$(MSBuildThisFileDirectory)Windows_UI_Xaml\VisualStateTests\VisualState_DoubleAnimationUsingKeyFrames_RotateTransform.xaml.cs">
      <DependentUpon>VisualState_DoubleAnimationUsingKeyFrames_RotateTransform.xaml</DependentUpon>
    </Compile>
    <Compile Include="$(MSBuildThisFileDirectory)Windows_UI_Xaml\VisualStateTests\VisualState_Setters.xaml.cs">
      <DependentUpon>VisualState_Setters.xaml</DependentUpon>
    </Compile>
    <Compile Include="$(MSBuildThisFileDirectory)Windows_UI_Xaml\VisualStateTests\VisualState_Setter_StaticResource.xaml.cs">
      <DependentUpon>VisualState_Setter_StaticResource.xaml</DependentUpon>
    </Compile>
    <Compile Include="$(MSBuildThisFileDirectory)Windows_UI_Xaml\VisualStateTests\VisualTransition_Execution_Order.xaml.cs">
      <DependentUpon>VisualTransition_Execution_Order.xaml</DependentUpon>
    </Compile>
    <Compile Include="$(MSBuildThisFileDirectory)Windows_UI_Xaml\Clip\XamlButtonWithClipping.xaml.cs">
      <DependentUpon>XamlButtonWithClipping.xaml</DependentUpon>
    </Compile>
    <Compile Include="$(MSBuildThisFileDirectory)Windows_UI_Xaml\Clip\XamlButtonWithClipping_Scrollable.xaml.cs">
      <DependentUpon>XamlButtonWithClipping_Scrollable.xaml</DependentUpon>
    </Compile>
    <Compile Include="$(MSBuildThisFileDirectory)Windows_UI_Xaml\xBindTests\NoPhaseBinding_Large.xaml.cs" />
    <Compile Include="$(MSBuildThisFileDirectory)Windows_UI_Xaml\xBindTests\PhaseBinding.xaml.cs" />
    <Compile Include="$(MSBuildThisFileDirectory)Windows_UI_Xaml\xBindTests\PhaseBinding_Large.xaml.cs" />
    <Compile Include="$(MSBuildThisFileDirectory)Windows_UI_Xaml\xBindTests\PhaseBinding_StartOne.xaml.cs" />
    <Compile Include="$(MSBuildThisFileDirectory)Windows_UI_Xaml_Controls\ComboBox\ComboBox_ItemDataContext.xaml.cs" />
    <Compile Include="$(MSBuildThisFileDirectory)Windows_UI_Xaml_Controls\CommandBar\CommandBar_Xaml_Automated.xaml.cs" />
    <Compile Include="$(MSBuildThisFileDirectory)Windows_UI_Xaml_Controls\ContentControlTestsControl\ContentControl_Changing_ContentTemplate.xaml.cs" />
    <Compile Include="$(MSBuildThisFileDirectory)Windows_UI_Xaml_Controls\ContentControlTestsControl\ContentControl_DefaultText.xaml.cs" />
    <Compile Include="$(MSBuildThisFileDirectory)Windows_UI_Xaml_Controls\ContentControlTestsControl\ContentControl_FindName.xaml.cs" />
    <Compile Include="$(MSBuildThisFileDirectory)Windows_UI_Xaml_Controls\ContentControlTestsControl\ContentControl_Inheritance.xaml.cs" />
    <Compile Include="$(MSBuildThisFileDirectory)Windows_UI_Xaml_Controls\ContentControlTestsControl\ContentControl_MultiLevelInheritance.xaml.cs" />
    <Compile Include="$(MSBuildThisFileDirectory)Windows_UI_Xaml_Controls\ContentControlTestsControl\ContentControl_Nested_TemplatedParent.xaml.cs" />
    <Compile Include="$(MSBuildThisFileDirectory)Windows_UI_Xaml_Controls\ContentControlTestsControl\ContentControl_NoTemplateDataContext.xaml.cs" />
    <Compile Include="$(MSBuildThisFileDirectory)Windows_UI_Xaml_Controls\ContentControlTestsControl\ContentControl_SelectorInheritance.xaml.cs" />
    <Compile Include="$(MSBuildThisFileDirectory)Windows_UI_Xaml_Controls\ContentControlTestsControl\ContentControl_SetNull.xaml.cs" />
    <Compile Include="$(MSBuildThisFileDirectory)Windows_UI_Xaml_Controls\ContentControlTestsControl\ContentControl_UnsetContent.xaml.cs" />
    <Compile Include="$(MSBuildThisFileDirectory)Windows_UI_Xaml_Controls\ContentControlTestsControl\ContentControl_WithInlineContent.xaml.cs" />
    <Compile Include="$(MSBuildThisFileDirectory)Windows_UI_Xaml_Controls\ContentControlTestsControl\ContentControl_WithPadding.xaml.cs" />
    <Compile Include="$(MSBuildThisFileDirectory)Windows_UI_Xaml_Controls\ContentDialogTests\ComboBoxContentDialog.xaml.cs">
      <DependentUpon>ComboBoxContentDialog.xaml</DependentUpon>
    </Compile>
    <Compile Include="$(MSBuildThisFileDirectory)Windows_UI_Xaml_Controls\ContentDialogTests\ContentDialog_Closing.xaml.cs">
      <DependentUpon>ContentDialog_Closing.xaml</DependentUpon>
    </Compile>
    <Compile Include="$(MSBuildThisFileDirectory)Windows_UI_Xaml_Controls\ContentDialogTests\ContentDialog_ComboBox.xaml.cs">
      <DependentUpon>ContentDialog_ComboBox.xaml</DependentUpon>
    </Compile>
    <Compile Include="$(MSBuildThisFileDirectory)Windows_UI_Xaml_Controls\ContentDialogTests\ContentDialog_Simple.xaml.cs" />
    <Compile Include="$(MSBuildThisFileDirectory)Windows_UI_Xaml_Controls\ContentDialogTests\ContentDialog_Simple_Dialog.xaml.cs" />
    <Compile Include="$(MSBuildThisFileDirectory)Windows_UI_Xaml_Controls\ContentPresenter\ContentPresenter_Background.xaml.cs" />
    <Compile Include="$(MSBuildThisFileDirectory)Windows_UI_Xaml_Controls\ContentPresenter\ContentPresenter_Changing_ContentTemplate.xaml.cs" />
    <Compile Include="$(MSBuildThisFileDirectory)Windows_UI_Xaml_Controls\ContentPresenter\ContentPresenter_Content_DataContext.xaml.cs" />
    <Compile Include="$(MSBuildThisFileDirectory)Windows_UI_Xaml_Controls\ContentPresenter\ContentPresenter_ImplicitContent.xaml.cs" />
    <Compile Include="$(MSBuildThisFileDirectory)Windows_UI_Xaml_Controls\ContentPresenter\ContentPresenter_LocalOverride.xaml.cs" />
    <Compile Include="$(MSBuildThisFileDirectory)Windows_UI_Xaml_Controls\ContentPresenter\ContentPresenter_Padding.xaml.cs" />
    <Compile Include="$(MSBuildThisFileDirectory)Windows_UI_Xaml_Controls\ContentPresenter\ContentPresenter_Template.xaml.cs" />
    <Compile Include="$(MSBuildThisFileDirectory)Windows_UI_Xaml_Controls\ContentPresenter\ContentPresenter_TextProperties.xaml.cs" />
    <Compile Include="$(MSBuildThisFileDirectory)Windows_UI_Xaml_Controls\ImageTests\Image_ImageSource_PixelSize.xaml.cs" />
    <Compile Include="$(MSBuildThisFileDirectory)Windows_UI_Xaml_Controls\ListView\ListView_ChangeView.xaml.cs">
      <DependentUpon>ListView_ChangeView.xaml</DependentUpon>
    </Compile>
    <Compile Include="$(MSBuildThisFileDirectory)Windows_UI_Xaml_Controls\ListView\ListView_ItemsPanel_HotSwap.xaml.cs">
      <DependentUpon>ListView_ItemsPanel_HotSwap.xaml</DependentUpon>
    </Compile>
    <Compile Include="$(MSBuildThisFileDirectory)Windows_UI_Xaml_Controls\ListView\ListView_VirtualizePanelAdaptaterIdCache.xaml.cs" />
    <Compile Include="$(MSBuildThisFileDirectory)Windows_UI_Xaml_Controls\ListView\RotatedListView_WithRotatedItems.xaml.cs">
      <DependentUpon>RotatedListView_WithRotatedItems.xaml</DependentUpon>
    </Compile>
    <Compile Include="$(MSBuildThisFileDirectory)Windows_UI_Xaml_Controls\Models\RotatedListViewViewModel.cs" />
    <Compile Include="$(MSBuildThisFileDirectory)Windows_UI_Xaml_Controls\Button\Button_Events.xaml.cs" />
    <Compile Include="$(MSBuildThisFileDirectory)Windows_UI_Xaml_Controls\DatePicker\DatePickerFlyout_Automated.xaml.cs" />
    <Compile Include="$(MSBuildThisFileDirectory)Windows_UI_Xaml_Controls\Flyout\Flyout_LargeContent.xaml.cs">
      <DependentUpon>Flyout_LargeContent.xaml</DependentUpon>
    </Compile>
    <Compile Include="$(MSBuildThisFileDirectory)Windows_UI_Xaml_Controls\Pivot\Pivot_CustomContent_Automated.xaml.cs">
      <DependentUpon>Pivot_CustomContent_Automated.xaml</DependentUpon>
    </Compile>
    <Compile Include="$(MSBuildThisFileDirectory)Windows_UI_Xaml_Controls\ScrollViewerTests\ScrollViewer_Simple.xaml.cs" />
    <Compile Include="$(MSBuildThisFileDirectory)Windows_UI_Xaml_Controls\TextBlockControl\TextBlock_Visibility_Arrange.xaml.cs">
      <DependentUpon>TextBlock_Visibility_Arrange.xaml</DependentUpon>
    </Compile>
    <Compile Include="$(MSBuildThisFileDirectory)Windows_UI_Xaml_Controls\TextBox\TextBox_BeforeTextChanging.xaml.cs">
      <DependentUpon>TextBox_BeforeTextChanging.xaml</DependentUpon>
    </Compile>
    <Compile Include="$(MSBuildThisFileDirectory)Windows_UI_Xaml_Controls\TextBox\TextBox_Disabled.xaml.cs">
      <DependentUpon>TextBox_Disabled.xaml</DependentUpon>
    </Compile>
    <Compile Include="$(MSBuildThisFileDirectory)Windows_UI_Xaml_Controls\TextBox\TextBox_MaxLength.xaml.cs" />
    <Compile Include="$(MSBuildThisFileDirectory)Windows_UI_Xaml_Controls\TextBox\TextBox_TextChanging.xaml.cs">
      <DependentUpon>TextBox_TextChanging.xaml</DependentUpon>
    </Compile>
    <Compile Include="$(MSBuildThisFileDirectory)Windows_UI_Xaml_Controls\ToggleSwitchControl\ToggleSwitch_TemplateReuse.xaml.cs">
      <DependentUpon>ToggleSwitch_TemplateReuse.xaml</DependentUpon>
    </Compile>
    <Compile Include="$(MSBuildThisFileDirectory)Windows_UI_Xaml_Controls\DatePicker\DatePicker_SampleContent.xaml.cs">
      <DependentUpon>DatePicker_SampleContent.xaml</DependentUpon>
    </Compile>
    <Compile Include="$(MSBuildThisFileDirectory)Windows_UI_Xaml_Controls\TimePicker\TimePicker_Flyout_Automated.xaml.cs">
      <DependentUpon>TimePicker_Flyout_Automated.xaml</DependentUpon>
    </Compile>
    <Compile Include="$(MSBuildThisFileDirectory)Windows_UI_Xaml_Controls\ToolTip\ShowPathToRootControl.xaml.cs" />
    <Compile Include="$(MSBuildThisFileDirectory)Windows_UI_Xaml_Controls\ToolTip\TextOnlyToolTipSample.xaml.cs" />
    <Compile Include="$(MSBuildThisFileDirectory)Windows_UI_Xaml_Controls\WebView\WebViewControl_JavaScript_Alert_Confirm_Prompt.xaml.cs" />
    <Compile Include="$(MSBuildThisFileDirectory)Windows_UI_Xaml_Controls\WebView\WebViewObserverBehavior.cs" />
    <Compile Include="$(MSBuildThisFileDirectory)Windows_UI_Xaml_Controls\WebView\WebViewSampleBehavior.cs" />
    <Compile Include="$(MSBuildThisFileDirectory)Windows_UI_Xaml_Controls\WebView\WebViewStaticViewModel.cs" />
    <Compile Include="$(MSBuildThisFileDirectory)Windows_UI_Xaml\xBindTests\xBind.xaml.cs">
      <DependentUpon>xBind.xaml</DependentUpon>
    </Compile>
    <Compile Include="$(MSBuildThisFileDirectory)Windows_UI_Xaml\xBindTests\XBindControl01.xaml.cs" />
    <Compile Include="$(MSBuildThisFileDirectory)Windows_UI_Xaml\xBindTests\XBindviewModel.cs" />
    <Compile Include="$(MSBuildThisFileDirectory)Windows_UI_Xaml\MarkupExtensionTests\MarkupExtension.xaml.cs">
      <DependentUpon>MarkupExtension.xaml</DependentUpon>
    </Compile>
    <Compile Include="$(MSBuildThisFileDirectory)Windows_UI_Xaml\MarkupExtensionTests\Simple.cs" />
    <Compile Include="$(MSBuildThisFileDirectory)Windows_UI_Xaml\xBindTests\xBind_Field.xaml.cs">
      <DependentUpon>xBind_Field.xaml</DependentUpon>
    </Compile>
    <Compile Include="$(MSBuildThisFileDirectory)Windows_UI_Xaml\xBindTests\XBind_Simple.xaml.cs" />
    <Compile Include="$(MSBuildThisFileDirectory)Windows_UI_Xaml_Controls\AutoSuggestBoxTests\BasicAutoSuggestBox.xaml.cs" />
    <Compile Include="$(MSBuildThisFileDirectory)Windows_UI_Xaml_Controls\BorderTests\AutoBorderStretchwithbottommargin.xaml.cs">
      <DependentUpon>AutoBorderStretchwithbottommargin.xaml</DependentUpon>
    </Compile>
    <Compile Include="$(MSBuildThisFileDirectory)Windows_UI_Xaml_Controls\BorderTests\AutoBorderStretchwithleftmargin.xaml.cs">
      <DependentUpon>AutoBorderStretchwithleftmargin.xaml</DependentUpon>
    </Compile>
    <Compile Include="$(MSBuildThisFileDirectory)Windows_UI_Xaml_Controls\BorderTests\AutoBorderStretchwithrightmargin.xaml.cs">
      <DependentUpon>AutoBorderStretchwithrightmargin.xaml</DependentUpon>
    </Compile>
    <Compile Include="$(MSBuildThisFileDirectory)Windows_UI_Xaml_Controls\BorderTests\AutoBorderStretchwithtopmargin.xaml.cs">
      <DependentUpon>AutoBorderStretchwithtopmargin.xaml</DependentUpon>
    </Compile>
    <Compile Include="$(MSBuildThisFileDirectory)Windows_UI_Xaml_Controls\BorderTests\BorderBottomwithmargins.xaml.cs">
      <DependentUpon>BorderBottomwithmargins.xaml</DependentUpon>
    </Compile>
    <Compile Include="$(MSBuildThisFileDirectory)Windows_UI_Xaml_Controls\BorderTests\BorderCenteredwithmargins.xaml.cs">
      <DependentUpon>BorderCenteredwithmargins.xaml</DependentUpon>
    </Compile>
    <Compile Include="$(MSBuildThisFileDirectory)Windows_UI_Xaml_Controls\BorderTests\BorderLeftwithmargins.xaml.cs">
      <DependentUpon>BorderLeftwithmargins.xaml</DependentUpon>
    </Compile>
    <Compile Include="$(MSBuildThisFileDirectory)Windows_UI_Xaml_Controls\BorderTests\BorderRightwithmargins.xaml.cs">
      <DependentUpon>BorderRightwithmargins.xaml</DependentUpon>
    </Compile>
    <Compile Include="$(MSBuildThisFileDirectory)Windows_UI_Xaml_Controls\BorderTests\BorderTopwithmargins.xaml.cs">
      <DependentUpon>BorderTopwithmargins.xaml</DependentUpon>
    </Compile>
    <Compile Include="$(MSBuildThisFileDirectory)Windows_UI_Xaml_Controls\BorderTests\Border_CornerOverlap.xaml.cs">
      <DependentUpon>Border_CornerOverlap.xaml</DependentUpon>
    </Compile>
    <Compile Include="$(MSBuildThisFileDirectory)Windows_UI_Xaml_Controls\BorderTests\Border_CornerRadius.xaml.cs">
      <DependentUpon>Border_CornerRadius.xaml</DependentUpon>
    </Compile>
    <Compile Include="$(MSBuildThisFileDirectory)Windows_UI_Xaml_Controls\BorderTests\Border_CornerRadius_Alignments.xaml.cs">
      <DependentUpon>Border_CornerRadius_Alignments.xaml</DependentUpon>
    </Compile>
    <Compile Include="$(MSBuildThisFileDirectory)Windows_UI_Xaml_Controls\BorderTests\Border_CornerRadius_Binding.xaml.cs">
      <DependentUpon>Border_CornerRadius_Binding.xaml</DependentUpon>
    </Compile>
    <Compile Include="$(MSBuildThisFileDirectory)Windows_UI_Xaml_Controls\BorderTests\Border_CornerRadius_with_Opacity.xaml.cs">
      <DependentUpon>Border_CornerRadius_with_Opacity.xaml</DependentUpon>
    </Compile>
    <Compile Include="$(MSBuildThisFileDirectory)Windows_UI_Xaml_Controls\BorderTests\Border_Simple.xaml.cs">
      <DependentUpon>Border_Simple.xaml</DependentUpon>
    </Compile>
    <Compile Include="$(MSBuildThisFileDirectory)Windows_UI_Xaml_Controls\BorderTests\Border_Simple_No_Background.xaml.cs">
      <DependentUpon>Border_Simple_No_Background.xaml</DependentUpon>
    </Compile>
    <Compile Include="$(MSBuildThisFileDirectory)Windows_UI_Xaml_Controls\BorderTests\Border_Simple_No_Background_With_Content_Border_With_Background.xaml.cs">
      <DependentUpon>Border_Simple_No_Background_With_Content_Border_With_Background.xaml</DependentUpon>
    </Compile>
    <Compile Include="$(MSBuildThisFileDirectory)Windows_UI_Xaml_Controls\BorderTests\Border_Simple_No_Background_With_TextBox.xaml.cs">
      <DependentUpon>Border_Simple_No_Background_With_TextBox.xaml</DependentUpon>
    </Compile>
    <Compile Include="$(MSBuildThisFileDirectory)Windows_UI_Xaml_Controls\BorderTests\Border_Simple_with_non_Uniform_Thickness.xaml.cs">
      <DependentUpon>Border_Simple_with_non_Uniform_Thickness.xaml</DependentUpon>
    </Compile>
    <Compile Include="$(MSBuildThisFileDirectory)Windows_UI_Xaml_Controls\BorderTests\Border_Simple_with_Opacity.xaml.cs">
      <DependentUpon>Border_Simple_with_Opacity.xaml</DependentUpon>
    </Compile>
    <Compile Include="$(MSBuildThisFileDirectory)Windows_UI_Xaml_Controls\BorderTests\Border_Simple_with_Uniform_Thickness.xaml.cs">
      <DependentUpon>Border_Simple_with_Uniform_Thickness.xaml</DependentUpon>
    </Compile>
    <Compile Include="$(MSBuildThisFileDirectory)Windows_UI_Xaml_Controls\BorderTests\Circle.xaml.cs">
      <DependentUpon>Circle.xaml</DependentUpon>
    </Compile>
    <Compile Include="$(MSBuildThisFileDirectory)Windows_UI_Xaml_Controls\BorderTests\NonUniformThicknessandRadius.xaml.cs">
      <DependentUpon>NonUniformThicknessandRadius.xaml</DependentUpon>
    </Compile>
    <Compile Include="$(MSBuildThisFileDirectory)Windows_UI_Xaml_Controls\BorderTests\OnepxThicknessandRadius.xaml.cs">
      <DependentUpon>OnepxThicknessandRadius.xaml</DependentUpon>
    </Compile>
    <Compile Include="$(MSBuildThisFileDirectory)Windows_UI_Xaml_Controls\BorderTests\OnepxThicknessandRadiusAndTextBlock.xaml.cs">
      <DependentUpon>OnepxThicknessandRadiusAndTextBlock.xaml</DependentUpon>
    </Compile>
    <Compile Include="$(MSBuildThisFileDirectory)Windows_UI_Xaml_Controls\BorderTests\SimplewithNonUnifmormRadius.xaml.cs">
      <DependentUpon>SimplewithNonUnifmormRadius.xaml</DependentUpon>
    </Compile>
    <Compile Include="$(MSBuildThisFileDirectory)Windows_UI_Xaml_Controls\BorderTests\Simple_with_Radius.xaml.cs">
      <DependentUpon>Simple_with_Radius.xaml</DependentUpon>
    </Compile>
    <Compile Include="$(MSBuildThisFileDirectory)Windows_UI_Xaml_Controls\BorderTests\UniformThicknessandNonUniformRadius.xaml.cs">
      <DependentUpon>UniformThicknessandNonUniformRadius.xaml</DependentUpon>
    </Compile>
    <Compile Include="$(MSBuildThisFileDirectory)Windows_UI_Xaml_Controls\BorderTests\Uniform_Thickness_and_Large_Radius.xaml.cs">
      <DependentUpon>Uniform_Thickness_and_Large_Radius.xaml</DependentUpon>
    </Compile>
    <Compile Include="$(MSBuildThisFileDirectory)Windows_UI_Xaml_Controls\BorderTests\Uniform_Thickness_and_Small_Radius.xaml.cs">
      <DependentUpon>Uniform_Thickness_and_Small_Radius.xaml</DependentUpon>
    </Compile>
    <Compile Include="$(MSBuildThisFileDirectory)Windows_UI_Xaml_Controls\BorderTests\ZeroThickness.xaml.cs">
      <DependentUpon>ZeroThickness.xaml</DependentUpon>
    </Compile>
    <Compile Include="$(MSBuildThisFileDirectory)Windows_UI_Xaml_Controls\BorderTests\ZeroThicknessWithRadius.xaml.cs">
      <DependentUpon>ZeroThicknessWithRadius.xaml</DependentUpon>
    </Compile>
    <Compile Include="$(MSBuildThisFileDirectory)Windows_UI_Xaml_Controls\Button\AppBarButtonTest.xaml.cs" />
    <Compile Include="$(MSBuildThisFileDirectory)Windows_UI_Xaml_Controls\Button\AppBarButtonWithIconTest.xaml.cs" />
    <Compile Include="$(MSBuildThisFileDirectory)Windows_UI_Xaml_Controls\Button\AppBarToggleButtonTest.xaml.cs" />
    <Compile Include="$(MSBuildThisFileDirectory)Windows_UI_Xaml_Controls\Button\AppBar_KeyBoard.xaml.cs" />
    <Compile Include="$(MSBuildThisFileDirectory)Windows_UI_Xaml_Controls\Button\Buttons.xaml.cs" />
    <Compile Include="$(MSBuildThisFileDirectory)Windows_UI_Xaml_Controls\Button\ButtonTestsViewModel.cs" />
    <Compile Include="$(MSBuildThisFileDirectory)Windows_UI_Xaml_Controls\Button\Button_IsEnabled.xaml.cs" />
    <Compile Include="$(MSBuildThisFileDirectory)Windows_UI_Xaml_Controls\Button\Button_IsEnabled_Automated.xaml.cs" />
    <Compile Include="$(MSBuildThisFileDirectory)Windows_UI_Xaml_Controls\Button\Button_Opacity_Automated.xaml.cs" />
    <Compile Include="$(MSBuildThisFileDirectory)Windows_UI_Xaml_Controls\Button\CheckBox_Button.xaml.cs" />
    <Compile Include="$(MSBuildThisFileDirectory)Windows_UI_Xaml_Controls\Button\CheckBox_Button_UWA_Style.xaml.cs" />
    <Compile Include="$(MSBuildThisFileDirectory)Windows_UI_Xaml_Controls\Button\CheckBox_Button_With_CanExecute_Changing.xaml.cs" />
    <Compile Include="$(MSBuildThisFileDirectory)Windows_UI_Xaml_Controls\Button\CheckBox_IsEnabled_Automated.xaml.cs" />
    <Compile Include="$(MSBuildThisFileDirectory)Windows_UI_Xaml_Controls\Button\ComboBox_Simple.xaml.cs" />
    <Compile Include="$(MSBuildThisFileDirectory)Windows_UI_Xaml_Controls\Button\Custom_Button_With_ContentTemplate.xaml.cs" />
    <Compile Include="$(MSBuildThisFileDirectory)Windows_UI_Xaml_Controls\Button\Custom_Button_With_ContentTemplate_And_StackPanel.xaml.cs" />
    <Compile Include="$(MSBuildThisFileDirectory)Windows_UI_Xaml_Controls\Button\HyperlinkButton_IsEnabled_Automated.xaml.cs" />
    <Compile Include="$(MSBuildThisFileDirectory)Windows_UI_Xaml_Controls\Button\Hyperlink_Button.xaml.cs" />
    <Compile Include="$(MSBuildThisFileDirectory)Windows_UI_Xaml_Controls\Button\Hyperlink_CanExecute_False.xaml.cs" />
    <Compile Include="$(MSBuildThisFileDirectory)Windows_UI_Xaml_Controls\Button\Hyperlink_Disabled.xaml.cs" />
    <Compile Include="$(MSBuildThisFileDirectory)Windows_UI_Xaml_Controls\Button\Nested_Buttons.xaml.cs" />
    <Compile Include="$(MSBuildThisFileDirectory)Windows_UI_Xaml_Controls\Button\Overlapped_Buttons.xaml.cs" />
    <Compile Include="$(MSBuildThisFileDirectory)Windows_UI_Xaml_Controls\Button\RadioButton_Combined_Style.xaml.cs" />
    <Compile Include="$(MSBuildThisFileDirectory)Windows_UI_Xaml_Controls\Button\RadioButton_IsEnabled_Automated.xaml.cs" />
    <Compile Include="$(MSBuildThisFileDirectory)Windows_UI_Xaml_Controls\Button\RadioButton_Multiple_Unnamed_Groups.xaml.cs" />
    <Compile Include="$(MSBuildThisFileDirectory)Windows_UI_Xaml_Controls\Button\RadioButton_Pressed.xaml.cs" />
    <Compile Include="$(MSBuildThisFileDirectory)Windows_UI_Xaml_Controls\Button\RadioButton_With_GroupName.xaml.cs" />
    <Compile Include="$(MSBuildThisFileDirectory)Windows_UI_Xaml_Controls\Button\Radio_Button.xaml.cs" />
    <Compile Include="$(MSBuildThisFileDirectory)Windows_UI_Xaml_Controls\Button\Simple_Button.xaml.cs" />
    <Compile Include="$(MSBuildThisFileDirectory)Windows_UI_Xaml_Controls\Button\Simple_Button_With_CanExecute_Changing.xaml.cs" />
    <Compile Include="$(MSBuildThisFileDirectory)Windows_UI_Xaml_Controls\Button\ToggleButton_IsEnabled_Automated.xaml.cs" />
    <Compile Include="$(MSBuildThisFileDirectory)Windows_UI_Xaml_Controls\Button\ToggleSwitch_IsEnable_Automated.xaml.cs" />
    <Compile Include="$(MSBuildThisFileDirectory)Windows_UI_Xaml_Controls\Button\VisualStateProbeControl.cs" />
    <Compile Include="$(MSBuildThisFileDirectory)Windows_UI_Xaml_Controls\ComboBox\ComboBox_MaxDropdownHeight.xaml.cs" />
    <Compile Include="$(MSBuildThisFileDirectory)Windows_UI_Xaml_Controls\ComboBox\ComboBox_SelectedIndex.xaml.cs" />
    <Compile Include="$(MSBuildThisFileDirectory)Windows_UI_Xaml_Controls\ComboBox\ComboBox_Transforms.xaml.cs" />
    <Compile Include="$(MSBuildThisFileDirectory)Windows_UI_Xaml_Controls\ComboBox\ComboBox_Virtualizing.xaml.cs" />
    <Compile Include="$(MSBuildThisFileDirectory)Windows_UI_Xaml_Controls\CommandBar\BackGesture\BackGesture_Chooser.xaml.cs" />
    <Compile Include="$(MSBuildThisFileDirectory)Windows_UI_Xaml_Controls\CommandBar\BackGesture\BackGesture_Collapsed.xaml.cs" />
    <Compile Include="$(MSBuildThisFileDirectory)Windows_UI_Xaml_Controls\CommandBar\BackGesture\BackGesture_CollapsedNavigationCommand.xaml.cs" />
    <Compile Include="$(MSBuildThisFileDirectory)Windows_UI_Xaml_Controls\CommandBar\BackGesture\BackGesture_NavigationCommand.xaml.cs" />
    <Compile Include="$(MSBuildThisFileDirectory)Windows_UI_Xaml_Controls\CommandBar\BackGesture\BackGesture_Normal.xaml.cs" />
    <Compile Include="$(MSBuildThisFileDirectory)Windows_UI_Xaml_Controls\CommandBar\CommandBarCommandViewModel.cs" />
    <Compile Include="$(MSBuildThisFileDirectory)Windows_UI_Xaml_Controls\CommandBar\CommandBarTitle.cs" />
    <Compile Include="$(MSBuildThisFileDirectory)Windows_UI_Xaml_Controls\CommandBar\CommandBarViewModel.cs" />
    <Compile Include="$(MSBuildThisFileDirectory)Windows_UI_Xaml_Controls\CommandBar\CommandBar_BackGesture.xaml.cs" />
    <Compile Include="$(MSBuildThisFileDirectory)Windows_UI_Xaml_Controls\CommandBar\CommandBar_Content.xaml.cs" />
    <Compile Include="$(MSBuildThisFileDirectory)Windows_UI_Xaml_Controls\CommandBar\CommandBar_Dynamic.xaml.cs" />
    <Compile Include="$(MSBuildThisFileDirectory)Windows_UI_Xaml_Controls\CommandBar\CommandBar_Examples.xaml.cs" />
    <Compile Include="$(MSBuildThisFileDirectory)Windows_UI_Xaml_Controls\CommandBar\CommandBar_Extensions.xaml.cs" />
    <Compile Include="$(MSBuildThisFileDirectory)Windows_UI_Xaml_Controls\CommandBar\CommandBar_Flyout.xaml.cs" />
    <Compile Include="$(MSBuildThisFileDirectory)Windows_UI_Xaml_Controls\CommandBar\CommandBar_LongTitle.xaml.cs" />
    <Compile Include="$(MSBuildThisFileDirectory)Windows_UI_Xaml_Controls\CommandBar\CommandBar_Native.xaml.cs" />
    <Compile Include="$(MSBuildThisFileDirectory)Windows_UI_Xaml_Controls\CommandBar\CommandBar_Padding.xaml.cs" />
    <Compile Include="$(MSBuildThisFileDirectory)Windows_UI_Xaml_Controls\CommandBar\CommandBar_Uppercase_Resource.xaml.cs" />
    <Compile Include="$(MSBuildThisFileDirectory)Windows_UI_Xaml_Controls\CommandBar\CommandBar_With_Long_Sentences.xaml.cs" />
    <Compile Include="$(MSBuildThisFileDirectory)Windows_UI_Xaml_Controls\ContentControlTestsControl\ContentControlTestViewModel.cs" />
    <Compile Include="$(MSBuildThisFileDirectory)Windows_UI_Xaml_Controls\ContentControlTestsControl\FindNameTestControl.cs" />
    <Compile Include="$(MSBuildThisFileDirectory)Windows_UI_Xaml_Controls\ContentControlTestsControl\SelectorInheritanceTemplateSelector.cs" />
    <Compile Include="$(MSBuildThisFileDirectory)Windows_UI_Xaml_Controls\DatePicker\DatePickerSample.xaml.cs">
      <DependentUpon>DatePickerSample.xaml</DependentUpon>
    </Compile>
    <Compile Include="$(MSBuildThisFileDirectory)Windows_UI_Xaml_Controls\Flyout\Flyout_Attached.xaml.cs">
      <DependentUpon>Flyout_Attached.xaml</DependentUpon>
    </Compile>
    <Compile Include="$(MSBuildThisFileDirectory)Windows_UI_Xaml_Controls\Flyout\Flyout_ButtonInContent.xaml.cs" />
    <Compile Include="$(MSBuildThisFileDirectory)Windows_UI_Xaml_Controls\Flyout\Flyout_Events.xaml.cs" />
    <Compile Include="$(MSBuildThisFileDirectory)Windows_UI_Xaml_Controls\Flyout\Flyout_Simple.xaml.cs" />
    <Compile Include="$(MSBuildThisFileDirectory)Windows_UI_Xaml_Controls\Flyout\Flyout_Target.xaml.cs" />
    <Compile Include="$(MSBuildThisFileDirectory)Windows_UI_Xaml_Controls\Flyout\Flyout_Transforms_On_Target.xaml.cs" />
    <Compile Include="$(MSBuildThisFileDirectory)Windows_UI_Xaml_Controls\Flyout\Flyout_Vanilla.xaml.cs">
      <DependentUpon>Flyout_Vanilla.xaml</DependentUpon>
    </Compile>
    <Compile Include="$(MSBuildThisFileDirectory)Windows_UI_Xaml_Controls\Flyout\MenuFlyoutViewModel.cs" />
    <Compile Include="$(MSBuildThisFileDirectory)Windows_UI_Xaml_Controls\Flyout\MenuFlyout_Simple.xaml.cs" />
    <Compile Include="$(MSBuildThisFileDirectory)Windows_UI_Xaml_Controls\FontIcon\FontIconControlTest.xaml.cs">
      <DependentUpon>FontIconControlTest.xaml</DependentUpon>
    </Compile>
    <Compile Include="$(MSBuildThisFileDirectory)Windows_UI_Xaml_Controls\ComboBox\ComboBox_NoDataContext.xaml.cs">
      <DependentUpon>ComboBox_NoDataContext.xaml</DependentUpon>
    </Compile>
    <Compile Include="$(MSBuildThisFileDirectory)Windows_UI_Xaml_Controls\ChatBox\ChatBox.xaml.cs">
      <DependentUpon>ChatBox.xaml</DependentUpon>
    </Compile>
    <Compile Include="$(MSBuildThisFileDirectory)Windows_UI_Xaml_Controls\GridTestsControl\CenteredGridinGridwithfixedsizechild.xaml.cs" />
    <Compile Include="$(MSBuildThisFileDirectory)Windows_UI_Xaml_Controls\GridTestsControl\CenteredGridinGridwiththreefixedsizechildren.xaml.cs" />
    <Compile Include="$(MSBuildThisFileDirectory)Windows_UI_Xaml_Controls\GridTestsControl\CenteredGridinGridwithtwofixedsizechildren.xaml.cs" />
    <Compile Include="$(MSBuildThisFileDirectory)Windows_UI_Xaml_Controls\GridTestsControl\Databoundwidth.xaml.cs" />
    <Compile Include="$(MSBuildThisFileDirectory)Windows_UI_Xaml_Controls\GridTestsControl\GridDataboundGridColumn.xaml.cs" />
    <Compile Include="$(MSBuildThisFileDirectory)Windows_UI_Xaml_Controls\GridTestsControl\GridTestViewModel.cs" />
    <Compile Include="$(MSBuildThisFileDirectory)Windows_UI_Xaml_Controls\GridTestsControl\GridWithColumnSpan.xaml.cs" />
    <Compile Include="$(MSBuildThisFileDirectory)Windows_UI_Xaml_Controls\GridTestsControl\Grid_Auto_Center_Cell.xaml.cs" />
    <Compile Include="$(MSBuildThisFileDirectory)Windows_UI_Xaml_Controls\GridTestsControl\Grid_Auto_Text_Block_Trimming.xaml.cs" />
    <Compile Include="$(MSBuildThisFileDirectory)Windows_UI_Xaml_Controls\GridTestsControl\Grid_CenteredShapes.xaml.cs" />
    <Compile Include="$(MSBuildThisFileDirectory)Windows_UI_Xaml_Controls\GridTestsControl\Grid_ColSpan_Bottom.xaml.cs" />
    <Compile Include="$(MSBuildThisFileDirectory)Windows_UI_Xaml_Controls\GridTestsControl\Grid_DataBound_ColumnRow_Definitions.xaml.cs" />
    <Compile Include="$(MSBuildThisFileDirectory)Windows_UI_Xaml_Controls\GridTestsControl\Grid_DataBound_RowColumn.xaml.cs" />
    <Compile Include="$(MSBuildThisFileDirectory)Windows_UI_Xaml_Controls\GridTestsControl\Grid_InsideStackPanel_InsideButton.xaml.cs" />
    <Compile Include="$(MSBuildThisFileDirectory)Windows_UI_Xaml_Controls\GridTestsControl\Grid_in_GridClipping.xaml.cs" />
    <Compile Include="$(MSBuildThisFileDirectory)Windows_UI_Xaml_Controls\GridTestsControl\Grid_in_StackPanel.xaml.cs" />
    <Compile Include="$(MSBuildThisFileDirectory)Windows_UI_Xaml_Controls\GridTestsControl\Grid_left_column_Auto.xaml.cs" />
    <Compile Include="$(MSBuildThisFileDirectory)Windows_UI_Xaml_Controls\GridTestsControl\Grid_middle_col_auto__bottom_row_auto.xaml.cs" />
    <Compile Include="$(MSBuildThisFileDirectory)Windows_UI_Xaml_Controls\GridTestsControl\Grid_MinWidth_MaxWidth.xaml.cs">
      <DependentUpon>Grid_MinWidth_MaxWidth.xaml</DependentUpon>
    </Compile>
    <Compile Include="$(MSBuildThisFileDirectory)Windows_UI_Xaml_Controls\GridTestsControl\Grid_Multi_Column_Span.xaml.cs" />
    <Compile Include="$(MSBuildThisFileDirectory)Windows_UI_Xaml_Controls\GridTestsControl\Grid_RowSpan_Auto_WithText.xaml.cs" />
    <Compile Include="$(MSBuildThisFileDirectory)Windows_UI_Xaml_Controls\GridTestsControl\Grid_RowSpan_Right.xaml.cs" />
    <Compile Include="$(MSBuildThisFileDirectory)Windows_UI_Xaml_Controls\GridTestsControl\Grid_Star_Auto_WithTextblock.xaml.cs" />
    <Compile Include="$(MSBuildThisFileDirectory)Windows_UI_Xaml_Controls\GridTestsControl\Grid_Style_Local_Override.xaml.cs" />
    <Compile Include="$(MSBuildThisFileDirectory)Windows_UI_Xaml_Controls\GridTestsControl\Grid_Two_bottom_row_Auto__middle_col_auto.xaml.cs" />
    <Compile Include="$(MSBuildThisFileDirectory)Windows_UI_Xaml_Controls\GridTestsControl\Grid_with_attributed_string.xaml.cs" />
    <Compile Include="$(MSBuildThisFileDirectory)Windows_UI_Xaml_Controls\GridTestsControl\Grid_with_Fixed_Size.xaml.cs" />
    <Compile Include="$(MSBuildThisFileDirectory)Windows_UI_Xaml_Controls\GridTestsControl\Grid_with_MinWidth_MinHeight.xaml.cs" />
    <Compile Include="$(MSBuildThisFileDirectory)Windows_UI_Xaml_Controls\GridTestsControl\Grid_with_OutOfRange_Cells.xaml.cs" />
    <Compile Include="$(MSBuildThisFileDirectory)Windows_UI_Xaml_Controls\GridTestsControl\Grid_with_Stack_Panel_and_Trimming.xaml.cs" />
    <Compile Include="$(MSBuildThisFileDirectory)Windows_UI_Xaml_Controls\GridTestsControl\Grid_with_TextBlock_VerticalAlignment.xaml.cs" />
    <Compile Include="$(MSBuildThisFileDirectory)Windows_UI_Xaml_Controls\GridTestsControl\Grid_with_Text_HorizontalAlignment_With_Margin.xaml.cs" />
    <Compile Include="$(MSBuildThisFileDirectory)Windows_UI_Xaml_Controls\GridTestsControl\Grid_with_Text_VerticalAlignment_With_Margin.xaml.cs" />
    <Compile Include="$(MSBuildThisFileDirectory)Windows_UI_Xaml_Controls\GridTestsControl\Grid_with_three_UserControl_With_5_Margin.xaml.cs" />
    <Compile Include="$(MSBuildThisFileDirectory)Windows_UI_Xaml_Controls\GridTestsControl\Grid_with_UILabel_TextAlignmentVertical_Bottom.xaml.cs" />
    <Compile Include="$(MSBuildThisFileDirectory)Windows_UI_Xaml_Controls\GridTestsControl\Grid_with_UserControlMargin.xaml.cs" />
    <Compile Include="$(MSBuildThisFileDirectory)Windows_UI_Xaml_Controls\GridTestsControl\Grid_with_UserControl_HorizonalAlignment.xaml.cs" />
    <Compile Include="$(MSBuildThisFileDirectory)Windows_UI_Xaml_Controls\GridTestsControl\Grid_with_UserControl_VerticalAlignment_Fixed_Height.xaml.cs" />
    <Compile Include="$(MSBuildThisFileDirectory)Windows_UI_Xaml_Controls\GridTestsControl\Grid_with_UserControl_VerticalAlignment_Variable_Height.xaml.cs" />
    <Compile Include="$(MSBuildThisFileDirectory)Windows_UI_Xaml_Controls\GridTestsControl\Grid_with_UserControl_VerticalAlignment_Variable_Width.xaml.cs" />
    <Compile Include="$(MSBuildThisFileDirectory)Windows_UI_Xaml_Controls\GridTestsControl\Quadrant_absolute_split.xaml.cs" />
    <Compile Include="$(MSBuildThisFileDirectory)Windows_UI_Xaml_Controls\GridTestsControl\Quadrant_all_100.xaml.cs" />
    <Compile Include="$(MSBuildThisFileDirectory)Windows_UI_Xaml_Controls\GridTestsControl\Quadrant_even_split.xaml.cs" />
    <Compile Include="$(MSBuildThisFileDirectory)Windows_UI_Xaml_Controls\GridTestsControl\Quadrant_uneven_split.xaml.cs" />
    <Compile Include="$(MSBuildThisFileDirectory)Windows_UI_Xaml_Controls\GridTestsControl\Quad_column_progressing_split.xaml.cs" />
    <Compile Include="$(MSBuildThisFileDirectory)Windows_UI_Xaml_Controls\GridTestsControl\Simpletwocolumnsplitgrid.xaml.cs" />
    <Compile Include="$(MSBuildThisFileDirectory)Windows_UI_Xaml_Controls\ImageTests\Image_Stretch_Alignment_Bigger.xaml.cs">
      <DependentUpon>Image_Stretch_Alignment_Bigger.xaml</DependentUpon>
    </Compile>
    <Compile Include="$(MSBuildThisFileDirectory)Windows_UI_Xaml_Controls\ImageTests\Image_Stretch_Alignment_Equal.xaml.cs">
      <DependentUpon>Image_Stretch_Alignment_Equal.xaml</DependentUpon>
    </Compile>
    <Compile Include="$(MSBuildThisFileDirectory)Windows_UI_Xaml_Controls\ImageTests\Image_Stretch_Alignment_Smaller.xaml.cs">
      <DependentUpon>Image_Stretch_Alignment_Smaller.xaml</DependentUpon>
    </Compile>
    <Compile Include="$(MSBuildThisFileDirectory)Windows_UI_Xaml_Controls\ImageTests\Image_Stretch_Alignment_Taller.xaml.cs">
      <DependentUpon>Image_Stretch_Alignment_Taller.xaml</DependentUpon>
    </Compile>
    <Compile Include="$(MSBuildThisFileDirectory)Windows_UI_Xaml_Controls\ImageTests\Image_Stretch_Alignment_Wider.xaml.cs">
      <DependentUpon>Image_Stretch_Alignment_Wider.xaml</DependentUpon>
    </Compile>
    <Compile Include="$(MSBuildThisFileDirectory)Windows_UI_Xaml_Controls\ImageTests\Image_Stretch_Full_Taller.xaml.cs">
      <DependentUpon>Image_Stretch_Full_Taller.xaml</DependentUpon>
    </Compile>
    <Compile Include="$(MSBuildThisFileDirectory)Windows_UI_Xaml_Controls\ImageTests\Image_Stretch_Full_Wider.xaml.cs">
      <DependentUpon>Image_Stretch_Full_Wider.xaml</DependentUpon>
    </Compile>
    <Compile Include="$(MSBuildThisFileDirectory)Windows_UI_Xaml_Controls\ListView\ListView_Aligned_Left.xaml.cs">
      <DependentUpon>ListView_Aligned_Left.xaml</DependentUpon>
    </Compile>
    <Compile Include="$(MSBuildThisFileDirectory)Windows_UI_Xaml_Controls\ListView\ListView_Inside_ListView.xaml.cs">
      <DependentUpon>ListView_Inside_ListView.xaml</DependentUpon>
    </Compile>
    <Compile Include="$(MSBuildThisFileDirectory)Windows_UI_Xaml_Controls\ListView\HorizontalListViewGrouped.xaml.cs">
      <DependentUpon>HorizontalListViewGrouped.xaml</DependentUpon>
    </Compile>
    <Compile Include="$(MSBuildThisFileDirectory)Windows_UI_Xaml_Controls\ListView\ListViewEmptyGroups.xaml.cs">
      <DependentUpon>ListViewEmptyGroups.xaml</DependentUpon>
    </Compile>
    <Compile Include="$(MSBuildThisFileDirectory)Windows_UI_Xaml_Controls\ListView\ListViewGrouped.xaml.cs">
      <DependentUpon>ListViewGrouped.xaml</DependentUpon>
    </Compile>
    <Compile Include="$(MSBuildThisFileDirectory)Windows_UI_Xaml_Controls\ListView\ListViewGroupedChanging.xaml.cs">
      <DependentUpon>ListViewGroupedChanging.xaml</DependentUpon>
    </Compile>
    <Compile Include="$(MSBuildThisFileDirectory)Windows_UI_Xaml_Controls\ListView\ListViewGroupedEmpty.xaml.cs">
      <DependentUpon>ListViewGroupedEmpty.xaml</DependentUpon>
    </Compile>
    <Compile Include="$(MSBuildThisFileDirectory)Windows_UI_Xaml_Controls\ListView\ListViewGroupedEmptyHeader.xaml.cs">
      <DependentUpon>ListViewGroupedEmptyHeader.xaml</DependentUpon>
    </Compile>
    <Compile Include="$(MSBuildThisFileDirectory)Windows_UI_Xaml_Controls\ListView\ListViewGroupedLarge.xaml.cs">
      <DependentUpon>ListViewGroupedLarge.xaml</DependentUpon>
    </Compile>
    <Compile Include="$(MSBuildThisFileDirectory)Windows_UI_Xaml_Controls\ListView\ListViewGroupedLargeLegacy.xaml.cs" />
    <Compile Include="$(MSBuildThisFileDirectory)Windows_UI_Xaml_Controls\ListView\ListViewGroupedVariableHeightComplexTemplate.xaml.cs">
      <DependentUpon>ListViewGroupedVariableHeightComplexTemplate.xaml</DependentUpon>
    </Compile>
    <Compile Include="$(MSBuildThisFileDirectory)Windows_UI_Xaml_Controls\ListView\ListViewGrouped_ItemContainerStyleSelector.xaml.cs">
      <DependentUpon>ListViewGrouped_ItemContainerStyleSelector.xaml</DependentUpon>
    </Compile>
    <Compile Include="$(MSBuildThisFileDirectory)Windows_UI_Xaml_Controls\ListView\ListViewResizableText.xaml.cs">
      <DependentUpon>ListViewResizableText.xaml</DependentUpon>
    </Compile>
    <Compile Include="$(MSBuildThisFileDirectory)Windows_UI_Xaml_Controls\ListView\ListView_DataContext_Propagation.xaml.cs" />
    <Compile Include="$(MSBuildThisFileDirectory)Windows_UI_Xaml_Controls\ListView\ListView_Infinite_Breadth.xaml.cs">
      <DependentUpon>ListView_Infinite_Breadth.xaml</DependentUpon>
    </Compile>
    <Compile Include="$(MSBuildThisFileDirectory)Windows_UI_Xaml_Controls\ListView\ListView_ItemTemplateSelector_And_ItemContainerStyleSelector.xaml.cs">
      <DependentUpon>ListView_ItemTemplateSelector_And_ItemContainerStyleSelector.xaml</DependentUpon>
    </Compile>
    <Compile Include="$(MSBuildThisFileDirectory)Windows_UI_Xaml_Controls\ListView\ListView_OwnContainer_Virtualized.xaml.cs" />
    <Compile Include="$(MSBuildThisFileDirectory)Windows_UI_Xaml_Controls\ListView\ListView_TextBox.xaml.cs">
      <DependentUpon>ListView_TextBox.xaml</DependentUpon>
    </Compile>
    <Compile Include="$(MSBuildThisFileDirectory)Windows_UI_Xaml_Controls\ListView\ListView_TransformsOnList.xaml.cs">
      <DependentUpon>ListView_TransformsOnList.xaml</DependentUpon>
    </Compile>
    <Compile Include="$(MSBuildThisFileDirectory)Windows_UI_Xaml_Controls\ListView\ListView_WithFlipView.xaml.cs">
      <DependentUpon>ListView_WithFlipView.xaml</DependentUpon>
    </Compile>
    <Compile Include="$(MSBuildThisFileDirectory)Windows_UI_Xaml_Controls\ListView\ListView_Explicit_Items.xaml.cs">
      <DependentUpon>ListView_Explicit_Items.xaml</DependentUpon>
    </Compile>
    <Compile Include="$(MSBuildThisFileDirectory)Windows_UI_Xaml_Controls\ListView\ParallaxListView\ParallaxListView.cs" />
    <Compile Include="$(MSBuildThisFileDirectory)Windows_UI_Xaml_Controls\ListView\RandomDataTemplateSelector.cs" />
    <Compile Include="$(MSBuildThisFileDirectory)Windows_UI_Xaml_Controls\MapPresenter\MapControl.xaml.cs">
      <DependentUpon>MapControl.xaml</DependentUpon>
    </Compile>
    <Compile Include="$(MSBuildThisFileDirectory)Windows_UI_Xaml_Controls\MediaPlayerElement\MediaPlayerElement_3gp_Extension.xaml.cs">
      <DependentUpon>MediaPlayerElement_3gp_Extension.xaml</DependentUpon>
    </Compile>
    <Compile Include="$(MSBuildThisFileDirectory)Windows_UI_Xaml_Controls\MediaPlayerElement\MediaPlayerElement_Avi_Extension.xaml.cs">
      <DependentUpon>MediaPlayerElement_Avi_Extension.xaml</DependentUpon>
    </Compile>
    <Compile Include="$(MSBuildThisFileDirectory)Windows_UI_Xaml_Controls\MediaPlayerElement\MediaPlayerElement_Flv_Extension.xaml.cs">
      <DependentUpon>MediaPlayerElement_Flv_Extension.xaml</DependentUpon>
    </Compile>
    <Compile Include="$(MSBuildThisFileDirectory)Windows_UI_Xaml_Controls\MediaPlayerElement\MediaPlayerElement_Full.xaml.cs">
      <DependentUpon>MediaPlayerElement_Full.xaml</DependentUpon>
    </Compile>
    <Compile Include="$(MSBuildThisFileDirectory)Windows_UI_Xaml_Controls\MediaPlayerElement\MediaPlayerElement_Minimal.xaml.cs">
      <DependentUpon>MediaPlayerElement_Minimal.xaml</DependentUpon>
    </Compile>
    <Compile Include="$(MSBuildThisFileDirectory)Windows_UI_Xaml_Controls\MediaPlayerElement\MediaPlayerElement_Stretch_Fill.xaml.cs">
      <DependentUpon>MediaPlayerElement_Stretch_Fill.xaml</DependentUpon>
    </Compile>
    <Compile Include="$(MSBuildThisFileDirectory)Windows_UI_Xaml_Controls\MenuBarTests\SimpleMenuBar.xaml.cs" />
    <Compile Include="$(MSBuildThisFileDirectory)Windows_UI_Xaml_Controls\Models\ChatBoxViewModel.cs" />
    <Compile Include="$(MSBuildThisFileDirectory)Windows_UI_Xaml_Controls\MediaPlayerElement\MediaPlayerElement_Mkv_Extension.xaml.cs">
      <DependentUpon>MediaPlayerElement_Mkv_Extension.xaml</DependentUpon>
    </Compile>
    <Compile Include="$(MSBuildThisFileDirectory)Windows_UI_Xaml_Controls\MediaPlayerElement\MediaPlayerElement_Mov_Extension.xaml.cs">
      <DependentUpon>MediaPlayerElement_Mov_Extension.xaml</DependentUpon>
    </Compile>
    <Compile Include="$(MSBuildThisFileDirectory)Windows_UI_Xaml_Controls\MediaPlayerElement\MediaPlayerElement_Ogg_Extension.xaml.cs">
      <DependentUpon>MediaPlayerElement_Ogg_Extension.xaml</DependentUpon>
    </Compile>
    <Compile Include="$(MSBuildThisFileDirectory)Windows_UI_Xaml_Controls\MediaPlayerElement\MediaPlayerElement_Original.xaml.cs">
      <DependentUpon>MediaPlayerElement_Original.xaml</DependentUpon>
    </Compile>
    <Compile Include="$(MSBuildThisFileDirectory)Windows_UI_Xaml_Controls\DatePicker\Models\DatePickerViewModel.cs" />
    <Compile Include="$(MSBuildThisFileDirectory)Windows_UI_Xaml_Controls\Models\DateTimePickerViewModel.cs" />
    <Compile Include="$(MSBuildThisFileDirectory)Windows_UI_Xaml_Controls\Models\ListViewWithFlipViewViewModel.cs" />
    <Compile Include="$(MSBuildThisFileDirectory)Windows_UI_Xaml_Controls\Models\StringKeyTemplateSelector.cs" />
    <Compile Include="$(MSBuildThisFileDirectory)Windows_UI_Xaml_Controls\ComboBox\ComboBox_ComboBoxItem_Selection.xaml.cs">
      <DependentUpon>ComboBox_ComboBoxItem_Selection.xaml</DependentUpon>
    </Compile>
    <Compile Include="$(MSBuildThisFileDirectory)Windows_UI_Xaml_Controls\ComboBox\ComboBox_Corners.xaml.cs">
      <DependentUpon>ComboBox_Corners.xaml</DependentUpon>
    </Compile>
    <Compile Include="$(MSBuildThisFileDirectory)Windows_UI_Xaml_Controls\ComboBox\ComboBox_DisplayMemberPath.xaml.cs">
      <DependentUpon>ComboBox_DisplayMemberPath.xaml</DependentUpon>
    </Compile>
    <Compile Include="$(MSBuildThisFileDirectory)Windows_UI_Xaml_Controls\ComboBox\ComboBox_DropDownWidth.xaml.cs">
      <DependentUpon>ComboBox_DropDownWidth.xaml</DependentUpon>
    </Compile>
    <Compile Include="$(MSBuildThisFileDirectory)Windows_UI_Xaml_Controls\ComboBox\ComboBox_Empty.xaml.cs">
      <DependentUpon>ComboBox_Empty.xaml</DependentUpon>
    </Compile>
    <Compile Include="$(MSBuildThisFileDirectory)Windows_UI_Xaml_Controls\ComboBox\ComboBox_Header.xaml.cs">
      <DependentUpon>ComboBox_Header.xaml</DependentUpon>
    </Compile>
    <Compile Include="$(MSBuildThisFileDirectory)Windows_UI_Xaml_Controls\ComboBox\ComboBox_ItemsSource.xaml.cs">
      <DependentUpon>ComboBox_ItemsSource.xaml</DependentUpon>
    </Compile>
    <Compile Include="$(MSBuildThisFileDirectory)Windows_UI_Xaml_Controls\ComboBox\ComboBox_Legacy.xaml.cs">
      <DependentUpon>ComboBox_Legacy.xaml</DependentUpon>
    </Compile>
    <Compile Include="$(MSBuildThisFileDirectory)Windows_UI_Xaml_Controls\ComboBox\ComboBox_NativePopup.xaml.cs">
      <DependentUpon>ComboBox_NativePopup.xaml</DependentUpon>
    </Compile>
    <Compile Include="$(MSBuildThisFileDirectory)Windows_UI_Xaml_Controls\ComboBox\ComboBox_Picker.xaml.cs">
      <DependentUpon>ComboBox_Picker.xaml</DependentUpon>
    </Compile>
    <Compile Include="$(MSBuildThisFileDirectory)Windows_UI_Xaml_Controls\ComboBox\ComboBox_PlaceholderText.xaml.cs">
      <DependentUpon>ComboBox_PlaceholderText.xaml</DependentUpon>
    </Compile>
    <Compile Include="$(MSBuildThisFileDirectory)Windows_UI_Xaml_Controls\ComboBox\ComboBox_Popover.xaml.cs">
      <DependentUpon>ComboBox_Popover.xaml</DependentUpon>
    </Compile>
    <Compile Include="$(MSBuildThisFileDirectory)Windows_UI_Xaml_Controls\ComboBox\ComboBox_ScrollViewer.xaml.cs">
      <DependentUpon>ComboBox_ScrollViewer.xaml</DependentUpon>
    </Compile>
    <Compile Include="$(MSBuildThisFileDirectory)Windows_UI_Xaml_Controls\ComboBox\ComboBox_SelectedItem.xaml.cs">
      <DependentUpon>ComboBox_SelectedItem.xaml</DependentUpon>
    </Compile>
    <Compile Include="$(MSBuildThisFileDirectory)Windows_UI_Xaml_Controls\ComboBox\ComboBox_With_ItemContainerStyle.xaml.cs">
      <DependentUpon>ComboBox_With_ItemContainerStyle.xaml</DependentUpon>
    </Compile>
    <Compile Include="$(MSBuildThisFileDirectory)Windows_UI_Xaml_Controls\ComboBox\ComboBox_With_ItemTemplate.xaml.cs">
      <DependentUpon>ComboBox_With_ItemTemplate.xaml</DependentUpon>
    </Compile>
    <Compile Include="$(MSBuildThisFileDirectory)Windows_UI_Xaml_Controls\ListView\ListView_DataTemplateSelector.xaml.cs">
      <DependentUpon>ListView_DataTemplateSelector.xaml</DependentUpon>
    </Compile>
    <Compile Include="$(MSBuildThisFileDirectory)Windows_UI_Xaml_Controls\Models\ComboBoxViewModel.cs" />
    <Compile Include="$(MSBuildThisFileDirectory)Windows_UI_Xaml_Controls\Models\ImageListViewViewModel.cs" />
    <Compile Include="$(MSBuildThisFileDirectory)Windows_UI_Xaml_Controls\Models\ListViewGroupedViewModel.cs" />
    <Compile Include="$(MSBuildThisFileDirectory)Windows_UI_Xaml_Controls\Models\ListViewRefreshTemplateViewModel.cs" />
    <Compile Include="$(MSBuildThisFileDirectory)Windows_UI_Xaml_Controls\Models\ListViewSelectionsViewModel.cs" />
    <Compile Include="$(MSBuildThisFileDirectory)Windows_UI_Xaml_Controls\Models\ListViewViewModel.cs" />
    <Compile Include="$(MSBuildThisFileDirectory)Windows_UI_Xaml_Controls\ComboBox\Picker_Resizable.xaml.cs">
      <DependentUpon>Picker_Resizable.xaml</DependentUpon>
    </Compile>
    <Compile Include="$(MSBuildThisFileDirectory)Windows_UI_Xaml_Controls\ImageTests\Models\ImageWithLateSourceViewModel.cs" />
    <Compile Include="$(MSBuildThisFileDirectory)Windows_UI_Xaml_Controls\Models\TextBlockViewModel.cs" />
    <Compile Include="$(MSBuildThisFileDirectory)Windows_UI_Xaml_Controls\TimePicker\Model\TimePickerViewModel.cs" />
    <Compile Include="$(MSBuildThisFileDirectory)Windows_UI_Xaml_Controls\Models\TwoLevelListItem.cs" />
    <Compile Include="$(MSBuildThisFileDirectory)Windows_UI_Xaml_Controls\NavigationViewTests\NavigationView_TopNavigation.xaml.cs" />
    <Compile Include="$(MSBuildThisFileDirectory)Windows_UI_Xaml_Controls\Pivot\PivotSimpleTest.xaml.cs" />
    <Compile Include="$(MSBuildThisFileDirectory)Windows_UI_Xaml_Controls\Popup\MessageDialog.xaml.cs" />
    <Compile Include="$(MSBuildThisFileDirectory)Windows_UI_Xaml_Controls\Popup\Popup_Automated.xaml.cs" />
    <Compile Include="$(MSBuildThisFileDirectory)Windows_UI_Xaml_Controls\Popup\Popup_LightDismiss.xaml.cs" />
    <Compile Include="$(MSBuildThisFileDirectory)Windows_UI_Xaml_Controls\Popup\Popup_Simple.xaml.cs" />
    <Compile Include="$(MSBuildThisFileDirectory)Windows_UI_Xaml_Controls\Progress\ProgressRing.xaml.cs">
      <DependentUpon>ProgressRing.xaml</DependentUpon>
    </Compile>
    <Compile Include="$(MSBuildThisFileDirectory)Windows_UI_Xaml_Controls\RadioButtonTests\RadioButton_IsEnabled_Automated.xaml.cs" />
    <Compile Include="$(MSBuildThisFileDirectory)Windows_UI_Xaml_Controls\ScrollViewerTests\Hosted_ScrollViewer.xaml.cs">
      <DependentUpon>Hosted_ScrollViewer.xaml</DependentUpon>
    </Compile>
    <Compile Include="$(MSBuildThisFileDirectory)Windows_UI_Xaml_Controls\ScrollViewerTests\ScrollViewer_Options.xaml.cs" />
    <Compile Include="$(MSBuildThisFileDirectory)Windows_UI_Xaml_Controls\ScrollViewerTests\ScrollViewer_Transforms.xaml.cs">
      <DependentUpon>ScrollViewer_Transforms.xaml</DependentUpon>
    </Compile>
    <Compile Include="$(MSBuildThisFileDirectory)Windows_UI_Xaml_Controls\Slider\Slider_Inside_ListViewHeader.xaml.cs">
      <DependentUpon>Slider_Inside_ListViewHeader.xaml</DependentUpon>
    </Compile>
    <Compile Include="$(MSBuildThisFileDirectory)Windows_UI_Xaml_Controls\Slider\SliderViewModel.cs" />
    <Compile Include="$(MSBuildThisFileDirectory)Windows_UI_Xaml_Controls\Slider\Slider_Features.xaml.cs">
      <DependentUpon>Slider_Features.xaml</DependentUpon>
    </Compile>
    <Compile Include="$(MSBuildThisFileDirectory)Windows_UI_Xaml_Controls\Slider\Slider_Frequency.xaml.cs">
      <DependentUpon>Slider_Frequency.xaml</DependentUpon>
    </Compile>
    <Compile Include="$(MSBuildThisFileDirectory)Windows_UI_Xaml_Controls\Slider\Slider_Inside_ScrollViewer.xaml.cs">
      <DependentUpon>Slider_Inside_ScrollViewer.xaml</DependentUpon>
    </Compile>
    <Compile Include="$(MSBuildThisFileDirectory)Windows_UI_Xaml_Controls\Slider\Slider_Simple.xaml.cs">
      <DependentUpon>Slider_Simple.xaml</DependentUpon>
    </Compile>
    <Compile Include="$(MSBuildThisFileDirectory)Windows_UI_Xaml_Controls\Slider\Slider_Styled.xaml.cs">
      <DependentUpon>Slider_Styled.xaml</DependentUpon>
    </Compile>
    <Compile Include="$(MSBuildThisFileDirectory)Windows_UI_Xaml_Controls\Slider\Slider_Transformed.xaml.cs" />
    <Compile Include="$(MSBuildThisFileDirectory)Windows_UI_Xaml_Controls\TextBlockControl\Attributed_text_FontSize_Changing.xaml.cs" />
    <Compile Include="$(MSBuildThisFileDirectory)Windows_UI_Xaml_Controls\TextBlockControl\Attributed_text_Simple.xaml.cs" />
    <Compile Include="$(MSBuildThisFileDirectory)Windows_UI_Xaml_Controls\TextBlockControl\Attributed_text_Simple_databound.xaml.cs" />
    <Compile Include="$(MSBuildThisFileDirectory)Windows_UI_Xaml_Controls\TextBlockControl\Attributed_text_Supserscript.xaml.cs" />
    <Compile Include="$(MSBuildThisFileDirectory)Windows_UI_Xaml_Controls\TextBlockControl\ForcedTextWithCarriageReturn_MaxLines_One.xaml.cs">
      <DependentUpon>ForcedTextWithCarriageReturn_MaxLines_One.xaml</DependentUpon>
    </Compile>
    <Compile Include="$(MSBuildThisFileDirectory)Windows_UI_Xaml_Controls\TextBlockControl\ForcedTextWithCarriageReturn_MaxLines_Two.xaml.cs">
      <DependentUpon>ForcedTextWithCarriageReturn_MaxLines_Two.xaml</DependentUpon>
    </Compile>
    <Compile Include="$(MSBuildThisFileDirectory)Windows_UI_Xaml_Controls\TextBlockControl\Progressing_TextBlock.xaml.cs" />
    <Compile Include="$(MSBuildThisFileDirectory)Windows_UI_Xaml_Controls\TextBlockControl\Progressing_TextBlock_with_inline_margin.xaml.cs" />
    <Compile Include="$(MSBuildThisFileDirectory)Windows_UI_Xaml_Controls\TextBlockControl\Progressing_TextBlock_with_margin.xaml.cs" />
    <Compile Include="$(MSBuildThisFileDirectory)Windows_UI_Xaml_Controls\TextBlockControl\SimpleText_MaxLines_One.xaml.cs" />
    <Compile Include="$(MSBuildThisFileDirectory)Windows_UI_Xaml_Controls\TextBlockControl\SimpleText_MaxLines_Two.xaml.cs" />
    <Compile Include="$(MSBuildThisFileDirectory)Windows_UI_Xaml_Controls\TextBlockControl\SimpleText_MaxLines_Two_with_Different_Fonts.xaml.cs" />
    <Compile Include="$(MSBuildThisFileDirectory)Windows_UI_Xaml_Controls\TextBlockControl\SimpleText_MaxLines_Two_With_Wrap.xaml.cs" />
    <Compile Include="$(MSBuildThisFileDirectory)Windows_UI_Xaml_Controls\TextBlockControl\SimpleText_MaxLines_Two_With_Wrap_And_Trim.xaml.cs" />
    <Compile Include="$(MSBuildThisFileDirectory)Windows_UI_Xaml_Controls\TextBlockControl\SimpleText_MaxWidth_NaN.xaml.cs" />
    <Compile Include="$(MSBuildThisFileDirectory)Windows_UI_Xaml_Controls\TextBlockControl\SimpleText_MaxWidth_Wrap.xaml.cs" />
    <Compile Include="$(MSBuildThisFileDirectory)Windows_UI_Xaml_Controls\TextBlockControl\Simple_Contrained_Horizontal_Center_Wrap.xaml.cs" />
    <Compile Include="$(MSBuildThisFileDirectory)Windows_UI_Xaml_Controls\TextBlockControl\Simple_Contrained_Horizontal_Center_Wrap2.xaml.cs" />
    <Compile Include="$(MSBuildThisFileDirectory)Windows_UI_Xaml_Controls\TextBlockControl\Simple_Text.xaml.cs" />
    <Compile Include="$(MSBuildThisFileDirectory)Windows_UI_Xaml_Controls\TextBlockControl\Simple_Text_Font_Weight_Bold.xaml.cs" />
    <Compile Include="$(MSBuildThisFileDirectory)Windows_UI_Xaml_Controls\TextBlockControl\TextBlockMultilineInStarStackPanel.xaml.cs" />
    <Compile Include="$(MSBuildThisFileDirectory)Windows_UI_Xaml_Controls\TextBlockControl\TextBlockSimpleContrainedHorizontalCenterWrap2.xaml.cs" />
    <Compile Include="$(MSBuildThisFileDirectory)Windows_UI_Xaml_Controls\TextBlockControl\TextBlockTimespan.xaml.cs" />
    <Compile Include="$(MSBuildThisFileDirectory)Windows_UI_Xaml_Controls\TextBlockControl\Textblocktimespancustomformat.xaml.cs" />
    <Compile Include="$(MSBuildThisFileDirectory)Windows_UI_Xaml_Controls\TextBlockControl\TextBlock_CharacterSpacing.xaml.cs" />
    <Compile Include="$(MSBuildThisFileDirectory)Windows_UI_Xaml_Controls\TextBlockControl\TextBlock_ConstrainedByContainer.xaml.cs" />
    <Compile Include="$(MSBuildThisFileDirectory)Windows_UI_Xaml_Controls\TextBlockControl\TextBlock_FixedWidth_With_DataBound_Run.xaml.cs" />
    <Compile Include="$(MSBuildThisFileDirectory)Windows_UI_Xaml_Controls\TextBlockControl\TextBlock_FontWeight.xaml.cs" />
    <Compile Include="$(MSBuildThisFileDirectory)Windows_UI_Xaml_Controls\TextBlockControl\TextBlock_Hyperlink.xaml.cs" />
    <Compile Include="$(MSBuildThisFileDirectory)Windows_UI_Xaml_Controls\TextBlockControl\TextBlock_Hyperlink_Touch.xaml.cs" />
    <Compile Include="$(MSBuildThisFileDirectory)Windows_UI_Xaml_Controls\TextBlockControl\TextBlock_Inlines_TemplatedParent.xaml.cs" />
    <Compile Include="$(MSBuildThisFileDirectory)Windows_UI_Xaml_Controls\TextBlockControl\TextBlock_LineHeight_Inlines.xaml.cs" />
    <Compile Include="$(MSBuildThisFileDirectory)Windows_UI_Xaml_Controls\TextBlockControl\TextBlock_LineHeight_Multiline.xaml.cs" />
    <Compile Include="$(MSBuildThisFileDirectory)Windows_UI_Xaml_Controls\TextBlockControl\TextBlock_LineHeight_TextAlignment.xaml.cs" />
    <Compile Include="$(MSBuildThisFileDirectory)Windows_UI_Xaml_Controls\TextBlockControl\TextBlock_LineHeight_TextTrimming.xaml.cs" />
    <Compile Include="$(MSBuildThisFileDirectory)Windows_UI_Xaml_Controls\TextBlockControl\TextBlock_MeasurePeformance.xaml.cs" />
    <Compile Include="$(MSBuildThisFileDirectory)Windows_UI_Xaml_Controls\TextBlockControl\TextBlock_Multiline_In_StarStackPanel.xaml.cs" />
    <Compile Include="$(MSBuildThisFileDirectory)Windows_UI_Xaml_Controls\TextBlockControl\TextBlock_Nested_Measure_With_Outer_Alignments.xaml.cs" />
    <Compile Include="$(MSBuildThisFileDirectory)Windows_UI_Xaml_Controls\TextBlockControl\TextBlock_Padding.xaml.cs" />
    <Compile Include="$(MSBuildThisFileDirectory)Windows_UI_Xaml_Controls\TextBlockControl\TextBlock_Progressing_Trim.xaml.cs" />
    <Compile Include="$(MSBuildThisFileDirectory)Windows_UI_Xaml_Controls\TextBlockControl\TextBlock_Run_Inheritance.xaml.cs" />
    <Compile Include="$(MSBuildThisFileDirectory)Windows_UI_Xaml_Controls\TextBlockControl\TextBlock_Span.xaml.cs" />
    <Compile Include="$(MSBuildThisFileDirectory)Windows_UI_Xaml_Controls\TextBlockControl\TextBlock_Special_Character.xaml.cs" />
    <Compile Include="$(MSBuildThisFileDirectory)Windows_UI_Xaml_Controls\TextBlockControl\TextBlock_Style_Inheritance.xaml.cs" />
    <Compile Include="$(MSBuildThisFileDirectory)Windows_UI_Xaml_Controls\TextBlockControl\TextBlock_TextAlignment.xaml.cs" />
    <Compile Include="$(MSBuildThisFileDirectory)Windows_UI_Xaml_Controls\TextBlockControl\TextBlock_TextTrimming_VerticalAlignment_Stretch.xaml.cs" />
    <Compile Include="$(MSBuildThisFileDirectory)Windows_UI_Xaml_Controls\TextBlockControl\TextBlock_UpdatePerformance.xaml.cs" />
    <Compile Include="$(MSBuildThisFileDirectory)Windows_UI_Xaml_Controls\TextBlockControl\TextBoxSizeChanging.xaml.cs" />
    <Compile Include="$(MSBuildThisFileDirectory)Windows_UI_Xaml_Controls\TextBlockControl\TextBoxSizeChangingInlines.xaml.cs" />
    <Compile Include="$(MSBuildThisFileDirectory)Windows_UI_Xaml_Controls\TextBlockControl\TextBox_Size_Changing.xaml.cs" />
    <Compile Include="$(MSBuildThisFileDirectory)Windows_UI_Xaml_Controls\TextBlockControl\TextBox_Size_Changing_Inlines.xaml.cs" />
    <Compile Include="$(MSBuildThisFileDirectory)Windows_UI_Xaml_Controls\TextBox\Input_InputScope_CurrencyAmount.xaml.cs" />
    <Compile Include="$(MSBuildThisFileDirectory)Windows_UI_Xaml_Controls\TextBox\Input_InputScope_Email.xaml.cs" />
    <Compile Include="$(MSBuildThisFileDirectory)Windows_UI_Xaml_Controls\TextBox\Input_InputScope_Number.xaml.cs" />
    <Compile Include="$(MSBuildThisFileDirectory)Windows_UI_Xaml_Controls\TextBox\Input_InputScope_PersonalFullName.xaml.cs" />
    <Compile Include="$(MSBuildThisFileDirectory)Windows_UI_Xaml_Controls\TextBox\Input_InputScope_PhoneNumber.xaml.cs" />
    <Compile Include="$(MSBuildThisFileDirectory)Windows_UI_Xaml_Controls\TextBox\Input_InputScope_Search.xaml.cs" />
    <Compile Include="$(MSBuildThisFileDirectory)Windows_UI_Xaml_Controls\TextBox\Input_InputScope_Url.xaml.cs" />
    <Compile Include="$(MSBuildThisFileDirectory)Windows_UI_Xaml_Controls\TextBox\Input_Multiline.xaml.cs" />
    <Compile Include="$(MSBuildThisFileDirectory)Windows_UI_Xaml_Controls\TextBox\Input_Multiline_AutoHeight.xaml.cs" />
    <Compile Include="$(MSBuildThisFileDirectory)Windows_UI_Xaml_Controls\TextBox\Input_PasswordBox.xaml.cs" />
    <Compile Include="$(MSBuildThisFileDirectory)Windows_UI_Xaml_Controls\TextBox\Input_Simple.xaml.cs" />
    <Compile Include="$(MSBuildThisFileDirectory)Windows_UI_Xaml_Controls\TextBox\Input_Test_InsideScrollerViewer_Automated.xaml.cs" />
    <Compile Include="$(MSBuildThisFileDirectory)Windows_UI_Xaml_Controls\TextBox\Input_Test_NoScrollViewer_Automated.xaml.cs" />
    <Compile Include="$(MSBuildThisFileDirectory)Windows_UI_Xaml_Controls\TextBox\Input_With_PlaceholderText.xaml.cs" />
    <Compile Include="$(MSBuildThisFileDirectory)Windows_UI_Xaml_Controls\TextBox\Multiline_TextBox_In_ScrollViewer.xaml.cs" />
    <Compile Include="$(MSBuildThisFileDirectory)Windows_UI_Xaml_Controls\TextBox\PasswordBox_Header_PlaceholderText.xaml.cs" />
    <Compile Include="$(MSBuildThisFileDirectory)Windows_UI_Xaml_Controls\TextBox\PasswordBox_InputScope_NumericPin.xaml.cs" />
    <Compile Include="$(MSBuildThisFileDirectory)Windows_UI_Xaml_Controls\TextBox\PasswordBox_Simple.xaml.cs" />
    <Compile Include="$(MSBuildThisFileDirectory)Windows_UI_Xaml_Controls\TextBox\TextBoxPadding.xaml.cs" />
    <Compile Include="$(MSBuildThisFileDirectory)Windows_UI_Xaml_Controls\TextBox\TextBoxViewModel.cs" />
    <Compile Include="$(MSBuildThisFileDirectory)Windows_UI_Xaml_Controls\TextBox\TextBox_DefaultTextBoxStyle.xaml.cs" />
    <Compile Include="$(MSBuildThisFileDirectory)Windows_UI_Xaml_Controls\TextBox\TextBox_DeleteButton.xaml.cs" />
    <Compile Include="$(MSBuildThisFileDirectory)Windows_UI_Xaml_Controls\TextBox\TextBox_Disabled_State.xaml.cs" />
    <Compile Include="$(MSBuildThisFileDirectory)Windows_UI_Xaml_Controls\TextBox\TextBox_Focus.xaml.cs" />
    <Compile Include="$(MSBuildThisFileDirectory)Windows_UI_Xaml_Controls\TextBox\TextBox_Foreground.xaml.cs" />
    <Compile Include="$(MSBuildThisFileDirectory)Windows_UI_Xaml_Controls\TextBox\TextBox_Header.xaml.cs" />
    <Compile Include="$(MSBuildThisFileDirectory)Windows_UI_Xaml_Controls\TextBox\TextBox_HorizontalAlignment.xaml.cs" />
    <Compile Include="$(MSBuildThisFileDirectory)Windows_UI_Xaml_Controls\TextBox\TextBox_IsReadOnly.xaml.cs">
      <DependentUpon>TextBox_IsReadOnly.xaml</DependentUpon>
    </Compile>
    <Compile Include="$(MSBuildThisFileDirectory)Windows_UI_Xaml_Controls\TextBox\Textbox_Keyboard_AutoFocus.xaml.cs" />
    <Compile Include="$(MSBuildThisFileDirectory)Windows_UI_Xaml_Controls\TextBox\TextBox_Keyboard_Dismiss.xaml.cs" />
    <Compile Include="$(MSBuildThisFileDirectory)Windows_UI_Xaml_Controls\TextBox\TextBox_Padding_In_ScrollViewer.xaml.cs" />
    <Compile Include="$(MSBuildThisFileDirectory)Windows_UI_Xaml_Controls\TextBox\TextBox_Padding_In_Style.xaml.cs" />
    <Compile Include="$(MSBuildThisFileDirectory)Windows_UI_Xaml_Controls\TextBox\TextBox_Padding_Unused_In_Style.xaml.cs" />
    <Compile Include="$(MSBuildThisFileDirectory)Windows_UI_Xaml_Controls\TextBox\TextBox_Selection.xaml.cs" />
    <Compile Include="$(MSBuildThisFileDirectory)Windows_UI_Xaml_Controls\TextBox\TextBox_Simple.xaml.cs" />
    <Compile Include="$(MSBuildThisFileDirectory)Windows_UI_Xaml_Controls\TextBox\TextBox_TextAlignment.xaml.cs" />
    <Compile Include="$(MSBuildThisFileDirectory)Windows_UI_Xaml_Controls\TextBox\TextBox_TextProperty.xaml.cs" />
    <Compile Include="$(MSBuildThisFileDirectory)Windows_UI_Xaml_Controls\TextBox\TextKeyboardDismissViewModel.cs" />
    <Compile Include="$(MSBuildThisFileDirectory)Windows_UI_Xaml_Controls\TextBox\TextBox_TextChanged.xaml.cs">
      <DependentUpon>TextBox_TextChanged.xaml</DependentUpon>
    </Compile>
    <Compile Include="$(MSBuildThisFileDirectory)Windows_UI_Xaml_Controls\TimePicker\Sample2.xaml.cs">
      <DependentUpon>Sample2.xaml</DependentUpon>
    </Compile>
    <Compile Include="$(MSBuildThisFileDirectory)Windows_UI_Xaml_Controls\TimePicker\Sample1.xaml.cs">
      <DependentUpon>Sample1.xaml</DependentUpon>
    </Compile>
    <Compile Include="$(MSBuildThisFileDirectory)Windows_UI_Xaml_Controls\ListView\DelayedImagePresenter\DelayedImagePresenter.cs" />
    <Compile Include="$(MSBuildThisFileDirectory)Windows_UI_Xaml_Controls\ListView\HorizontalListViewImage.xaml.cs">
      <DependentUpon>HorizontalListViewImage.xaml</DependentUpon>
    </Compile>
    <Compile Include="$(MSBuildThisFileDirectory)Windows_UI_Xaml_Controls\ListView\HorizontalListViewTest.xaml.cs">
      <DependentUpon>HorizontalListViewTest.xaml</DependentUpon>
    </Compile>
    <Compile Include="$(MSBuildThisFileDirectory)Windows_UI_Xaml_Controls\ListView\HorizontalListView_Padding.xaml.cs">
      <DependentUpon>HorizontalListView_Padding.xaml</DependentUpon>
    </Compile>
    <Compile Include="$(MSBuildThisFileDirectory)Windows_UI_Xaml_Controls\ListView\HorizontalListView_Templates.xaml.cs">
      <DependentUpon>HorizontalListView_Templates.xaml</DependentUpon>
    </Compile>
    <Compile Include="$(MSBuildThisFileDirectory)Windows_UI_Xaml_Controls\ListView\IndexAwareItemContainerStyleSelector.cs" />
    <Compile Include="$(MSBuildThisFileDirectory)Windows_UI_Xaml_Controls\ListView\ListViewBringIntoViewSelectedItemBehavior.cs" />
    <Compile Include="$(MSBuildThisFileDirectory)Windows_UI_Xaml_Controls\ListView\ListViewChangeHeight.xaml.cs">
      <DependentUpon>ListViewChangeHeight.xaml</DependentUpon>
    </Compile>
    <Compile Include="$(MSBuildThisFileDirectory)Windows_UI_Xaml_Controls\ListView\ListViewChangeView.xaml.cs">
      <DependentUpon>ListViewChangeView.xaml</DependentUpon>
    </Compile>
    <Compile Include="$(MSBuildThisFileDirectory)Windows_UI_Xaml_Controls\ListView\ListViewChangeViewArbitrary.xaml.cs">
      <DependentUpon>ListViewChangeViewArbitrary.xaml</DependentUpon>
    </Compile>
    <Compile Include="$(MSBuildThisFileDirectory)Windows_UI_Xaml_Controls\ListView\ListViewContainerFromItem.xaml.cs">
      <DependentUpon>ListViewContainerFromItem.xaml</DependentUpon>
    </Compile>
    <Compile Include="$(MSBuildThisFileDirectory)Windows_UI_Xaml_Controls\ListView\ListViewDynamicOrientation.xaml.cs">
      <DependentUpon>ListViewDynamicOrientation.xaml</DependentUpon>
    </Compile>
    <Compile Include="$(MSBuildThisFileDirectory)Windows_UI_Xaml_Controls\ListView\ListViewEmptyItemLong.xaml.cs">
      <DependentUpon>ListViewEmptyItemLong.xaml</DependentUpon>
    </Compile>
    <Compile Include="$(MSBuildThisFileDirectory)Windows_UI_Xaml_Controls\ListView\ListViewFirstVisibleIndex.xaml.cs">
      <DependentUpon>ListViewFirstVisibleIndex.xaml</DependentUpon>
    </Compile>
    <Compile Include="$(MSBuildThisFileDirectory)Windows_UI_Xaml_Controls\ListView\ListViewHeaderFooterOnly.xaml.cs">
      <DependentUpon>ListViewHeaderFooterOnly.xaml</DependentUpon>
    </Compile>
    <Compile Include="$(MSBuildThisFileDirectory)Windows_UI_Xaml_Controls\ListView\ListViewHeaderFooter_ImplicitlyBinded.xaml.cs">
      <DependentUpon>ListViewHeaderFooter_ImplicitlyBinded.xaml</DependentUpon>
    </Compile>
    <Compile Include="$(MSBuildThisFileDirectory)Windows_UI_Xaml_Controls\ListView\ListViewHeaderImage.xaml.cs">
      <DependentUpon>ListViewHeaderImage.xaml</DependentUpon>
    </Compile>
    <Compile Include="$(MSBuildThisFileDirectory)Windows_UI_Xaml_Controls\ListView\ListViewHeaderUpdate.xaml.cs">
      <DependentUpon>ListViewHeaderUpdate.xaml</DependentUpon>
    </Compile>
    <Compile Include="$(MSBuildThisFileDirectory)Windows_UI_Xaml_Controls\ListView\ListViewIncrementalLoading.xaml.cs">
      <DependentUpon>ListViewIncrementalLoading.xaml</DependentUpon>
    </Compile>
    <Compile Include="$(MSBuildThisFileDirectory)Windows_UI_Xaml_Controls\ListView\ListViewItem_PressedState.xaml.cs">
      <DependentUpon>ListViewItem_PressedState.xaml</DependentUpon>
    </Compile>
    <Compile Include="$(MSBuildThisFileDirectory)Windows_UI_Xaml_Controls\ListView\ListViewLarge.xaml.cs">
      <DependentUpon>ListViewLarge.xaml</DependentUpon>
    </Compile>
    <Compile Include="$(MSBuildThisFileDirectory)Windows_UI_Xaml_Controls\ListView\ListViewLargeHeader.xaml.cs">
      <DependentUpon>ListViewLargeHeader.xaml</DependentUpon>
    </Compile>
    <Compile Include="$(MSBuildThisFileDirectory)Windows_UI_Xaml_Controls\ListView\ListViewLargeLegacy.xaml.cs">
      <DependentUpon>ListViewLargeLegacy.xaml</DependentUpon>
    </Compile>
    <Compile Include="$(MSBuildThisFileDirectory)Windows_UI_Xaml_Controls\ListView\ListViewLegacy.xaml.cs">
      <DependentUpon>ListViewLegacy.xaml</DependentUpon>
    </Compile>
    <Compile Include="$(MSBuildThisFileDirectory)Windows_UI_Xaml_Controls\ListView\ListViewMarginTest.xaml.cs">
      <DependentUpon>ListViewMarginTest.xaml</DependentUpon>
    </Compile>
    <Compile Include="$(MSBuildThisFileDirectory)Windows_UI_Xaml_Controls\ListView\ListViewResizable.xaml.cs">
      <DependentUpon>ListViewResizable.xaml</DependentUpon>
    </Compile>
    <Compile Include="$(MSBuildThisFileDirectory)Windows_UI_Xaml_Controls\ListView\ListViewScrollIntoViewSnapPoints.xaml.cs">
      <DependentUpon>ListViewScrollIntoViewSnapPoints.xaml</DependentUpon>
    </Compile>
    <Compile Include="$(MSBuildThisFileDirectory)Windows_UI_Xaml_Controls\ListView\ListViewSelectedItems.xaml.cs">
      <DependentUpon>ListViewSelectedItems.xaml</DependentUpon>
    </Compile>
    <Compile Include="$(MSBuildThisFileDirectory)Windows_UI_Xaml_Controls\ListView\ListViewSnapPointsMandatorySingle.xaml.cs">
      <DependentUpon>ListViewSnapPointsMandatorySingle.xaml</DependentUpon>
    </Compile>
    <Compile Include="$(MSBuildThisFileDirectory)Windows_UI_Xaml_Controls\ListView\ListViewStackPanel.xaml.cs">
      <DependentUpon>ListViewStackPanel.xaml</DependentUpon>
    </Compile>
    <Compile Include="$(MSBuildThisFileDirectory)Windows_UI_Xaml_Controls\ListView\ListViewVariableHeightButton.xaml.cs">
      <DependentUpon>ListViewVariableHeightButton.xaml</DependentUpon>
    </Compile>
    <Compile Include="$(MSBuildThisFileDirectory)Windows_UI_Xaml_Controls\ListView\ListViewVariableHeightComplexTemplate.xaml.cs">
      <DependentUpon>ListViewVariableHeightComplexTemplate.xaml</DependentUpon>
    </Compile>
    <Compile Include="$(MSBuildThisFileDirectory)Windows_UI_Xaml_Controls\ListView\ListViewVariableItemHeight.xaml.cs">
      <DependentUpon>ListViewVariableItemHeight.xaml</DependentUpon>
    </Compile>
    <Compile Include="$(MSBuildThisFileDirectory)Windows_UI_Xaml_Controls\ListView\ListViewVariableItemHeightLong.xaml.cs">
      <DependentUpon>ListViewVariableItemHeightLong.xaml</DependentUpon>
    </Compile>
    <Compile Include="$(MSBuildThisFileDirectory)Windows_UI_Xaml_Controls\ListView\ListViewWithinScollViewer.xaml.cs">
      <DependentUpon>ListViewWithinScollViewer.xaml</DependentUpon>
    </Compile>
    <Compile Include="$(MSBuildThisFileDirectory)Windows_UI_Xaml_Controls\ListView\ListView_BoundSelectedItem.xaml.cs">
      <DependentUpon>ListView_BoundSelectedItem.xaml</DependentUpon>
    </Compile>
    <Compile Include="$(MSBuildThisFileDirectory)Windows_UI_Xaml_Controls\ListView\ListView_CacheLength_Slow_Load.xaml.cs">
      <DependentUpon>ListView_CacheLength_Slow_Load.xaml</DependentUpon>
    </Compile>
    <Compile Include="$(MSBuildThisFileDirectory)Windows_UI_Xaml_Controls\ListView\ListView_Changing_Text.xaml.cs">
      <DependentUpon>ListView_Changing_Text.xaml</DependentUpon>
    </Compile>
    <Compile Include="$(MSBuildThisFileDirectory)Windows_UI_Xaml_Controls\ListView\ListView_Expandable_Item.xaml.cs">
      <DependentUpon>ListView_Expandable_Item.xaml</DependentUpon>
    </Compile>
    <Compile Include="$(MSBuildThisFileDirectory)Windows_UI_Xaml_Controls\ListView\ListView_Expandable_Item_Large.xaml.cs">
      <DependentUpon>ListView_Expandable_Item_Large.xaml</DependentUpon>
    </Compile>
    <Compile Include="$(MSBuildThisFileDirectory)Windows_UI_Xaml_Controls\ListView\ListView_FirstLastCacheIndex.xaml.cs">
      <DependentUpon>ListView_FirstLastCacheIndex.xaml</DependentUpon>
    </Compile>
    <Compile Include="$(MSBuildThisFileDirectory)Windows_UI_Xaml_Controls\ListView\ListView_Image.xaml.cs">
      <DependentUpon>ListView_Image.xaml</DependentUpon>
    </Compile>
    <Compile Include="$(MSBuildThisFileDirectory)Windows_UI_Xaml_Controls\ListView\ListView_ItemClick.xaml.cs">
      <DependentUpon>ListView_ItemClick.xaml</DependentUpon>
    </Compile>
    <Compile Include="$(MSBuildThisFileDirectory)Windows_UI_Xaml_Controls\ListView\ListView_ItemContainerStyleSelector.xaml.cs">
      <DependentUpon>ListView_ItemContainerStyleSelector.xaml</DependentUpon>
    </Compile>
    <Compile Include="$(MSBuildThisFileDirectory)Windows_UI_Xaml_Controls\ListView\ListView_Last_Item_Large.xaml.cs">
      <DependentUpon>ListView_Last_Item_Large.xaml</DependentUpon>
    </Compile>
    <Compile Include="$(MSBuildThisFileDirectory)Windows_UI_Xaml_Controls\ListView\ListView_Padding.xaml.cs">
      <DependentUpon>ListView_Padding.xaml</DependentUpon>
    </Compile>
    <Compile Include="$(MSBuildThisFileDirectory)Windows_UI_Xaml_Controls\ListView\ListView_Padding_All_Sides.xaml.cs">
      <DependentUpon>ListView_Padding_All_Sides.xaml</DependentUpon>
    </Compile>
    <Compile Include="$(MSBuildThisFileDirectory)Windows_UI_Xaml_Controls\ListView\ListView_Padding_Unconstrained.xaml.cs">
      <DependentUpon>ListView_Padding_Unconstrained.xaml</DependentUpon>
    </Compile>
    <Compile Include="$(MSBuildThisFileDirectory)Windows_UI_Xaml_Controls\ListView\ListView_SelectedItem.xaml.cs">
      <DependentUpon>ListView_SelectedItem.xaml</DependentUpon>
    </Compile>
    <Compile Include="$(MSBuildThisFileDirectory)Windows_UI_Xaml_Controls\ListView\ScrollIntoViewTest.xaml.cs">
      <DependentUpon>ScrollIntoViewTest.xaml</DependentUpon>
    </Compile>
    <Compile Include="$(MSBuildThisFileDirectory)Windows_UI_Xaml_Controls\ListView\SimpleIncrementalCollection.cs" />
    <Compile Include="$(MSBuildThisFileDirectory)Windows_UI_Xaml_Controls\ListView\SubButtonsControl.xaml.cs">
      <DependentUpon>SubButtonsControl.xaml</DependentUpon>
    </Compile>
    <Compile Include="$(MSBuildThisFileDirectory)Windows_UI_Xaml_Controls\ListView\UndefinedHeightListView.xaml.cs">
      <DependentUpon>UndefinedHeightListView.xaml</DependentUpon>
    </Compile>
    <Compile Include="$(MSBuildThisFileDirectory)Windows_UI_Xaml_Controls\ToggleSwitchControl\Native_ToggleSwitch.xaml.cs" />
    <Compile Include="$(MSBuildThisFileDirectory)Windows_UI_Xaml_Controls\ToggleSwitchControl\ToggleSwitchUnloadReload.xaml.cs" />
    <Compile Include="$(MSBuildThisFileDirectory)Windows_UI_Xaml_Controls\ToggleSwitchControl\ToggleSwitch_Custom.xaml.cs" />
    <Compile Include="$(MSBuildThisFileDirectory)Windows_UI_Xaml_Controls\ToggleSwitchControl\ToggleSwitch_Default_Style.xaml.cs" />
    <Compile Include="$(MSBuildThisFileDirectory)Windows_UI_Xaml_Controls\ToggleSwitchControl\ToggleSwitch_IsOn.xaml.cs" />
    <Compile Include="$(MSBuildThisFileDirectory)Windows_UI_Xaml_Controls\WebView\WebViewViewModel.cs" />
    <Compile Include="$(MSBuildThisFileDirectory)Windows_UI_Xaml_Controls\WebView\WebView_Alert.xaml.cs" />
    <Compile Include="$(MSBuildThisFileDirectory)Windows_UI_Xaml_Controls\WebView\WebView_ChromeClient.xaml.cs" />
    <Compile Include="$(MSBuildThisFileDirectory)Windows_UI_Xaml_Controls\WebView\WebView_Events.xaml.cs" />
    <Compile Include="$(MSBuildThisFileDirectory)Windows_UI_Xaml_Controls\WebView\WebView_JavascriptInvoke.xaml.cs" />
    <Compile Include="$(MSBuildThisFileDirectory)Windows_UI_Xaml_Controls\WebView\WebView_Mailto.xaml.cs" />
    <Compile Include="$(MSBuildThisFileDirectory)Windows_UI_Xaml_Controls\WebView\WebView_NavigateToString.xaml.cs" />
    <Compile Include="$(MSBuildThisFileDirectory)Windows_UI_Xaml_Controls\WebView\WebView_NavigateToUri.xaml.cs" />
    <Compile Include="$(MSBuildThisFileDirectory)Windows_UI_Xaml_Controls\WebView\WebView_Static.xaml.cs" />
    <Compile Include="$(MSBuildThisFileDirectory)Windows_UI_Xaml_Controls\WebView\WebView_WithHeaders.xaml.cs" />
    <Compile Include="$(MSBuildThisFileDirectory)Windows_UI_Xaml_Input\CopyToClipboard\CopyToClipboard.xaml.cs">
      <DependentUpon>CopyToClipboard.xaml</DependentUpon>
    </Compile>
    <Compile Include="$(MSBuildThisFileDirectory)Windows_UI_Xaml_Input\Keyboard\Keyboard_Clickthrough_Modal.xaml.cs">
      <DependentUpon>Keyboard_Clickthrough_Modal.xaml</DependentUpon>
    </Compile>
    <Compile Include="$(MSBuildThisFileDirectory)Windows_UI_Xaml_Input\Keyboard\Keyboard_Showing_Dismissal.xaml.cs">
      <DependentUpon>Keyboard_Showing_Dismissal.xaml</DependentUpon>
    </Compile>
    <Compile Include="$(MSBuildThisFileDirectory)Windows_UI_Xaml_Input\Models\CopyToClipboardViewModel.cs" />
    <Compile Include="$(MSBuildThisFileDirectory)Windows_UI_Xaml_Input\Pointers\DragCoordinates_Automated.xaml.cs" />
    <Compile Include="$(MSBuildThisFileDirectory)Windows_UI_Xaml_Input\RoutedEvents\RoutedEventsPage.xaml.cs">
      <DependentUpon>RoutedEventsPage.xaml</DependentUpon>
    </Compile>
    <Compile Include="$(MSBuildThisFileDirectory)Windows_UI_Xaml_Controls\ToggleSwitchControl\Models\ToggleSwitchViewModel.cs" />
    <Compile Include="$(MSBuildThisFileDirectory)Windows_UI_Xaml_Controls\ViewBoxTests\ViewBox_Dynamic.xaml.cs" />
    <Compile Include="$(MSBuildThisFileDirectory)Windows_UI_Xaml_Input\RoutedEvents\RoutedEvent_DoubleTapped.xaml.cs">
      <DependentUpon>RoutedEvent_DoubleTapped.xaml</DependentUpon>
    </Compile>
    <Compile Include="$(MSBuildThisFileDirectory)Windows_UI_Xaml_Input\RoutedEvents\RoutedEvent_DoubleTappedControl.xaml.cs">
      <DependentUpon>RoutedEvent_DoubleTappedControl.xaml</DependentUpon>
    </Compile>
    <Compile Include="$(MSBuildThisFileDirectory)Windows_UI_Xaml_Input\RoutedEvents\RoutedEvent_Focus.xaml.cs">
      <DependentUpon>RoutedEvent_Focus.xaml</DependentUpon>
    </Compile>
    <Compile Include="$(MSBuildThisFileDirectory)Windows_UI_Xaml_Input\RoutedEvents\RoutedEvent_FocusControl.xaml.cs">
      <DependentUpon>RoutedEvent_FocusControl.xaml</DependentUpon>
    </Compile>
    <Compile Include="$(MSBuildThisFileDirectory)Windows_UI_Xaml_Input\RoutedEvents\RoutedEvent_Pointer.xaml.cs">
      <DependentUpon>RoutedEvent_Pointer.xaml</DependentUpon>
    </Compile>
    <Compile Include="$(MSBuildThisFileDirectory)Windows_UI_Xaml_Input\RoutedEvents\RoutedEvent_PointerControl.xaml.cs">
      <DependentUpon>RoutedEvent_PointerControl.xaml</DependentUpon>
    </Compile>
    <Compile Include="$(MSBuildThisFileDirectory)Windows_UI_Xaml_Input\RoutedEvents\RoutedEvent_Tapped.xaml.cs">
      <DependentUpon>RoutedEvent_Tapped.xaml</DependentUpon>
    </Compile>
    <Compile Include="$(MSBuildThisFileDirectory)Windows_UI_Xaml_Input\RoutedEvents\RoutedEvent_Tapped2.xaml.cs">
      <DependentUpon>RoutedEvent_Tapped2.xaml</DependentUpon>
    </Compile>
    <Compile Include="$(MSBuildThisFileDirectory)Windows_UI_Xaml_Input\RoutedEvents\RoutedEvent_TappedAndRelease.xaml.cs">
      <DependentUpon>RoutedEvent_TappedAndRelease.xaml</DependentUpon>
    </Compile>
    <Compile Include="$(MSBuildThisFileDirectory)Windows_UI_Xaml_Input\RoutedEvents\RoutedEvent_TappedControl.xaml.cs">
      <DependentUpon>RoutedEvent_TappedControl.xaml</DependentUpon>
    </Compile>
    <Compile Include="$(MSBuildThisFileDirectory)Windows_UI_Xaml_Media\CompositionTargetTests\CompositionTarget_Rendering.xaml.cs">
      <DependentUpon>CompositionTarget_Rendering.xaml</DependentUpon>
    </Compile>
    <Compile Include="$(MSBuildThisFileDirectory)Windows_UI_Xaml_Media\ImageBrushTests\BorderImageBrush.xaml.cs">
      <DependentUpon>BorderImageBrush.xaml</DependentUpon>
    </Compile>
    <Compile Include="$(MSBuildThisFileDirectory)Windows_UI_Xaml_Media\ImageBrushTests\BorderImageBrushRelativeTransform.xaml.cs">
      <DependentUpon>BorderImageBrushRelativeTransform.xaml</DependentUpon>
    </Compile>
    <Compile Include="$(MSBuildThisFileDirectory)Windows_UI_Xaml_Media\ImageBrushTests\DoubleImageBrushInList.xaml.cs">
      <DependentUpon>DoubleImageBrushInList.xaml</DependentUpon>
    </Compile>
    <Compile Include="$(MSBuildThisFileDirectory)Windows_UI_Xaml_Media\ImageBrushTests\Ellipse.xaml.cs">
      <DependentUpon>Ellipse.xaml</DependentUpon>
    </Compile>
    <Compile Include="$(MSBuildThisFileDirectory)Windows_UI_Xaml_Media\ImageBrushTests\EllipsemaskingEllipseGrid.xaml.cs">
      <DependentUpon>EllipsemaskingEllipseGrid.xaml</DependentUpon>
    </Compile>
    <Compile Include="$(MSBuildThisFileDirectory)Windows_UI_Xaml_Media\ImageBrushTests\EllipsemaskingEllipseSuperpositionPanel.xaml.cs">
      <DependentUpon>EllipsemaskingEllipseSuperpositionPanel.xaml</DependentUpon>
    </Compile>
    <Compile Include="$(MSBuildThisFileDirectory)Windows_UI_Xaml_Media\ImageBrushTests\ImageBrushAlignmentXY.xaml.cs">
      <DependentUpon>ImageBrushAlignmentXY.xaml</DependentUpon>
    </Compile>
    <Compile Include="$(MSBuildThisFileDirectory)Windows_UI_Xaml_Media\ImageBrushTests\ImageBrushAlignmentXY2.xaml.cs">
      <DependentUpon>ImageBrushAlignmentXY2.xaml</DependentUpon>
    </Compile>
    <Compile Include="$(MSBuildThisFileDirectory)Windows_UI_Xaml_Media\ImageBrushTests\ImageBrushChangingCornerRadius.xaml.cs">
      <DependentUpon>ImageBrushChangingCornerRadius.xaml</DependentUpon>
    </Compile>
    <Compile Include="$(MSBuildThisFileDirectory)Windows_UI_Xaml_Media\ImageBrushTests\ImageBrushInList.xaml.cs">
      <DependentUpon>ImageBrushInList.xaml</DependentUpon>
    </Compile>
    <Compile Include="$(MSBuildThisFileDirectory)Windows_UI_Xaml_Media\ImageBrushTests\ImageBrushLocalAsset.xaml.cs">
      <DependentUpon>ImageBrushLocalAsset.xaml</DependentUpon>
    </Compile>
    <Compile Include="$(MSBuildThisFileDirectory)Windows_UI_Xaml_Media\ImageBrushTests\ImageBrushStretch.xaml.cs">
      <DependentUpon>ImageBrushStretch.xaml</DependentUpon>
    </Compile>
    <Compile Include="$(MSBuildThisFileDirectory)Windows_UI_Xaml_Media\ImageBrushTests\ImageBrushStretch2.xaml.cs">
      <DependentUpon>ImageBrushStretch2.xaml</DependentUpon>
    </Compile>
    <Compile Include="$(MSBuildThisFileDirectory)Windows_UI_Xaml_Media\ImageBrushTests\ImageBrushWithCompositeTransform.xaml.cs">
      <DependentUpon>ImageBrushWithCompositeTransform.xaml</DependentUpon>
    </Compile>
    <Compile Include="$(MSBuildThisFileDirectory)Windows_UI_Xaml_Media\ImageBrushTests\ImageBrushWithLateSource.xaml.cs">
      <DependentUpon>ImageBrushWithLateSource.xaml</DependentUpon>
    </Compile>
    <Compile Include="$(MSBuildThisFileDirectory)Windows_UI_Xaml_Media\ImageBrushTests\ImageBrushWithRotateTransform.xaml.cs">
      <DependentUpon>ImageBrushWithRotateTransform.xaml</DependentUpon>
    </Compile>
    <Compile Include="$(MSBuildThisFileDirectory)Windows_UI_Xaml_Media\ImageBrushTests\ImageBrushWithScaleTransform.xaml.cs">
      <DependentUpon>ImageBrushWithScaleTransform.xaml</DependentUpon>
    </Compile>
    <Compile Include="$(MSBuildThisFileDirectory)Windows_UI_Xaml_Media\ImageBrushTests\ImageBrush_SameWithDelay.xaml.cs" />
    <Compile Include="$(MSBuildThisFileDirectory)Windows_UI_Xaml_Media\ImageBrushTests\ImageBrush_StreamSource.xaml.cs">
      <DependentUpon>ImageBrush_StreamSource.xaml</DependentUpon>
    </Compile>
    <Compile Include="$(MSBuildThisFileDirectory)Windows_UI_Xaml_Media\ImageBrushTests\ImageBrush_Stretch_None.xaml.cs">
      <DependentUpon>ImageBrush_Stretch_None.xaml</DependentUpon>
    </Compile>
    <Compile Include="$(MSBuildThisFileDirectory)Windows_UI_Xaml_Media\ImageBrushTests\ImageBrush_UniformToFill.xaml.cs">
      <DependentUpon>ImageBrush_UniformToFill.xaml</DependentUpon>
    </Compile>
    <Compile Include="$(MSBuildThisFileDirectory)Windows_UI_Xaml_Controls\ImageTests\Models\ImageFilePathModel.cs" />
    <Compile Include="$(MSBuildThisFileDirectory)Windows_UI_Xaml_Media\ImageBrushTests\PanelImageBrush.xaml.cs">
      <DependentUpon>PanelImageBrush.xaml</DependentUpon>
    </Compile>
    <Compile Include="$(MSBuildThisFileDirectory)Windows_UI_Xaml_Media\ImageBrushTests\PathImageBrushfill.xaml.cs">
      <DependentUpon>PathImageBrushfill.xaml</DependentUpon>
    </Compile>
    <Compile Include="$(MSBuildThisFileDirectory)Windows_UI_Xaml_Media\ImageBrushTests\Rectangle.xaml.cs">
      <DependentUpon>Rectangle.xaml</DependentUpon>
    </Compile>
    <Compile Include="$(MSBuildThisFileDirectory)Windows_UI_Xaml_Media\ImageBrushTests\RectanglemaskingRectangleGrid.xaml.cs">
      <DependentUpon>RectanglemaskingRectangleGrid.xaml</DependentUpon>
    </Compile>
    <Compile Include="$(MSBuildThisFileDirectory)Windows_UI_Xaml_Media\ImageBrushTests\RectangleStretchFill.xaml.cs">
      <DependentUpon>RectangleStretchFill.xaml</DependentUpon>
    </Compile>
    <Compile Include="$(MSBuildThisFileDirectory)Windows_UI_Xaml_Controls\ImageTests\EmptyImageFixedWidth.xaml.cs">
      <DependentUpon>EmptyImageFixedWidth.xaml</DependentUpon>
    </Compile>
    <Compile Include="$(MSBuildThisFileDirectory)Windows_UI_Xaml_Controls\ImageTests\ImageInStackPanel.xaml.cs">
      <DependentUpon>ImageInStackPanel.xaml</DependentUpon>
    </Compile>
    <Compile Include="$(MSBuildThisFileDirectory)Windows_UI_Xaml_Controls\ImageTests\ImageOpened.xaml.cs">
      <DependentUpon>ImageOpened.xaml</DependentUpon>
    </Compile>
    <Compile Include="$(MSBuildThisFileDirectory)Windows_UI_Xaml_Controls\ImageTests\ImagesInlineInFlipView.xaml.cs">
      <DependentUpon>ImagesInlineInFlipView.xaml</DependentUpon>
    </Compile>
    <Compile Include="$(MSBuildThisFileDirectory)Windows_UI_Xaml_Controls\ImageTests\ImageSourceFile.xaml.cs">
      <DependentUpon>ImageSourceFile.xaml</DependentUpon>
    </Compile>
    <Compile Include="$(MSBuildThisFileDirectory)Windows_UI_Xaml_Controls\ImageTests\ImageSourceFileUri.xaml.cs">
      <DependentUpon>ImageSourceFileUri.xaml</DependentUpon>
    </Compile>
    <Compile Include="$(MSBuildThisFileDirectory)Windows_UI_Xaml_Controls\ImageTests\ImageSourceStream.xaml.cs">
      <DependentUpon>ImageSourceStream.xaml</DependentUpon>
    </Compile>
    <Compile Include="$(MSBuildThisFileDirectory)Windows_UI_Xaml_Controls\ImageTests\ImageSourceUrlMsAppxScheme.xaml.cs">
      <DependentUpon>ImageSourceUrlMsAppxScheme.xaml</DependentUpon>
    </Compile>
    <Compile Include="$(MSBuildThisFileDirectory)Windows_UI_Xaml_Controls\ImageTests\ImageSourceUrlNoScheme.xaml.cs">
      <DependentUpon>ImageSourceUrlNoScheme.xaml</DependentUpon>
    </Compile>
    <Compile Include="$(MSBuildThisFileDirectory)Windows_UI_Xaml_Controls\ImageTests\ImageUniformWithinScrollViewer.xaml.cs">
      <DependentUpon>ImageUniformWithinScrollViewer.xaml</DependentUpon>
    </Compile>
    <Compile Include="$(MSBuildThisFileDirectory)Windows_UI_Xaml_Controls\ImageTests\ImageWithLateSource.xaml.cs">
      <DependentUpon>ImageWithLateSource.xaml</DependentUpon>
    </Compile>
    <Compile Include="$(MSBuildThisFileDirectory)Windows_UI_Xaml_Controls\ImageTests\ImageWithNoSpecificSize.xaml.cs">
      <DependentUpon>ImageWithNoSpecificSize.xaml</DependentUpon>
    </Compile>
    <Compile Include="$(MSBuildThisFileDirectory)Windows_UI_Xaml_Controls\ImageTests\Image_Fixed_Size_Alignment.xaml.cs">
      <DependentUpon>Image_Fixed_Size_Alignment.xaml</DependentUpon>
    </Compile>
    <Compile Include="$(MSBuildThisFileDirectory)Windows_UI_Xaml_Controls\ImageTests\Image_Stretch.xaml.cs">
      <DependentUpon>Image_Stretch.xaml</DependentUpon>
    </Compile>
    <Compile Include="$(MSBuildThisFileDirectory)Windows_UI_Xaml_Controls\ImageTests\Image_Stretch_None.xaml.cs">
      <DependentUpon>Image_Stretch_None.xaml</DependentUpon>
    </Compile>
    <Compile Include="$(MSBuildThisFileDirectory)Windows_UI_Xaml_Controls\ImageTests\Image_Stretch_None_Containers.xaml.cs">
      <DependentUpon>Image_Stretch_None_Containers.xaml</DependentUpon>
    </Compile>
    <Compile Include="$(MSBuildThisFileDirectory)Windows_UI_Xaml_Controls\ImageTests\LargeImageList.xaml.cs">
      <DependentUpon>LargeImageList.xaml</DependentUpon>
    </Compile>
    <Compile Include="$(MSBuildThisFileDirectory)Windows_UI_Xaml_Controls\ImageTests\StretchNoneBoundingBoxInDoubleStackPanel.xaml.cs">
      <DependentUpon>StretchNoneBoundingBoxInDoubleStackPanel.xaml</DependentUpon>
    </Compile>
    <Compile Include="$(MSBuildThisFileDirectory)Windows_UI_Xaml_Controls\ImageTests\Uniform100x100.xaml.cs">
      <DependentUpon>Uniform100x100.xaml</DependentUpon>
    </Compile>
    <Compile Include="$(MSBuildThisFileDirectory)Windows_UI_Xaml_Controls\ImageTests\UniformAlignmentCenterInDoubleStackPanel.xaml.cs">
      <DependentUpon>UniformAlignmentCenterInDoubleStackPanel.xaml</DependentUpon>
    </Compile>
    <Compile Include="$(MSBuildThisFileDirectory)Windows_UI_Xaml_Controls\ImageTests\UniformAlignmentCenterInDoubleStackPanelSmallImage.xaml.cs">
      <DependentUpon>UniformAlignmentCenterInDoubleStackPanelSmallImage.xaml</DependentUpon>
    </Compile>
    <Compile Include="$(MSBuildThisFileDirectory)Windows_UI_Xaml_Controls\ImageTests\UniformAlignmentCenterInDoubleStackPanelWebUri.xaml.cs">
      <DependentUpon>UniformAlignmentCenterInDoubleStackPanelWebUri.xaml</DependentUpon>
    </Compile>
    <Compile Include="$(MSBuildThisFileDirectory)Windows_UI_Xaml_Controls\ImageTests\UniformInStackPanel.xaml.cs">
      <DependentUpon>UniformInStackPanel.xaml</DependentUpon>
    </Compile>
    <Compile Include="$(MSBuildThisFileDirectory)Windows_UI_Xaml_Controls\ImageTests\UniformToFill100x100.xaml.cs">
      <DependentUpon>UniformToFill100x100.xaml</DependentUpon>
    </Compile>
    <Compile Include="$(MSBuildThisFileDirectory)Windows_UI_Xaml_Controls\NavigationViewTests\Item1Page.xaml.cs">
      <DependentUpon>Item1Page.xaml</DependentUpon>
    </Compile>
    <Compile Include="$(MSBuildThisFileDirectory)Windows_UI_Xaml_Controls\NavigationViewTests\Item2Page.xaml.cs">
      <DependentUpon>Item2Page.xaml</DependentUpon>
    </Compile>
    <Compile Include="$(MSBuildThisFileDirectory)Windows_UI_Xaml_Controls\NavigationViewTests\Item3Page.xaml.cs">
      <DependentUpon>Item3Page.xaml</DependentUpon>
    </Compile>
    <Compile Include="$(MSBuildThisFileDirectory)Windows_UI_Xaml_Controls\NavigationViewTests\NavigationViewSample.xaml.cs">
      <DependentUpon>NavigationViewSample.xaml</DependentUpon>
    </Compile>
    <Compile Include="$(MSBuildThisFileDirectory)Windows_UI_Xaml_Controls\NavigationViewTests\SettingsPage.xaml.cs">
      <DependentUpon>SettingsPage.xaml</DependentUpon>
    </Compile>
    <Compile Include="$(MSBuildThisFileDirectory)Windows_UI_Xaml_Media\Transform\AnimatedContentControl.cs" />
    <Compile Include="$(MSBuildThisFileDirectory)Windows_UI_Xaml_Media\Transform\Animated_View_With_Transformed_Ancestor.xaml.cs">
      <DependentUpon>Animated_View_With_Transformed_Ancestor.xaml</DependentUpon>
    </Compile>
    <Compile Include="$(MSBuildThisFileDirectory)Windows_UI_Xaml_Media\Transform\Basics.xaml.cs">
      <DependentUpon>Basics.xaml</DependentUpon>
    </Compile>
    <Compile Include="$(MSBuildThisFileDirectory)Windows_UI_Xaml_Media\Transform\Border_With_CompositeTransform.xaml.cs">
      <DependentUpon>Border_With_CompositeTransform.xaml</DependentUpon>
    </Compile>
    <Compile Include="$(MSBuildThisFileDirectory)Windows_UI_Xaml_Media\Transform\Border_With_Off_Centre_RotateTransform.xaml.cs">
      <DependentUpon>Border_With_Off_Centre_RotateTransform.xaml</DependentUpon>
    </Compile>
    <Compile Include="$(MSBuildThisFileDirectory)Windows_UI_Xaml_Media\Transform\Border_With_Off_Centre_ScaleTransform.xaml.cs">
      <DependentUpon>Border_With_Off_Centre_ScaleTransform.xaml</DependentUpon>
    </Compile>
    <Compile Include="$(MSBuildThisFileDirectory)Windows_UI_Xaml_Media\Transform\Border_With_RotateTransform.xaml.cs">
      <DependentUpon>Border_With_RotateTransform.xaml</DependentUpon>
    </Compile>
    <Compile Include="$(MSBuildThisFileDirectory)Windows_UI_Xaml_Media\Transform\Border_With_ScaleTransform.xaml.cs">
      <DependentUpon>Border_With_ScaleTransform.xaml</DependentUpon>
    </Compile>
    <Compile Include="$(MSBuildThisFileDirectory)Windows_UI_Xaml_Media\Transform\Border_With_TranslateTransform.xaml.cs">
      <DependentUpon>Border_With_TranslateTransform.xaml</DependentUpon>
    </Compile>
    <Compile Include="$(MSBuildThisFileDirectory)Windows_UI_Xaml_Media\Transform\Grid_With_RotateTransform_And_Button.xaml.cs">
      <DependentUpon>Grid_With_RotateTransform_And_Button.xaml</DependentUpon>
    </Compile>
    <Compile Include="$(MSBuildThisFileDirectory)Windows_UI_Xaml_Media\Transform\Image_With_RotateTransform.xaml.cs">
      <DependentUpon>Image_With_RotateTransform.xaml</DependentUpon>
    </Compile>
    <Compile Include="$(MSBuildThisFileDirectory)Windows_UI_Xaml_Media\Transform\List_With_Transformed_Ancestor.xaml.cs">
      <DependentUpon>List_With_Transformed_Ancestor.xaml</DependentUpon>
    </Compile>
    <Compile Include="$(MSBuildThisFileDirectory)Windows_UI_Xaml_Media\Transform\Polygon_With_RotateTransform.xaml.cs">
      <DependentUpon>Polygon_With_RotateTransform.xaml</DependentUpon>
    </Compile>
    <Compile Include="$(MSBuildThisFileDirectory)Windows_UI_Xaml_Media\Transform\ProgressRing_With_Transformed_Ancestor.xaml.cs">
      <DependentUpon>ProgressRing_With_Transformed_Ancestor.xaml</DependentUpon>
    </Compile>
    <Compile Include="$(MSBuildThisFileDirectory)Windows_UI_Xaml_Media\Transform\Rectangle_With_RotateTransform.xaml.cs">
      <DependentUpon>Rectangle_With_RotateTransform.xaml</DependentUpon>
    </Compile>
    <Compile Include="$(MSBuildThisFileDirectory)Windows_UI_Xaml_Media\Transform\TextBox_With_RotateTransform.xaml.cs">
      <DependentUpon>TextBox_With_RotateTransform.xaml</DependentUpon>
    </Compile>
    <Compile Include="$(MSBuildThisFileDirectory)Windows_UI_Xaml_Media\Transform\Transformed_Ancestor_And_UI_Blocked.xaml.cs">
      <DependentUpon>Transformed_Ancestor_And_UI_Blocked.xaml</DependentUpon>
    </Compile>
    <Compile Include="$(MSBuildThisFileDirectory)Windows_UI_Xaml_Media\Transform\TransformToVisual_Simple.xaml.cs">
      <DependentUpon>TransformToVisual_Simple.xaml</DependentUpon>
    </Compile>
    <Compile Include="$(MSBuildThisFileDirectory)Windows_UI_Xaml_Media\Transform\TransformToVisual_Translate2d.xaml.cs">
      <DependentUpon>TransformToVisual_Translate2d.xaml</DependentUpon>
    </Compile>
    <Compile Include="$(MSBuildThisFileDirectory)Windows_UI_Xaml_Media_Animation\DoubleAnimationTestsControl.xaml.cs">
      <DependentUpon>DoubleAnimationTestsControl.xaml</DependentUpon>
    </Compile>
    <Compile Include="$(MSBuildThisFileDirectory)Windows_UI_Xaml_Media_Animation\DoubleAnimationUsingKeyFrames_TranslateX.xaml.cs">
      <DependentUpon>DoubleAnimationUsingKeyFrames_TranslateX.xaml</DependentUpon>
    </Compile>
    <Compile Include="$(MSBuildThisFileDirectory)Windows_UI_Xaml_Media_Animation\DoubleAnimation_BeginTime.xaml.cs">
      <DependentUpon>DoubleAnimation_BeginTime.xaml</DependentUpon>
    </Compile>
    <Compile Include="$(MSBuildThisFileDirectory)Windows_UI_Xaml_Media_Animation\DoubleAnimation_Cumulative.xaml.cs">
      <DependentUpon>DoubleAnimation_Cumulative.xaml</DependentUpon>
    </Compile>
    <Compile Include="$(MSBuildThisFileDirectory)Windows_UI_Xaml_Media_Animation\DoubleAnimation_VisualStates.xaml.cs">
      <DependentUpon>DoubleAnimation_VisualStates.xaml</DependentUpon>
    </Compile>
    <Compile Include="$(MSBuildThisFileDirectory)Windows_UI_Xaml_Media_Animation\DoubleAnimation_Opacity_TextBlock.xaml.cs">
      <DependentUpon>DoubleAnimation_Opacity_TextBlock.xaml</DependentUpon>
    </Compile>
    <Compile Include="$(MSBuildThisFileDirectory)Windows_UI_Xaml_Media_Animation\DoubleAnimation_RenderTransformOrigin.xaml.cs">
      <DependentUpon>DoubleAnimation_RenderTransformOrigin.xaml</DependentUpon>
    </Compile>
    <Compile Include="$(MSBuildThisFileDirectory)Windows_UI_Xaml_Media_Animation\DoubleAnimation_TranslateX.xaml.cs">
      <DependentUpon>DoubleAnimation_TranslateX.xaml</DependentUpon>
    </Compile>
    <Compile Include="$(MSBuildThisFileDirectory)Windows_UI_Xaml_Media_Animation\EasingDoubleKeyFrame_CompositeTransform.xaml.cs">
      <DependentUpon>EasingDoubleKeyFrame_CompositeTransform.xaml</DependentUpon>
    </Compile>
    <Compile Include="$(MSBuildThisFileDirectory)Windows_UI_Xaml_Media_Animation\EasingDoubleKeyFrame_CompositeTransform_Container.xaml.cs">
      <DependentUpon>EasingDoubleKeyFrame_CompositeTransform_Container.xaml</DependentUpon>
    </Compile>
    <Compile Include="$(MSBuildThisFileDirectory)Windows_UI_Xaml_Shapes\PathTestsControl\AutoSizedPathCentered.xaml.cs">
      <DependentUpon>AutoSizedPathCentered.xaml</DependentUpon>
    </Compile>
    <Compile Include="$(MSBuildThisFileDirectory)Windows_UI_Xaml_Shapes\PathTestsControl\AutoSizedTopLeft.xaml.cs">
      <DependentUpon>AutoSizedTopLeft.xaml</DependentUpon>
    </Compile>
    <Compile Include="$(MSBuildThisFileDirectory)Windows_UI_Xaml_Shapes\PathTestsControl\FixedWidth.xaml.cs">
      <DependentUpon>FixedWidth.xaml</DependentUpon>
    </Compile>
    <Compile Include="$(MSBuildThisFileDirectory)Windows_UI_Xaml_Shapes\PathTestsControl\FixedWidthUniform.xaml.cs">
      <DependentUpon>FixedWidthUniform.xaml</DependentUpon>
    </Compile>
    <Compile Include="$(MSBuildThisFileDirectory)Windows_UI_Xaml_Shapes\PathTestsControl\HorizontalAlignmentStretchVerticalAlignmentBottom.xaml.cs">
      <DependentUpon>HorizontalAlignmentStretchVerticalAlignmentBottom.xaml</DependentUpon>
    </Compile>
    <Compile Include="$(MSBuildThisFileDirectory)Windows_UI_Xaml_Shapes\PathTestsControl\Invisible.xaml.cs">
      <DependentUpon>Invisible.xaml</DependentUpon>
    </Compile>
    <Compile Include="$(MSBuildThisFileDirectory)Windows_UI_Xaml_Shapes\PathTestsControl\PathBindingOnData.xaml.cs">
      <DependentUpon>PathBindingOnData.xaml</DependentUpon>
    </Compile>
    <Compile Include="$(MSBuildThisFileDirectory)Windows_UI_Xaml_Shapes\PathTestsControl\PathCircularInsideEllipse.xaml.cs">
      <DependentUpon>PathCircularInsideEllipse.xaml</DependentUpon>
    </Compile>
    <Compile Include="$(MSBuildThisFileDirectory)Windows_UI_Xaml_Shapes\PathTestsControl\PathIcon.xaml.cs">
      <DependentUpon>PathIcon.xaml</DependentUpon>
    </Compile>
    <Compile Include="$(MSBuildThisFileDirectory)Windows_UI_Xaml_Shapes\PathTestsControl\PathinButton.xaml.cs">
      <DependentUpon>PathinButton.xaml</DependentUpon>
    </Compile>
    <Compile Include="$(MSBuildThisFileDirectory)Windows_UI_Xaml_Shapes\PathTestsControl\PathResizeTest.xaml.cs">
      <DependentUpon>PathResizeTest.xaml</DependentUpon>
    </Compile>
    <Compile Include="$(MSBuildThisFileDirectory)Windows_UI_Xaml_Shapes\PathTestsControl\PathScrollViewer.xaml.cs">
      <DependentUpon>PathScrollViewer.xaml</DependentUpon>
    </Compile>
    <Compile Include="$(MSBuildThisFileDirectory)Windows_UI_Xaml_Shapes\PathTestsControl\PathStretchInsideContainer.xaml.cs">
      <DependentUpon>PathStretchInsideContainer.xaml</DependentUpon>
    </Compile>
    <Compile Include="$(MSBuildThisFileDirectory)Windows_UI_Xaml_Shapes\PathTestsControl\PathTime.xaml.cs">
      <DependentUpon>PathTime.xaml</DependentUpon>
    </Compile>
    <Compile Include="$(MSBuildThisFileDirectory)Windows_UI_Xaml_Shapes\PathTestsControl\PathVerticalOffset.xaml.cs">
      <DependentUpon>PathVerticalOffset.xaml</DependentUpon>
    </Compile>
    <Compile Include="$(MSBuildThisFileDirectory)Windows_UI_Xaml_Shapes\PathTestsControl\PathVerticalOffsetAdjustable.xaml.cs">
      <DependentUpon>PathVerticalOffsetAdjustable.xaml</DependentUpon>
    </Compile>
    <Compile Include="$(MSBuildThisFileDirectory)Windows_UI_Xaml_Shapes\PathTestsControl\PathVerticalOffsetII.xaml.cs">
      <DependentUpon>PathVerticalOffsetII.xaml</DependentUpon>
    </Compile>
    <Compile Include="$(MSBuildThisFileDirectory)Windows_UI_Xaml_Shapes\PathTestsControl\Path_Arc.xaml.cs">
      <DependentUpon>Path_Arc.xaml</DependentUpon>
    </Compile>
    <Compile Include="$(MSBuildThisFileDirectory)Windows_UI_Xaml_Shapes\PathTestsControl\Path_CircularWheel.xaml.cs">
      <DependentUpon>Path_CircularWheel.xaml</DependentUpon>
    </Compile>
    <Compile Include="$(MSBuildThisFileDirectory)Windows_UI_Xaml_Shapes\PathTestsControl\Path_Dynamic.xaml.cs">
      <DependentUpon>Path_Dynamic.xaml</DependentUpon>
    </Compile>
    <Compile Include="$(MSBuildThisFileDirectory)Windows_UI_Xaml_Shapes\PathTestsControl\Path_Geometry.xaml.cs">
      <DependentUpon>Path_Geometry.xaml</DependentUpon>
    </Compile>
    <Compile Include="$(MSBuildThisFileDirectory)Windows_UI_Xaml_Shapes\PathTestsControl\Path_With_DashStrokeArray.xaml.cs">
      <DependentUpon>Path_With_DashStrokeArray.xaml</DependentUpon>
    </Compile>
    <Compile Include="$(MSBuildThisFileDirectory)Windows_UI_Xaml_Shapes\PathTestsControl\StretchNone.xaml.cs">
      <DependentUpon>StretchNone.xaml</DependentUpon>
    </Compile>
    <Compile Include="$(MSBuildThisFileDirectory)Windows_UI_Xaml_Shapes\PathTestsControl\StretchNoneHorizontalAlignmentRight.xaml.cs">
      <DependentUpon>StretchNoneHorizontalAlignmentRight.xaml</DependentUpon>
    </Compile>
    <Compile Include="$(MSBuildThisFileDirectory)Windows_UI_Xaml_Shapes\PathTestsControl\StretchNoneVerticalAlignmentCenter.xaml.cs">
      <DependentUpon>StretchNoneVerticalAlignmentCenter.xaml</DependentUpon>
    </Compile>
    <Compile Include="$(MSBuildThisFileDirectory)Windows_UI_Xaml_Shapes\PathTestsControl\StretchUniform.xaml.cs">
      <DependentUpon>StretchUniform.xaml</DependentUpon>
    </Compile>
    <Compile Include="$(MSBuildThisFileDirectory)Windows_UI_Xaml_Shapes\PathTestsControl\StretchUniformAutoSize.xaml.cs">
      <DependentUpon>StretchUniformAutoSize.xaml</DependentUpon>
    </Compile>
    <Compile Include="$(MSBuildThisFileDirectory)Windows_UI_Xaml_Shapes\PathTestsControl\StretchUniformHorizontalAlignmentCenter.xaml.cs">
      <DependentUpon>StretchUniformHorizontalAlignmentCenter.xaml</DependentUpon>
    </Compile>
    <Compile Include="$(MSBuildThisFileDirectory)Windows_UI_Xaml_Shapes\PathTestsControl\StretchUniformToFill.xaml.cs">
      <DependentUpon>StretchUniformToFill.xaml</DependentUpon>
    </Compile>
    <Compile Include="$(MSBuildThisFileDirectory)Windows_UI_Xaml_Shapes\PathTestsControl\Stroke2FillYellow.xaml.cs">
      <DependentUpon>Stroke2FillYellow.xaml</DependentUpon>
    </Compile>
    <Compile Include="$(MSBuildThisFileDirectory)Windows_UI_Xaml_Shapes\PathTestsControl\StrokeThickness10.xaml.cs">
      <DependentUpon>StrokeThickness10.xaml</DependentUpon>
    </Compile>
    <Compile Include="$(MSBuildThisFileDirectory)Windows_UI_Xaml_Shapes\PathTestsControl\StrokeThickness10FixedWidth.xaml.cs">
      <DependentUpon>StrokeThickness10FixedWidth.xaml</DependentUpon>
    </Compile>
    <Compile Include="$(MSBuildThisFileDirectory)Windows_UI_Xaml_Shapes\PathTestsControl\Test2.xaml.cs">
      <DependentUpon>Test2.xaml</DependentUpon>
    </Compile>
    <Compile Include="$(MSBuildThisFileDirectory)Windows_UI_Xaml_Shapes\PathTestsControl\Test3.xaml.cs">
      <DependentUpon>Test3.xaml</DependentUpon>
    </Compile>
    <Compile Include="$(MSBuildThisFileDirectory)Windows_UI_Xaml_Shapes\ShapeControlsPage.xaml.cs">
      <DependentUpon>ShapeControlsPage.xaml</DependentUpon>
    </Compile>
    <Compile Include="$(MSBuildThisFileDirectory)Windows_UI_Xaml_Shapes\StretchPage.xaml.cs">
      <DependentUpon>StretchPage.xaml</DependentUpon>
    </Compile>
    <Compile Update="$(MSBuildThisFileDirectory)Windows_UI_Xaml\VisualStateTests\VisualState_AdaptiveTrigger_Storyboard.xaml.cs">
      <DependentUpon>VisualState_AdaptiveTrigger_Storyboard.xaml</DependentUpon>
    </Compile>
    <Compile Update="$(MSBuildThisFileDirectory)Windows_UI_Xaml_Controls\GridTestsControl\CenteredGridinGridwithfixedsizechild.xaml.cs">
      <DependentUpon>CenteredGridinGridwithfixedsizechild.xaml</DependentUpon>
    </Compile>
    <Compile Update="$(MSBuildThisFileDirectory)Windows_UI_Xaml_Controls\GridTestsControl\CenteredGridinGridwiththreefixedsizechildren.xaml.cs">
      <DependentUpon>CenteredGridinGridwiththreefixedsizechildren.xaml</DependentUpon>
    </Compile>
    <Compile Update="$(MSBuildThisFileDirectory)Windows_UI_Xaml_Controls\GridTestsControl\CenteredGridinGridwithtwofixedsizechildren.xaml.cs">
      <DependentUpon>CenteredGridinGridwithtwofixedsizechildren.xaml</DependentUpon>
    </Compile>
    <Compile Update="$(MSBuildThisFileDirectory)Windows_UI_Xaml_Controls\GridTestsControl\Databoundwidth.xaml.cs">
      <DependentUpon>Databoundwidth.xaml</DependentUpon>
    </Compile>
    <Compile Update="$(MSBuildThisFileDirectory)Windows_UI_Xaml_Controls\GridTestsControl\GridDataboundGridColumn.xaml.cs">
      <DependentUpon>GridDataboundGridColumn.xaml</DependentUpon>
    </Compile>
    <Compile Update="$(MSBuildThisFileDirectory)Windows_UI_Xaml_Controls\GridTestsControl\GridWithColumnSpan.xaml.cs">
      <DependentUpon>GridWithColumnSpan.xaml</DependentUpon>
    </Compile>
    <Compile Update="$(MSBuildThisFileDirectory)Windows_UI_Xaml_Controls\GridTestsControl\Grid_Auto_Center_Cell.xaml.cs">
      <DependentUpon>Grid_Auto_Center_Cell.xaml</DependentUpon>
    </Compile>
    <Compile Update="$(MSBuildThisFileDirectory)Windows_UI_Xaml_Controls\GridTestsControl\Grid_Auto_Text_Block_Trimming.xaml.cs">
      <DependentUpon>Grid_Auto_Text_Block_Trimming.xaml</DependentUpon>
    </Compile>
    <Compile Update="$(MSBuildThisFileDirectory)Windows_UI_Xaml_Controls\GridTestsControl\Grid_CenteredShapes.xaml.cs">
      <DependentUpon>Grid_CenteredShapes.xaml</DependentUpon>
    </Compile>
    <Compile Update="$(MSBuildThisFileDirectory)Windows_UI_Xaml_Controls\GridTestsControl\Grid_ColSpan_Bottom.xaml.cs">
      <DependentUpon>Grid_ColSpan_Bottom.xaml</DependentUpon>
    </Compile>
    <Compile Update="$(MSBuildThisFileDirectory)Windows_UI_Xaml_Controls\GridTestsControl\Grid_DataBound_ColumnRow_Definitions.xaml.cs">
      <DependentUpon>Grid_DataBound_ColumnRow_Definitions.xaml</DependentUpon>
    </Compile>
    <Compile Update="$(MSBuildThisFileDirectory)Windows_UI_Xaml_Controls\GridTestsControl\Grid_DataBound_RowColumn.xaml.cs">
      <DependentUpon>Grid_DataBound_RowColumn.xaml</DependentUpon>
    </Compile>
    <Compile Update="$(MSBuildThisFileDirectory)Windows_UI_Xaml_Controls\GridTestsControl\Grid_InsideStackPanel_InsideButton.xaml.cs">
      <DependentUpon>Grid_InsideStackPanel_InsideButton.xaml</DependentUpon>
    </Compile>
    <Compile Update="$(MSBuildThisFileDirectory)Windows_UI_Xaml_Controls\GridTestsControl\Grid_in_GridClipping.xaml.cs">
      <DependentUpon>Grid_in_GridClipping.xaml</DependentUpon>
    </Compile>
    <Compile Update="$(MSBuildThisFileDirectory)Windows_UI_Xaml_Controls\GridTestsControl\Grid_in_StackPanel.xaml.cs">
      <DependentUpon>Grid_in_StackPanel.xaml</DependentUpon>
    </Compile>
    <Compile Update="$(MSBuildThisFileDirectory)Windows_UI_Xaml_Controls\GridTestsControl\Grid_left_column_Auto.xaml.cs">
      <DependentUpon>Grid_left_column_Auto.xaml</DependentUpon>
    </Compile>
    <Compile Update="$(MSBuildThisFileDirectory)Windows_UI_Xaml_Controls\GridTestsControl\Grid_middle_col_auto__bottom_row_auto.xaml.cs">
      <DependentUpon>Grid_middle_col_auto__bottom_row_auto.xaml</DependentUpon>
    </Compile>
    <Compile Update="$(MSBuildThisFileDirectory)Windows_UI_Xaml_Controls\GridTestsControl\Grid_Multi_Column_Span.xaml.cs">
      <DependentUpon>Grid_Multi_Column_Span.xaml</DependentUpon>
    </Compile>
    <Compile Update="$(MSBuildThisFileDirectory)Windows_UI_Xaml_Controls\GridTestsControl\Grid_RowSpan_Auto_WithText.xaml.cs">
      <DependentUpon>Grid_RowSpan_Auto_WithText.xaml</DependentUpon>
    </Compile>
    <Compile Update="$(MSBuildThisFileDirectory)Windows_UI_Xaml_Controls\GridTestsControl\Grid_RowSpan_Right.xaml.cs">
      <DependentUpon>Grid_RowSpan_Right.xaml</DependentUpon>
    </Compile>
    <Compile Update="$(MSBuildThisFileDirectory)Windows_UI_Xaml_Controls\GridTestsControl\Grid_Slider_Inner.xaml.cs">
      <DependentUpon>Grid_Slider_Inner.xaml</DependentUpon>
    </Compile>
    <Compile Update="$(MSBuildThisFileDirectory)Windows_UI_Xaml_Controls\GridTestsControl\Grid_Star_Auto_WithTextblock.xaml.cs">
      <DependentUpon>Grid_Star_Auto_WithTextblock.xaml</DependentUpon>
    </Compile>
    <Compile Update="$(MSBuildThisFileDirectory)Windows_UI_Xaml_Controls\GridTestsControl\Grid_Style_Local_Override.xaml.cs">
      <DependentUpon>Grid_Style_Local_Override.xaml</DependentUpon>
    </Compile>
    <Compile Update="$(MSBuildThisFileDirectory)Windows_UI_Xaml_Controls\GridTestsControl\Grid_Two_bottom_row_Auto__middle_col_auto.xaml.cs">
      <DependentUpon>Grid_Two_bottom_row_Auto__middle_col_auto.xaml</DependentUpon>
    </Compile>
    <Compile Update="$(MSBuildThisFileDirectory)Windows_UI_Xaml_Controls\GridTestsControl\Grid_with_attributed_string.xaml.cs">
      <DependentUpon>Grid_with_attributed_string.xaml</DependentUpon>
    </Compile>
    <Compile Update="$(MSBuildThisFileDirectory)Windows_UI_Xaml_Controls\GridTestsControl\Grid_with_Fixed_Size.xaml.cs">
      <DependentUpon>Grid_with_Fixed_Size.xaml</DependentUpon>
    </Compile>
    <Compile Update="$(MSBuildThisFileDirectory)Windows_UI_Xaml_Controls\GridTestsControl\Grid_with_MinWidth_MinHeight.xaml.cs">
      <DependentUpon>Grid_with_MinWidth_MinHeight.xaml</DependentUpon>
    </Compile>
    <Compile Update="$(MSBuildThisFileDirectory)Windows_UI_Xaml_Controls\GridTestsControl\Grid_with_OutOfRange_Cells.xaml.cs">
      <DependentUpon>Grid_with_OutOfRange_Cells.xaml</DependentUpon>
    </Compile>
    <Compile Update="$(MSBuildThisFileDirectory)Windows_UI_Xaml_Controls\GridTestsControl\Grid_with_Stack_Panel_and_Trimming.xaml.cs">
      <DependentUpon>Grid_with_Stack_Panel_and_Trimming.xaml</DependentUpon>
    </Compile>
    <Compile Update="$(MSBuildThisFileDirectory)Windows_UI_Xaml_Controls\GridTestsControl\Grid_with_TextBlock_VerticalAlignment.xaml.cs">
      <DependentUpon>Grid_with_TextBlock_VerticalAlignment.xaml</DependentUpon>
    </Compile>
    <Compile Update="$(MSBuildThisFileDirectory)Windows_UI_Xaml_Controls\GridTestsControl\Grid_with_Text_HorizontalAlignment_With_Margin.xaml.cs">
      <DependentUpon>Grid_with_Text_HorizontalAlignment_With_Margin.xaml</DependentUpon>
    </Compile>
    <Compile Update="$(MSBuildThisFileDirectory)Windows_UI_Xaml_Controls\GridTestsControl\Grid_with_Text_VerticalAlignment_With_Margin.xaml.cs">
      <DependentUpon>Grid_with_Text_VerticalAlignment_With_Margin.xaml</DependentUpon>
    </Compile>
    <Compile Update="$(MSBuildThisFileDirectory)Windows_UI_Xaml_Controls\GridTestsControl\Grid_with_three_UserControl_With_5_Margin.xaml.cs">
      <DependentUpon>Grid_with_three_UserControl_With_5_Margin.xaml</DependentUpon>
    </Compile>
    <Compile Update="$(MSBuildThisFileDirectory)Windows_UI_Xaml_Controls\GridTestsControl\Grid_with_UILabel_TextAlignmentVertical_Bottom.xaml.cs">
      <DependentUpon>Grid_with_UILabel_TextAlignmentVertical_Bottom.xaml</DependentUpon>
    </Compile>
    <Compile Update="$(MSBuildThisFileDirectory)Windows_UI_Xaml_Controls\GridTestsControl\Grid_with_UserControlMargin.xaml.cs">
      <DependentUpon>Grid_with_UserControlMargin.xaml</DependentUpon>
    </Compile>
    <Compile Update="$(MSBuildThisFileDirectory)Windows_UI_Xaml_Controls\GridTestsControl\Grid_with_UserControl_HorizonalAlignment.xaml.cs">
      <DependentUpon>Grid_with_UserControl_HorizonalAlignment.xaml</DependentUpon>
    </Compile>
    <Compile Update="$(MSBuildThisFileDirectory)Windows_UI_Xaml_Controls\GridTestsControl\Grid_with_UserControl_VerticalAlignment_Fixed_Height.xaml.cs">
      <DependentUpon>Grid_with_UserControl_VerticalAlignment_Fixed_Height.xaml</DependentUpon>
    </Compile>
    <Compile Update="$(MSBuildThisFileDirectory)Windows_UI_Xaml_Controls\GridTestsControl\Grid_with_UserControl_VerticalAlignment_Variable_Height.xaml.cs">
      <DependentUpon>Grid_with_UserControl_VerticalAlignment_Variable_Height.xaml</DependentUpon>
    </Compile>
    <Compile Update="$(MSBuildThisFileDirectory)Windows_UI_Xaml_Controls\GridTestsControl\Grid_with_UserControl_VerticalAlignment_Variable_Width.xaml.cs">
      <DependentUpon>Grid_with_UserControl_VerticalAlignment_Variable_Width.xaml</DependentUpon>
    </Compile>
    <Compile Update="$(MSBuildThisFileDirectory)Windows_UI_Xaml_Controls\GridTestsControl\Quadrant_absolute_split.xaml.cs">
      <DependentUpon>Quadrant_absolute_split.xaml</DependentUpon>
    </Compile>
    <Compile Update="$(MSBuildThisFileDirectory)Windows_UI_Xaml_Controls\GridTestsControl\Quadrant_all_100.xaml.cs">
      <DependentUpon>Quadrant_all_100.xaml</DependentUpon>
    </Compile>
    <Compile Update="$(MSBuildThisFileDirectory)Windows_UI_Xaml_Controls\GridTestsControl\Quadrant_even_split.xaml.cs">
      <DependentUpon>Quadrant_even_split.xaml</DependentUpon>
    </Compile>
    <Compile Update="$(MSBuildThisFileDirectory)Windows_UI_Xaml_Controls\GridTestsControl\Quadrant_uneven_split.xaml.cs">
      <DependentUpon>Quadrant_uneven_split.xaml</DependentUpon>
    </Compile>
    <Compile Update="$(MSBuildThisFileDirectory)Windows_UI_Xaml_Controls\GridTestsControl\Quad_column_progressing_split.xaml.cs">
      <DependentUpon>Quad_column_progressing_split.xaml</DependentUpon>
    </Compile>
    <Compile Update="$(MSBuildThisFileDirectory)Windows_UI_Xaml_Controls\GridTestsControl\Simpletwocolumnsplitgrid.xaml.cs">
      <DependentUpon>Simpletwocolumnsplitgrid.xaml</DependentUpon>
    </Compile>
    <Compile Update="$(MSBuildThisFileDirectory)Windows_UI_Xaml_Controls\Pivot\PivotSimpleTest.xaml.cs">
      <DependentUpon>PivotSimpleTest.xaml</DependentUpon>
    </Compile>
    <Compile Update="$(MSBuildThisFileDirectory)Lottie\SampleLottieAnimation.xaml.cs">
      <DependentUpon>SampleLottieAnimation.xaml</DependentUpon>
    </Compile>
    <Compile Update="$(MSBuildThisFileDirectory)Wasm\Wasm_CustomEvent.xaml.cs">
      <DependentUpon>Wasm_CustomEvent.xaml</DependentUpon>
    </Compile>
    <Compile Update="$(MSBuildThisFileDirectory)Windows_Globalization\Language_Properties.xaml.cs">
      <DependentUpon>Language_Properties.xaml</DependentUpon>
    </Compile>
    <Compile Update="$(MSBuildThisFileDirectory)Windows_Security_Credentials\PasswordVaultTests\CredentialsPersistence.xaml.cs">
      <DependentUpon>CredentialsPersistence.xaml</DependentUpon>
    </Compile>
    <Compile Update="$(MSBuildThisFileDirectory)Windows_UI_Core\SystemNavigationManagerTests\HardwareBackButton.xaml.cs">
      <DependentUpon>HardwareBackButton.xaml</DependentUpon>
    </Compile>
    <Compile Update="$(MSBuildThisFileDirectory)Windows_UI_Xaml\UIElementTests\Arrange_Performance01.xaml.cs">
      <DependentUpon>Arrange_Performance01.xaml</DependentUpon>
    </Compile>
    <Compile Update="$(MSBuildThisFileDirectory)Windows_UI_Xaml\UIElementTests\TransformToVisual_Simple.xaml.cs">
      <DependentUpon>TransformToVisual_Simple.xaml</DependentUpon>
    </Compile>
    <Compile Update="$(MSBuildThisFileDirectory)Windows_UI_Xaml_Controls\AutoSuggestBoxTests\BasicAutoSuggestBox.xaml.cs">
      <DependentUpon>BasicAutoSuggestBox.xaml</DependentUpon>
    </Compile>
    <Compile Update="$(MSBuildThisFileDirectory)Windows_UI_Xaml_Controls\Button\AppBarButtonTest.xaml.cs">
      <DependentUpon>AppBarButtonTest.xaml</DependentUpon>
    </Compile>
    <Compile Update="$(MSBuildThisFileDirectory)Windows_UI_Xaml_Controls\Button\AppBarButtonWithIconTest.xaml.cs">
      <DependentUpon>AppBarButtonWithIconTest.xaml</DependentUpon>
    </Compile>
    <Compile Update="$(MSBuildThisFileDirectory)Windows_UI_Xaml_Controls\Button\AppBarToggleButtonTest.xaml.cs">
      <DependentUpon>AppBarToggleButtonTest.xaml</DependentUpon>
    </Compile>
    <Compile Update="$(MSBuildThisFileDirectory)Windows_UI_Xaml_Controls\Button\Buttons.xaml.cs">
      <DependentUpon>Buttons.xaml</DependentUpon>
    </Compile>
    <Compile Update="$(MSBuildThisFileDirectory)Windows_UI_Xaml_Controls\Button\Button_IsEnabled.xaml.cs">
      <DependentUpon>Button_IsEnabled.xaml</DependentUpon>
    </Compile>
    <Compile Update="$(MSBuildThisFileDirectory)Windows_UI_Xaml_Controls\Button\CheckBox_Button.xaml.cs">
      <DependentUpon>CheckBox_Button.xaml</DependentUpon>
    </Compile>
    <Compile Update="$(MSBuildThisFileDirectory)Windows_UI_Xaml_Controls\Button\CheckBox_Button_UWA_Style.xaml.cs">
      <DependentUpon>CheckBox_Button_UWA_Style.xaml</DependentUpon>
    </Compile>
    <Compile Update="$(MSBuildThisFileDirectory)Windows_UI_Xaml_Controls\Button\CheckBox_Button_With_CanExecute_Changing.xaml.cs">
      <DependentUpon>CheckBox_Button_With_CanExecute_Changing.xaml</DependentUpon>
    </Compile>
    <Compile Update="$(MSBuildThisFileDirectory)Windows_UI_Xaml_Controls\Button\ComboBox_Simple.xaml.cs">
      <DependentUpon>ComboBox_Simple.xaml</DependentUpon>
    </Compile>
    <Compile Update="$(MSBuildThisFileDirectory)Windows_UI_Xaml_Controls\Button\Custom_Button_With_ContentTemplate.xaml.cs">
      <DependentUpon>Custom_Button_With_ContentTemplate.xaml</DependentUpon>
    </Compile>
    <Compile Update="$(MSBuildThisFileDirectory)Windows_UI_Xaml_Controls\Button\Custom_Button_With_ContentTemplate_And_StackPanel.xaml.cs">
      <DependentUpon>Custom_Button_With_ContentTemplate_And_StackPanel.xaml</DependentUpon>
    </Compile>
    <Compile Update="$(MSBuildThisFileDirectory)Windows_UI_Xaml_Controls\Button\Hyperlink_Button.xaml.cs">
      <DependentUpon>Hyperlink_Button.xaml</DependentUpon>
    </Compile>
    <Compile Update="$(MSBuildThisFileDirectory)Windows_UI_Xaml_Controls\Button\Hyperlink_CanExecute_False.xaml.cs">
      <DependentUpon>Hyperlink_CanExecute_False.xaml</DependentUpon>
    </Compile>
    <Compile Update="$(MSBuildThisFileDirectory)Windows_UI_Xaml_Controls\Button\Hyperlink_Disabled.xaml.cs">
      <DependentUpon>Hyperlink_Disabled.xaml</DependentUpon>
    </Compile>
    <Compile Update="$(MSBuildThisFileDirectory)Windows_UI_Xaml_Controls\Button\Nested_Buttons.xaml.cs">
      <DependentUpon>Nested_Buttons.xaml</DependentUpon>
    </Compile>
    <Compile Update="$(MSBuildThisFileDirectory)Windows_UI_Xaml_Controls\Button\Overlapped_Buttons.xaml.cs">
      <DependentUpon>Overlapped_Buttons.xaml</DependentUpon>
    </Compile>
    <Compile Update="$(MSBuildThisFileDirectory)Windows_UI_Xaml_Controls\Button\RadioButton_Combined_Style.xaml.cs">
      <DependentUpon>RadioButton_Combined_Style.xaml</DependentUpon>
    </Compile>
    <Compile Update="$(MSBuildThisFileDirectory)Windows_UI_Xaml_Controls\Button\RadioButton_Multiple_Unnamed_Groups.xaml.cs">
      <DependentUpon>RadioButton_Multiple_Unnamed_Groups.xaml</DependentUpon>
    </Compile>
    <Compile Update="$(MSBuildThisFileDirectory)Windows_UI_Xaml_Controls\Button\RadioButton_Pressed.xaml.cs">
      <DependentUpon>RadioButton_Pressed.xaml</DependentUpon>
    </Compile>
    <Compile Update="$(MSBuildThisFileDirectory)Windows_UI_Xaml_Controls\Button\RadioButton_With_GroupName.xaml.cs">
      <DependentUpon>RadioButton_With_GroupName.xaml</DependentUpon>
    </Compile>
    <Compile Update="$(MSBuildThisFileDirectory)Windows_UI_Xaml_Controls\Button\Radio_Button.xaml.cs">
      <DependentUpon>Radio_Button.xaml</DependentUpon>
    </Compile>
    <Compile Update="$(MSBuildThisFileDirectory)Windows_UI_Xaml_Controls\Button\Simple_Button.xaml.cs">
      <DependentUpon>Simple_Button.xaml</DependentUpon>
    </Compile>
    <Compile Update="$(MSBuildThisFileDirectory)Windows_UI_Xaml_Controls\Button\Simple_Button_With_CanExecute_Changing.xaml.cs">
      <DependentUpon>Simple_Button_With_CanExecute_Changing.xaml</DependentUpon>
    </Compile>
    <Compile Update="$(MSBuildThisFileDirectory)Windows_UI_Xaml_Controls\ComboBox\ComboBox_MaxDropdownHeight.xaml.cs">
      <DependentUpon>ComboBox_MaxDropdownHeight.xaml</DependentUpon>
    </Compile>
    <Compile Update="$(MSBuildThisFileDirectory)Windows_UI_Xaml_Controls\ComboBox\ComboBox_SelectedIndex.xaml.cs">
      <DependentUpon>ComboBox_SelectedIndex.xaml</DependentUpon>
    </Compile>
    <Compile Update="$(MSBuildThisFileDirectory)Windows_UI_Xaml_Controls\ComboBox\ComboBox_Transforms.xaml.cs">
      <DependentUpon>ComboBox_Transforms.xaml</DependentUpon>
    </Compile>
    <Compile Update="$(MSBuildThisFileDirectory)Windows_UI_Xaml_Controls\ComboBox\ComboBox_Virtualizing.xaml.cs">
      <DependentUpon>ComboBox_Virtualizing.xaml</DependentUpon>
    </Compile>
    <Compile Update="$(MSBuildThisFileDirectory)Windows_UI_Xaml_Controls\CommandBar\CommandBar_BackGesture.xaml.cs">
      <DependentUpon>CommandBar_BackGesture.xaml</DependentUpon>
    </Compile>
    <Compile Update="$(MSBuildThisFileDirectory)Windows_UI_Xaml_Controls\CommandBar\CommandBar_Content.xaml.cs">
      <DependentUpon>CommandBar_Content.xaml</DependentUpon>
    </Compile>
    <Compile Update="$(MSBuildThisFileDirectory)Windows_UI_Xaml_Controls\CommandBar\CommandBar_Dynamic.xaml.cs">
      <DependentUpon>CommandBar_Dynamic.xaml</DependentUpon>
    </Compile>
    <Compile Update="$(MSBuildThisFileDirectory)Windows_UI_Xaml_Controls\CommandBar\CommandBar_Examples.xaml.cs">
      <DependentUpon>CommandBar_Examples.xaml</DependentUpon>
    </Compile>
    <Compile Update="$(MSBuildThisFileDirectory)Windows_UI_Xaml_Controls\CommandBar\CommandBar_Extensions.xaml.cs">
      <DependentUpon>CommandBar_Extensions.xaml</DependentUpon>
    </Compile>
    <Compile Update="$(MSBuildThisFileDirectory)Windows_UI_Xaml_Controls\CommandBar\CommandBar_Flyout.xaml.cs">
      <DependentUpon>CommandBar_Flyout.xaml</DependentUpon>
    </Compile>
    <Compile Update="$(MSBuildThisFileDirectory)Windows_UI_Xaml_Controls\CommandBar\CommandBar_LongTitle.xaml.cs">
      <DependentUpon>CommandBar_LongTitle.xaml</DependentUpon>
    </Compile>
    <Compile Update="$(MSBuildThisFileDirectory)Windows_UI_Xaml_Controls\CommandBar\CommandBar_Native.xaml.cs">
      <DependentUpon>CommandBar_Native.xaml</DependentUpon>
    </Compile>
    <Compile Update="$(MSBuildThisFileDirectory)Windows_UI_Xaml_Controls\CommandBar\CommandBar_Padding.xaml.cs">
      <DependentUpon>CommandBar_Padding.xaml</DependentUpon>
    </Compile>
    <Compile Update="$(MSBuildThisFileDirectory)Windows_UI_Xaml_Controls\CommandBar\CommandBar_Uppercase_Resource.xaml.cs">
      <DependentUpon>CommandBar_Uppercase_Resource.xaml</DependentUpon>
    </Compile>
    <Compile Update="$(MSBuildThisFileDirectory)Windows_UI_Xaml_Controls\CommandBar\CommandBar_With_Long_Sentences.xaml.cs">
      <DependentUpon>CommandBar_With_Long_Sentences.xaml</DependentUpon>
    </Compile>
    <Compile Update="$(MSBuildThisFileDirectory)Windows_UI_Xaml_Controls\Flyout\Flyout_ButtonInContent.xaml.cs">
      <DependentUpon>Flyout_ButtonInContent.xaml</DependentUpon>
    </Compile>
    <Compile Update="$(MSBuildThisFileDirectory)Windows_UI_Xaml_Controls\Flyout\Flyout_Events.xaml.cs">
      <DependentUpon>Flyout_Events.xaml</DependentUpon>
    </Compile>
    <Compile Update="$(MSBuildThisFileDirectory)Windows_UI_Xaml_Controls\Flyout\Flyout_Simple.xaml.cs">
      <DependentUpon>Flyout_Simple.xaml</DependentUpon>
    </Compile>
    <Compile Update="$(MSBuildThisFileDirectory)Windows_UI_Xaml_Controls\Flyout\Flyout_Target.xaml.cs">
      <DependentUpon>Flyout_Target.xaml</DependentUpon>
    </Compile>
    <Compile Update="$(MSBuildThisFileDirectory)Windows_UI_Xaml_Controls\Flyout\Flyout_Transforms_On_Target.xaml.cs">
      <DependentUpon>Flyout_Transforms_On_Target.xaml</DependentUpon>
    </Compile>
    <Compile Update="$(MSBuildThisFileDirectory)Windows_UI_Xaml_Controls\Flyout\MenuFlyout_Simple.xaml.cs">
      <DependentUpon>MenuFlyout_Simple.xaml</DependentUpon>
    </Compile>
    <Compile Update="$(MSBuildThisFileDirectory)Windows_UI_Xaml_Controls\ListView\ListViewGroupedLargeLegacy.xaml.cs">
      <DependentUpon>ListViewGroupedLargeLegacy.xaml</DependentUpon>
    </Compile>
    <Compile Update="$(MSBuildThisFileDirectory)Windows_UI_Xaml_Controls\ListView\ListView_OwnContainer_Virtualized.xaml.cs">
      <DependentUpon>ListView_OwnContainer_Virtualized.xaml</DependentUpon>
    </Compile>
    <Compile Update="$(MSBuildThisFileDirectory)Windows_UI_Xaml_Controls\MenuBarTests\SimpleMenuBar.xaml.cs">
      <DependentUpon>SimpleMenuBar.xaml</DependentUpon>
    </Compile>
    <Compile Update="$(MSBuildThisFileDirectory)Windows_UI_Xaml_Controls\NavigationViewTests\NavigationView_TopNavigation.xaml.cs">
      <DependentUpon>NavigationView_TopNavigation.xaml</DependentUpon>
    </Compile>
    <Compile Update="$(MSBuildThisFileDirectory)Windows_UI_Xaml_Controls\ListView\ListView_DataContext_Propagation.xaml.cs">
      <DependentUpon>ListView_DataContext_Propagation.xaml</DependentUpon>
    </Compile>
    <Compile Update="$(MSBuildThisFileDirectory)Windows_UI_Xaml_Controls\Popup\MessageDialog.xaml.cs">
      <DependentUpon>MessageDialog.xaml</DependentUpon>
    </Compile>
    <Compile Update="$(MSBuildThisFileDirectory)Windows_UI_Xaml_Controls\Popup\Popup_LightDismiss.xaml.cs">
      <DependentUpon>Popup_LightDismiss.xaml</DependentUpon>
    </Compile>
    <Compile Update="$(MSBuildThisFileDirectory)Windows_UI_Xaml_Controls\Popup\Popup_Simple.xaml.cs">
      <DependentUpon>Popup_Simple.xaml</DependentUpon>
    </Compile>
    <Compile Update="$(MSBuildThisFileDirectory)Windows_UI_Xaml_Controls\ScrollViewerTests\ScrollViewer_Options.xaml.cs">
      <DependentUpon>ScrollViewer_Options.xaml</DependentUpon>
    </Compile>
    <Compile Update="$(MSBuildThisFileDirectory)Windows_UI_Xaml_Controls\TextBlockControl\Attributed_text_FontSize_Changing.xaml.cs">
      <DependentUpon>Attributed_text_FontSize_Changing.xaml</DependentUpon>
    </Compile>
    <Compile Update="$(MSBuildThisFileDirectory)Windows_UI_Xaml_Controls\TextBlockControl\Attributed_text_Simple.xaml.cs">
      <DependentUpon>Attributed_text_Simple.xaml</DependentUpon>
    </Compile>
    <Compile Update="$(MSBuildThisFileDirectory)Windows_UI_Xaml_Controls\TextBlockControl\Attributed_text_Simple_databound.xaml.cs">
      <DependentUpon>Attributed_text_Simple_databound.xaml</DependentUpon>
    </Compile>
    <Compile Update="$(MSBuildThisFileDirectory)Windows_UI_Xaml_Controls\TextBlockControl\Attributed_text_Supserscript.xaml.cs">
      <DependentUpon>Attributed_text_Supserscript.xaml</DependentUpon>
    </Compile>
    <Compile Update="$(MSBuildThisFileDirectory)Windows_UI_Xaml_Controls\TextBlockControl\Progressing_TextBlock.xaml.cs">
      <DependentUpon>Progressing_TextBlock.xaml</DependentUpon>
    </Compile>
    <Compile Update="$(MSBuildThisFileDirectory)Windows_UI_Xaml_Controls\TextBlockControl\Progressing_TextBlock_with_inline_margin.xaml.cs">
      <DependentUpon>Progressing_TextBlock_with_inline_margin.xaml</DependentUpon>
    </Compile>
    <Compile Update="$(MSBuildThisFileDirectory)Windows_UI_Xaml_Controls\TextBlockControl\Progressing_TextBlock_with_margin.xaml.cs">
      <DependentUpon>Progressing_TextBlock_with_margin.xaml</DependentUpon>
    </Compile>
    <Compile Update="$(MSBuildThisFileDirectory)Windows_UI_Xaml_Controls\TextBlockControl\SimpleText_MaxLines_One.xaml.cs">
      <DependentUpon>SimpleText_MaxLines_One.xaml</DependentUpon>
    </Compile>
    <Compile Update="$(MSBuildThisFileDirectory)Windows_UI_Xaml_Controls\TextBlockControl\SimpleText_MaxLines_Two.xaml.cs">
      <DependentUpon>SimpleText_MaxLines_Two.xaml</DependentUpon>
    </Compile>
    <Compile Update="$(MSBuildThisFileDirectory)Windows_UI_Xaml_Controls\TextBlockControl\SimpleText_MaxLines_Two_with_Different_Fonts.xaml.cs">
      <DependentUpon>SimpleText_MaxLines_Two_with_Different_Fonts.xaml</DependentUpon>
    </Compile>
    <Compile Update="$(MSBuildThisFileDirectory)Windows_UI_Xaml_Controls\TextBlockControl\SimpleText_MaxLines_Two_With_Wrap.xaml.cs">
      <DependentUpon>SimpleText_MaxLines_Two_With_Wrap.xaml</DependentUpon>
    </Compile>
    <Compile Update="$(MSBuildThisFileDirectory)Windows_UI_Xaml_Controls\TextBlockControl\SimpleText_MaxLines_Two_With_Wrap_And_Trim.xaml.cs">
      <DependentUpon>SimpleText_MaxLines_Two_With_Wrap_And_Trim.xaml</DependentUpon>
    </Compile>
    <Compile Update="$(MSBuildThisFileDirectory)Windows_UI_Xaml_Controls\TextBlockControl\SimpleText_MaxWidth_NaN.xaml.cs">
      <DependentUpon>SimpleText_MaxWidth_NaN.xaml</DependentUpon>
    </Compile>
    <Compile Update="$(MSBuildThisFileDirectory)Windows_UI_Xaml_Controls\TextBlockControl\SimpleText_MaxWidth_Wrap.xaml.cs">
      <DependentUpon>SimpleText_MaxWidth_Wrap.xaml</DependentUpon>
    </Compile>
    <Compile Update="$(MSBuildThisFileDirectory)Windows_UI_Xaml_Controls\TextBlockControl\Simple_Contrained_Horizontal_Center_Wrap.xaml.cs">
      <DependentUpon>Simple_Contrained_Horizontal_Center_Wrap.xaml</DependentUpon>
    </Compile>
    <Compile Update="$(MSBuildThisFileDirectory)Windows_UI_Xaml_Controls\TextBlockControl\Simple_Contrained_Horizontal_Center_Wrap2.xaml.cs">
      <DependentUpon>Simple_Contrained_Horizontal_Center_Wrap2.xaml</DependentUpon>
    </Compile>
    <Compile Update="$(MSBuildThisFileDirectory)Windows_UI_Xaml_Controls\TextBlockControl\Simple_Text.xaml.cs">
      <DependentUpon>Simple_Text.xaml</DependentUpon>
    </Compile>
    <Compile Update="$(MSBuildThisFileDirectory)Windows_UI_Xaml_Controls\TextBlockControl\Simple_Text_Font_Weight_Bold.xaml.cs">
      <DependentUpon>Simple_Text_Font_Weight_Bold.xaml</DependentUpon>
    </Compile>
    <Compile Update="$(MSBuildThisFileDirectory)Windows_UI_Xaml_Controls\TextBlockControl\TextBlockMultilineInStarStackPanel.xaml.cs">
      <DependentUpon>TextBlockMultilineInStarStackPanel.xaml</DependentUpon>
    </Compile>
    <Compile Update="$(MSBuildThisFileDirectory)Windows_UI_Xaml_Controls\TextBlockControl\TextBlockSimpleContrainedHorizontalCenterWrap2.xaml.cs">
      <DependentUpon>TextBlockSimpleContrainedHorizontalCenterWrap2.xaml</DependentUpon>
    </Compile>
    <Compile Update="$(MSBuildThisFileDirectory)Windows_UI_Xaml_Controls\TextBlockControl\TextBlockTimespan.xaml.cs">
      <DependentUpon>TextBlockTimespan.xaml</DependentUpon>
    </Compile>
    <Compile Update="$(MSBuildThisFileDirectory)Windows_UI_Xaml_Controls\TextBlockControl\Textblocktimespancustomformat.xaml.cs">
      <DependentUpon>Textblocktimespancustomformat.xaml</DependentUpon>
    </Compile>
    <Compile Update="$(MSBuildThisFileDirectory)Windows_UI_Xaml_Controls\TextBlockControl\TextBlock_CharacterSpacing.xaml.cs">
      <DependentUpon>TextBlock_CharacterSpacing.xaml</DependentUpon>
    </Compile>
    <Compile Update="$(MSBuildThisFileDirectory)Windows_UI_Xaml_Controls\TextBlockControl\TextBlock_ConstrainedByContainer.xaml.cs">
      <DependentUpon>TextBlock_ConstrainedByContainer.xaml</DependentUpon>
    </Compile>
    <Compile Update="$(MSBuildThisFileDirectory)Windows_UI_Xaml_Controls\TextBlockControl\TextBlock_FixedWidth_With_DataBound_Run.xaml.cs">
      <DependentUpon>TextBlock_FixedWidth_With_DataBound_Run.xaml</DependentUpon>
    </Compile>
    <Compile Update="$(MSBuildThisFileDirectory)Windows_UI_Xaml_Controls\TextBlockControl\TextBlock_FontWeight.xaml.cs">
      <DependentUpon>TextBlock_FontWeight.xaml</DependentUpon>
    </Compile>
    <Compile Update="$(MSBuildThisFileDirectory)Windows_UI_Xaml_Controls\TextBlockControl\TextBlock_Hyperlink.xaml.cs">
      <DependentUpon>TextBlock_Hyperlink.xaml</DependentUpon>
    </Compile>
    <Compile Update="$(MSBuildThisFileDirectory)Windows_UI_Xaml_Controls\TextBlockControl\TextBlock_Hyperlink_Touch.xaml.cs">
      <DependentUpon>TextBlock_Hyperlink_Touch.xaml</DependentUpon>
    </Compile>
    <Compile Update="$(MSBuildThisFileDirectory)Windows_UI_Xaml_Controls\TextBlockControl\TextBlock_Inlines_TemplatedParent.xaml.cs">
      <DependentUpon>TextBlock_Inlines_TemplatedParent.xaml</DependentUpon>
    </Compile>
    <Compile Update="$(MSBuildThisFileDirectory)Windows_UI_Xaml_Controls\TextBlockControl\TextBlock_LineHeight_Inlines.xaml.cs">
      <DependentUpon>TextBlock_LineHeight_Inlines.xaml</DependentUpon>
    </Compile>
    <Compile Update="$(MSBuildThisFileDirectory)Windows_UI_Xaml_Controls\TextBlockControl\TextBlock_LineHeight_Multiline.xaml.cs">
      <DependentUpon>TextBlock_LineHeight_Multiline.xaml</DependentUpon>
    </Compile>
    <Compile Update="$(MSBuildThisFileDirectory)Windows_UI_Xaml_Controls\TextBlockControl\TextBlock_LineHeight_TextAlignment.xaml.cs">
      <DependentUpon>TextBlock_LineHeight_TextAlignment.xaml</DependentUpon>
    </Compile>
    <Compile Update="$(MSBuildThisFileDirectory)Windows_UI_Xaml_Controls\TextBlockControl\TextBlock_LineHeight_TextTrimming.xaml.cs">
      <DependentUpon>TextBlock_LineHeight_TextTrimming.xaml</DependentUpon>
    </Compile>
    <Compile Update="$(MSBuildThisFileDirectory)Windows_UI_Xaml_Controls\TextBlockControl\TextBlock_MeasurePeformance.xaml.cs">
      <DependentUpon>TextBlock_MeasurePeformance.xaml</DependentUpon>
    </Compile>
    <Compile Update="$(MSBuildThisFileDirectory)Windows_UI_Xaml_Controls\TextBlockControl\TextBlock_Multiline_In_StarStackPanel.xaml.cs">
      <DependentUpon>TextBlock_Multiline_In_StarStackPanel.xaml</DependentUpon>
    </Compile>
    <Compile Update="$(MSBuildThisFileDirectory)Windows_UI_Xaml_Controls\TextBlockControl\TextBlock_Nested_Measure_With_Outer_Alignments.xaml.cs">
      <DependentUpon>TextBlock_Nested_Measure_With_Outer_Alignments.xaml</DependentUpon>
    </Compile>
    <Compile Update="$(MSBuildThisFileDirectory)Windows_UI_Xaml_Controls\TextBlockControl\TextBlock_Padding.xaml.cs">
      <DependentUpon>TextBlock_Padding.xaml</DependentUpon>
    </Compile>
    <Compile Update="$(MSBuildThisFileDirectory)Windows_UI_Xaml_Controls\TextBlockControl\TextBlock_Progressing_Trim.xaml.cs">
      <DependentUpon>TextBlock_Progressing_Trim.xaml</DependentUpon>
    </Compile>
    <Compile Update="$(MSBuildThisFileDirectory)Windows_UI_Xaml_Controls\TextBlockControl\TextBlock_Run_Inheritance.xaml.cs">
      <DependentUpon>TextBlock_Run_Inheritance.xaml</DependentUpon>
    </Compile>
    <Compile Update="$(MSBuildThisFileDirectory)Windows_UI_Xaml_Controls\TextBlockControl\TextBlock_Span.xaml.cs">
      <DependentUpon>TextBlock_Span.xaml</DependentUpon>
    </Compile>
    <Compile Update="$(MSBuildThisFileDirectory)Windows_UI_Xaml_Controls\TextBlockControl\TextBlock_Special_Character.xaml.cs">
      <DependentUpon>TextBlock_Special_Character.xaml</DependentUpon>
    </Compile>
    <Compile Update="$(MSBuildThisFileDirectory)Windows_UI_Xaml_Controls\TextBlockControl\TextBlock_Style_Inheritance.xaml.cs">
      <DependentUpon>TextBlock_Style_Inheritance.xaml</DependentUpon>
    </Compile>
    <Compile Update="$(MSBuildThisFileDirectory)Windows_UI_Xaml_Controls\TextBlockControl\TextBlock_TextAlignment.xaml.cs">
      <DependentUpon>TextBlock_TextAlignment.xaml</DependentUpon>
    </Compile>
    <Compile Update="$(MSBuildThisFileDirectory)Windows_UI_Xaml_Controls\TextBlockControl\TextBlock_TextTrimming_VerticalAlignment_Stretch.xaml.cs">
      <DependentUpon>TextBlock_TextTrimming_VerticalAlignment_Stretch.xaml</DependentUpon>
    </Compile>
    <Compile Update="$(MSBuildThisFileDirectory)Windows_UI_Xaml_Controls\TextBlockControl\TextBlock_UpdatePerformance.xaml.cs">
      <DependentUpon>TextBlock_UpdatePerformance.xaml</DependentUpon>
    </Compile>
    <Compile Update="$(MSBuildThisFileDirectory)Windows_UI_Xaml_Controls\TextBlockControl\TextBoxSizeChanging.xaml.cs">
      <DependentUpon>TextBoxSizeChanging.xaml</DependentUpon>
    </Compile>
    <Compile Update="$(MSBuildThisFileDirectory)Windows_UI_Xaml_Controls\TextBlockControl\TextBoxSizeChangingInlines.xaml.cs">
      <DependentUpon>TextBoxSizeChangingInlines.xaml</DependentUpon>
    </Compile>
    <Compile Update="$(MSBuildThisFileDirectory)Windows_UI_Xaml_Controls\TextBlockControl\TextBox_Size_Changing.xaml.cs">
      <DependentUpon>TextBox_Size_Changing.xaml</DependentUpon>
    </Compile>
    <Compile Update="$(MSBuildThisFileDirectory)Windows_UI_Xaml_Controls\TextBlockControl\TextBox_Size_Changing_Inlines.xaml.cs">
      <DependentUpon>TextBox_Size_Changing_Inlines.xaml</DependentUpon>
    </Compile>
    <Compile Update="$(MSBuildThisFileDirectory)Windows_UI_Xaml_Controls\ToggleSwitchControl\Native_ToggleSwitch.xaml.cs">
      <DependentUpon>Native_ToggleSwitch.xaml</DependentUpon>
    </Compile>
    <Compile Update="$(MSBuildThisFileDirectory)Windows_UI_Xaml_Controls\ToggleSwitchControl\ToggleSwitchUnloadReload.xaml.cs">
      <DependentUpon>ToggleSwitchUnloadReload.xaml</DependentUpon>
    </Compile>
    <Compile Update="$(MSBuildThisFileDirectory)Windows_UI_Xaml_Controls\ToggleSwitchControl\ToggleSwitch_Custom.xaml.cs">
      <DependentUpon>ToggleSwitch_Custom.xaml</DependentUpon>
    </Compile>
    <Compile Update="$(MSBuildThisFileDirectory)Windows_UI_Xaml_Controls\ToggleSwitchControl\ToggleSwitch_Default_Style.xaml.cs">
      <DependentUpon>ToggleSwitch_Default_Style.xaml</DependentUpon>
    </Compile>
    <Compile Update="$(MSBuildThisFileDirectory)Windows_UI_Xaml_Controls\ToggleSwitchControl\ToggleSwitch_IsOn.xaml.cs">
      <DependentUpon>ToggleSwitch_IsOn.xaml</DependentUpon>
    </Compile>
    <Compile Update="$(MSBuildThisFileDirectory)Windows_Devices\AccelerometerTests.xaml.cs">
      <DependentUpon>AccelerometerTests.xaml</DependentUpon>
    </Compile>
    <Compile Update="$(MSBuildThisFileDirectory)Windows_Devices\BarometerTests.xaml.cs">
      <DependentUpon>BarometerTests.xaml</DependentUpon>
    </Compile>
    <Compile Update="$(MSBuildThisFileDirectory)Windows_UI_Xaml\Resources\XamlGlobalResources.xaml.cs">
      <DependentUpon>XamlGlobalResources.xaml</DependentUpon>
    </Compile>
    <Compile Update="$(MSBuildThisFileDirectory)Windows_UI_Xaml\WebViewToDelete.xaml.cs">
      <DependentUpon>WebViewToDelete.xaml</DependentUpon>
    </Compile>
    <Compile Update="$(MSBuildThisFileDirectory)Windows_UI_Xaml_Controls\WebView\WebViewControl_JavaScript_Alert_Confirm_Prompt.xaml.cs">
      <DependentUpon>WebViewControl_JavaScript_Alert_Confirm_Prompt.xaml</DependentUpon>
    </Compile>
    <Compile Update="$(MSBuildThisFileDirectory)Windows_UI_Xaml_Controls\WebView\WebViewToDelete.xaml.cs">
      <DependentUpon>WebViewToDelete.xaml</DependentUpon>
    </Compile>
    <Compile Update="$(MSBuildThisFileDirectory)Windows_UI_Xaml_Controls\WebView\WebView_Alert.xaml.cs">
      <DependentUpon>WebView_Alert.xaml</DependentUpon>
    </Compile>
    <Compile Update="$(MSBuildThisFileDirectory)Windows_UI_Xaml_Controls\WebView\WebView_ChromeClient.xaml.cs">
      <DependentUpon>WebView_ChromeClient.xaml</DependentUpon>
    </Compile>
    <Compile Update="$(MSBuildThisFileDirectory)Windows_UI_Xaml_Controls\WebView\WebView_Events.xaml.cs">
      <DependentUpon>WebView_Events.xaml</DependentUpon>
    </Compile>
    <Compile Update="$(MSBuildThisFileDirectory)Windows_UI_Xaml_Controls\WebView\WebView_JavascriptInvoke.xaml.cs">
      <DependentUpon>WebView_JavascriptInvoke.xaml</DependentUpon>
    </Compile>
    <Compile Update="$(MSBuildThisFileDirectory)Windows_UI_Xaml_Controls\WebView\WebView_Mailto.xaml.cs">
      <DependentUpon>WebView_Mailto.xaml</DependentUpon>
    </Compile>
    <Compile Update="$(MSBuildThisFileDirectory)Windows_UI_Xaml_Controls\WebView\WebView_NavigateToString.xaml.cs">
      <DependentUpon>WebView_NavigateToString.xaml</DependentUpon>
    </Compile>
    <Compile Update="$(MSBuildThisFileDirectory)Windows_UI_Xaml_Controls\WebView\WebView_NavigateToUri.xaml.cs">
      <DependentUpon>WebView_NavigateToUri.xaml</DependentUpon>
    </Compile>
    <Compile Update="$(MSBuildThisFileDirectory)Windows_UI_Xaml_Controls\WebView\WebView_Static.xaml.cs">
      <DependentUpon>WebView_Static.xaml</DependentUpon>
    </Compile>
    <Compile Update="$(MSBuildThisFileDirectory)Windows_UI_Xaml\Resources\ChangingStaticResource.xaml.cs">
      <DependentUpon>ChangingStaticResource.xaml</DependentUpon>
    </Compile>
    <Compile Update="$(MSBuildThisFileDirectory)Windows_UI_Xaml\Resources\XamlGlobalResources.xaml.cs">
      <DependentUpon>XamlGlobalResources.xaml</DependentUpon>
    </Compile>
    <Compile Update="$(MSBuildThisFileDirectory)Windows_UI_Xaml_Controls\WebView\WebView_WithHeaders.xaml.cs">
      <DependentUpon>WebView_WithHeaders.xaml</DependentUpon>
    </Compile>
    <Compile Update="$(MSBuildThisFileDirectory)Windows_UI_Xaml\ThemeResources\BasicThemeResources.xaml.cs">
      <DependentUpon>BasicThemeResources.xaml</DependentUpon>
    </Compile>
    <Compile Update="$(MSBuildThisFileDirectory)Resources\StaticResource\StaticResource_Simple.xaml.cs">
      <DependentUpon>StaticResource_Simple.xaml</DependentUpon>
    </Compile>
    <Compile Update="$(MSBuildThisFileDirectory)Windows_UI_Xaml_Controls\Button\AppBarButtonTest.xaml.cs">
      <DependentUpon>AppBarButtonTest.xaml</DependentUpon>
    </Compile>
    <Compile Update="$(MSBuildThisFileDirectory)Windows_UI_Xaml_Controls\Button\AppBarButtonWithIconTest.xaml.cs">
      <DependentUpon>AppBarButtonWithIconTest.xaml</DependentUpon>
    </Compile>
    <Compile Update="$(MSBuildThisFileDirectory)Windows_UI_Xaml_Controls\Button\AppBarToggleButtonTest.xaml.cs">
      <DependentUpon>AppBarToggleButtonTest.xaml</DependentUpon>
    </Compile>
    <Compile Update="$(MSBuildThisFileDirectory)Windows_UI_Xaml_Controls\Button\Buttons.xaml.cs">
      <DependentUpon>Buttons.xaml</DependentUpon>
    </Compile>
    <Compile Update="$(MSBuildThisFileDirectory)Windows_UI_Xaml_Controls\Button\Button_IsEnabled.xaml.cs">
      <DependentUpon>Button_IsEnabled.xaml</DependentUpon>
    </Compile>
    <Compile Update="$(MSBuildThisFileDirectory)Windows_UI_Xaml_Controls\Button\CheckBox_Button.xaml.cs">
      <DependentUpon>CheckBox_Button.xaml</DependentUpon>
    </Compile>
    <Compile Update="$(MSBuildThisFileDirectory)Windows_UI_Xaml_Controls\Button\CheckBox_Button_UWA_Style.xaml.cs">
      <DependentUpon>CheckBox_Button_UWA_Style.xaml</DependentUpon>
    </Compile>
    <Compile Update="$(MSBuildThisFileDirectory)Windows_UI_Xaml_Controls\Button\CheckBox_Button_With_CanExecute_Changing.xaml.cs">
      <DependentUpon>CheckBox_Button_With_CanExecute_Changing.xaml</DependentUpon>
    </Compile>
    <Compile Update="$(MSBuildThisFileDirectory)Windows_UI_Xaml_Controls\Button\ComboBox_Simple.xaml.cs">
      <DependentUpon>ComboBox_Simple.xaml</DependentUpon>
    </Compile>
    <Compile Update="$(MSBuildThisFileDirectory)Windows_UI_Xaml_Controls\Button\Custom_Button_With_ContentTemplate.xaml.cs">
      <DependentUpon>Custom_Button_With_ContentTemplate.xaml</DependentUpon>
    </Compile>
    <Compile Update="$(MSBuildThisFileDirectory)Windows_UI_Xaml_Controls\Button\Custom_Button_With_ContentTemplate_And_StackPanel.xaml.cs">
      <DependentUpon>Custom_Button_With_ContentTemplate_And_StackPanel.xaml</DependentUpon>
    </Compile>
    <Compile Update="$(MSBuildThisFileDirectory)Windows_UI_Xaml_Controls\Button\Hyperlink_Button.xaml.cs">
      <DependentUpon>Hyperlink_Button.xaml</DependentUpon>
    </Compile>
    <Compile Update="$(MSBuildThisFileDirectory)Windows_UI_Xaml_Controls\Button\Hyperlink_CanExecute_False.xaml.cs">
      <DependentUpon>Hyperlink_CanExecute_False.xaml</DependentUpon>
    </Compile>
    <Compile Update="$(MSBuildThisFileDirectory)Windows_UI_Xaml_Controls\Button\Hyperlink_Disabled.xaml.cs">
      <DependentUpon>Hyperlink_Disabled.xaml</DependentUpon>
    </Compile>
    <Compile Update="$(MSBuildThisFileDirectory)Windows_UI_Xaml_Controls\Button\Nested_Buttons.xaml.cs">
      <DependentUpon>Nested_Buttons.xaml</DependentUpon>
    </Compile>
    <Compile Update="$(MSBuildThisFileDirectory)Windows_UI_Xaml_Controls\Button\Overlapped_Buttons.xaml.cs">
      <DependentUpon>Overlapped_Buttons.xaml</DependentUpon>
    </Compile>
    <Compile Update="$(MSBuildThisFileDirectory)Windows_UI_Xaml_Controls\Button\RadioButton_Multiple_Unnamed_Groups.xaml.cs">
      <DependentUpon>RadioButton_Multiple_Unnamed_Groups.xaml</DependentUpon>
    </Compile>
    <Compile Update="$(MSBuildThisFileDirectory)Windows_UI_Xaml_Controls\Button\RadioButton_Pressed.xaml.cs">
      <DependentUpon>RadioButton_Pressed.xaml</DependentUpon>
    </Compile>
    <Compile Update="$(MSBuildThisFileDirectory)Windows_UI_Xaml_Controls\Button\RadioButton_With_GroupName.xaml.cs">
      <DependentUpon>RadioButton_With_GroupName.xaml</DependentUpon>
    </Compile>
    <Compile Update="$(MSBuildThisFileDirectory)Windows_UI_Xaml_Controls\Button\Radio_Button.xaml.cs">
      <DependentUpon>Radio_Button.xaml</DependentUpon>
    </Compile>
    <Compile Update="$(MSBuildThisFileDirectory)Windows_UI_Xaml_Controls\Button\Simple_Button.xaml.cs">
      <DependentUpon>Simple_Button.xaml</DependentUpon>
    </Compile>
    <Compile Update="$(MSBuildThisFileDirectory)Windows_UI_Xaml_Controls\Button\Simple_Button_With_CanExecute_Changing.xaml.cs">
      <DependentUpon>Simple_Button_With_CanExecute_Changing.xaml</DependentUpon>
    </Compile>
    <Compile Update="$(MSBuildThisFileDirectory)\Windows_UI_Xaml_Controls\Button\Button_Events.xaml.cs">
      <DependentUpon>Button_Events.xaml</DependentUpon>
    </Compile>
    <Compile Update="$(MSBuildThisFileDirectory)\Windows_Devices\MagnetometerTests.xaml.cs">
      <DependentUpon>MagnetometerTests.xaml</DependentUpon>
    </Compile>
    <Compile Update="$(MSBuildThisFileDirectory)\Windows_UI_Xaml\Properties\DataContextProperty.xaml.cs">
      <DependentUpon>DataContextProperty.xaml</DependentUpon>
    </Compile>
    <Compile Update="$(MSBuildThisFileDirectory)\Windows_UI_Xaml_Controls\Button\Button_Events.xaml.cs">
      <DependentUpon>Button_Events.xaml</DependentUpon>
    </Compile>
    <Compile Update="$(MSBuildThisFileDirectory)Windows_UI_Xaml_Input\Keyboard\Keyboard_Clickthrough_Modal.xaml.cs">
      <DependentUpon>Keyboard_Clickthrough_Modal.xaml</DependentUpon>
    </Compile>
    <Compile Update="$(MSBuildThisFileDirectory)Windows_UI_Xaml_Controls\ContentControlTestsControl\ContentControl_Changing_ContentTemplate.xaml.cs">
      <DependentUpon>ContentControl_Changing_ContentTemplate.xaml</DependentUpon>
    </Compile>
    <Compile Update="$(MSBuildThisFileDirectory)Windows_UI_Xaml_Controls\ContentControlTestsControl\ContentControl_ContentPresenter.xaml.cs">
      <DependentUpon>ContentControl_ContentPresenter.xaml</DependentUpon>
    </Compile>
    <Compile Update="$(MSBuildThisFileDirectory)Windows_UI_Xaml_Controls\ContentControlTestsControl\ContentControl_DefaultText.xaml.cs">
      <DependentUpon>ContentControl_DefaultText.xaml</DependentUpon>
    </Compile>
    <Compile Update="$(MSBuildThisFileDirectory)Windows_UI_Xaml_Controls\ContentControlTestsControl\ContentControl_FindName.xaml.cs">
      <DependentUpon>ContentControl_FindName.xaml</DependentUpon>
    </Compile>
    <Compile Update="$(MSBuildThisFileDirectory)Windows_UI_Xaml_Controls\ContentControlTestsControl\ContentControl_Inheritance.xaml.cs">
      <DependentUpon>ContentControl_Inheritance.xaml</DependentUpon>
    </Compile>
    <Compile Update="$(MSBuildThisFileDirectory)Windows_UI_Xaml_Controls\ContentControlTestsControl\ContentControl_MultiLevelInheritance.xaml.cs">
      <DependentUpon>ContentControl_MultiLevelInheritance.xaml</DependentUpon>
    </Compile>
    <Compile Update="$(MSBuildThisFileDirectory)Windows_UI_Xaml_Controls\ContentControlTestsControl\ContentControl_Nested_TemplatedParent.xaml.cs">
      <DependentUpon>ContentControl_Nested_TemplatedParent.xaml</DependentUpon>
    </Compile>
    <Compile Update="$(MSBuildThisFileDirectory)Windows_UI_Xaml_Controls\ContentControlTestsControl\ContentControl_NoTemplateDataContext.xaml.cs">
      <DependentUpon>ContentControl_NoTemplateDataContext.xaml</DependentUpon>
    </Compile>
    <Compile Update="$(MSBuildThisFileDirectory)Windows_UI_Xaml_Controls\ContentControlTestsControl\ContentControl_SelectorInheritance.xaml.cs">
      <DependentUpon>ContentControl_SelectorInheritance.xaml</DependentUpon>
    </Compile>
    <Compile Update="$(MSBuildThisFileDirectory)Windows_UI_Xaml_Controls\ContentControlTestsControl\ContentControl_SetNull.xaml.cs">
      <DependentUpon>ContentControl_SetNull.xaml</DependentUpon>
    </Compile>
    <Compile Update="$(MSBuildThisFileDirectory)Windows_UI_Xaml_Controls\ContentControlTestsControl\ContentControl_UnsetContent.xaml.cs">
      <DependentUpon>ContentControl_UnsetContent.xaml</DependentUpon>
    </Compile>
    <Compile Update="$(MSBuildThisFileDirectory)Windows_UI_Xaml_Controls\ContentControlTestsControl\ContentControl_WithInlineContent.xaml.cs">
      <DependentUpon>ContentControl_WithInlineContent.xaml</DependentUpon>
    </Compile>
    <Compile Update="$(MSBuildThisFileDirectory)Windows_UI_Xaml_Controls\ContentControlTestsControl\ContentControl_WithPadding.xaml.cs">
      <DependentUpon>ContentControl_WithPadding.xaml</DependentUpon>
    </Compile>
    <Compile Update="$(MSBuildThisFileDirectory)Windows_UI_Xaml_Controls\ContentDialogTests\ContentDialog_Simple.xaml.cs">
      <DependentUpon>ContentDialog_Simple.xaml</DependentUpon>
    </Compile>
    <Compile Update="$(MSBuildThisFileDirectory)Windows_UI_Xaml_Controls\ContentDialogTests\ContentDialog_Simple_Dialog.xaml.cs">
      <DependentUpon>ContentDialog_Simple_Dialog.xaml</DependentUpon>
    </Compile>
    <Compile Update="$(MSBuildThisFileDirectory)Windows_UI_Xaml_Controls\ContentPresenter\ContentPresenter_Background.xaml.cs">
      <DependentUpon>ContentPresenter_Background.xaml</DependentUpon>
    </Compile>
    <Compile Update="$(MSBuildThisFileDirectory)Windows_UI_Xaml_Controls\ContentPresenter\ContentPresenter_Changing_ContentTemplate.xaml.cs">
      <DependentUpon>ContentPresenter_Changing_ContentTemplate.xaml</DependentUpon>
    </Compile>
    <Compile Update="$(MSBuildThisFileDirectory)Windows_UI_Xaml_Controls\ContentPresenter\ContentPresenter_Content_DataContext.xaml.cs">
      <DependentUpon>ContentPresenter_Content_DataContext.xaml</DependentUpon>
    </Compile>
    <Compile Update="$(MSBuildThisFileDirectory)Windows_UI_Xaml_Controls\ContentPresenter\ContentPresenter_ImplicitContent.xaml.cs">
      <DependentUpon>ContentPresenter_ImplicitContent.xaml</DependentUpon>
    </Compile>
    <Compile Update="$(MSBuildThisFileDirectory)Windows_UI_Xaml_Controls\ContentPresenter\ContentPresenter_LocalOverride.xaml.cs">
      <DependentUpon>ContentPresenter_LocalOverride.xaml</DependentUpon>
    </Compile>
    <Compile Update="$(MSBuildThisFileDirectory)Windows_UI_Xaml_Controls\ContentPresenter\ContentPresenter_Padding.xaml.cs">
      <DependentUpon>ContentPresenter_Padding.xaml</DependentUpon>
    </Compile>
    <Compile Update="$(MSBuildThisFileDirectory)Windows_UI_Xaml_Controls\ContentPresenter\ContentPresenter_Template.xaml.cs">
      <DependentUpon>ContentPresenter_Template.xaml</DependentUpon>
    </Compile>
    <Compile Update="$(MSBuildThisFileDirectory)Windows_UI_Xaml_Controls\ContentPresenter\ContentPresenter_TextProperties.xaml.cs">
      <DependentUpon>ContentPresenter_TextProperties.xaml</DependentUpon>
    </Compile>
    <Compile Update="$(MSBuildThisFileDirectory)Windows_UI_Xaml_Controls\ScrollViewerTests\ScrollViewer_Simple.xaml.cs">
      <DependentUpon>ScrollViewer_Simple.xaml</DependentUpon>
    </Compile>
    <Compile Update="$(MSBuildThisFileDirectory)Windows_UI_Xaml_Controls\DatePicker\DatePickerFlyout_Automated.xaml.cs">
      <DependentUpon>DatePickerFlyout_Automated.xaml</DependentUpon>
    </Compile>
    <Compile Update="$(MSBuildThisFileDirectory)Windows_UI_Xaml_Controls\ToolTip\ShowPathToRootControl.xaml.cs">
      <DependentUpon>ShowPathToRootControl.xaml</DependentUpon>
    </Compile>
    <Compile Update="$(MSBuildThisFileDirectory)Windows_UI_Xaml_Controls\ToolTip\TextOnlyToolTipSample.xaml.cs">
      <DependentUpon>TextOnlyToolTipSample.xaml</DependentUpon>
    </Compile>
    <Compile Update="$(MSBuildThisFileDirectory)Windows_UI_Xaml_Controls\ListView\ListView_VirtualizePanelAdaptaterIdCache.xaml.cs">
      <DependentUpon>ListView_VirtualizePanelAdaptaterIdCache.xaml</DependentUpon>
    </Compile>
    <Compile Update="$(MSBuildThisFileDirectory)Windows_UI_Xaml_Controls\ComboBox\ComboBox_ItemDataContext.xaml.cs">
      <DependentUpon>ComboBox_ItemDataContext.xaml</DependentUpon>
    </Compile>
<<<<<<< HEAD
    <Compile Update="D:\Dev\Uno\src\SamplesApp\UITests.Shared\Windows_Devices\Geolocator.xaml.cs">
      <DependentUpon>Geolocator.xaml</DependentUpon>
    </Compile>
    <Compile Update="D:\Dev\Uno\src\SamplesApp\UITests.Shared\Windows_Devices\GeolocatorTests.xaml.cs">
      <DependentUpon>GeolocatorTests.xaml</DependentUpon>
=======
	<Compile Update="$(MSBuildThisFileDirectory)Windows_Devices\GyrometerTests.xaml.cs">
      <DependentUpon>GyrometerTests.xaml</DependentUpon>
>>>>>>> fa9b45b1
    </Compile>
  </ItemGroup>
  <ItemGroup>
    <Content Include="$(MSBuildThisFileDirectory)Assets\cart.png" />
    <Content Include="$(MSBuildThisFileDirectory)Assets\check.png" />
    <Content Include="$(MSBuildThisFileDirectory)Assets\colors300.png" />
    <Content Include="$(MSBuildThisFileDirectory)Assets\icon.png" />
    <Content Include="$(MSBuildThisFileDirectory)Assets\Icons\menu.png" />
    <Content Include="$(MSBuildThisFileDirectory)Assets\Icons\search.png" />
    <Content Include="$(MSBuildThisFileDirectory)Assets\menu.png" />
    <Content Include="$(MSBuildThisFileDirectory)Assets\search.png" />
    <Content Include="$(MSBuildThisFileDirectory)Assets\Slices.png" />
    <Content Include="$(MSBuildThisFileDirectory)Assets\star_empty.png" />
    <Content Include="$(MSBuildThisFileDirectory)Assets\star_full.png" />
    <Content Include="$(MSBuildThisFileDirectory)Assets\test_image_1252_836.png" />
    <Content Include="$(MSBuildThisFileDirectory)Assets\test_image_200_300.png" />
    <Content Include="$(MSBuildThisFileDirectory)Assets\test_image_250_250.png" />
    <Content Include="$(MSBuildThisFileDirectory)Assets\test_image_300_200.png" />
    <Content Include="$(MSBuildThisFileDirectory)Assets\test_image_836_1252.png" />
    <Content Include="$(MSBuildThisFileDirectory)Lottie\4770-lady-and-dove.json" />
    <Content Include="$(MSBuildThisFileDirectory)Lottie\4930-checkbox-animation.json" />
    <Content Include="$(MSBuildThisFileDirectory)Lottie\lottie-logo.json" />
    <Content Include="$(MSBuildThisFileDirectory)Lottie\uno.json" />
  </ItemGroup>
  <ItemGroup>
    <PRIResource Include="$(MSBuildThisFileDirectory)UITestsStrings\en-US\NamedResources.resw" />
    <PRIResource Include="$(MSBuildThisFileDirectory)UITestsStrings\en-US\Resources.resw" />
  </ItemGroup>
  <ItemGroup>
    <Folder Include="$(MSBuildThisFileDirectory)Windows_UI_Xaml_Controls\ChatBox\" />
    <Folder Include="$(MSBuildThisFileDirectory)Windows_UI_Xaml_Controls\DatePicker\Models\" />
    <Folder Include="$(MSBuildThisFileDirectory)Windows_UI_Xaml_Controls\TimePicker\Model\" />
  </ItemGroup>
  <ItemGroup>
    <Compile Include="$(MSBuildThisFileDirectory)Windows_UI_Xaml_Controls\ImageTests\ImageSourceWriteableBitmapInvalidate.xaml.cs">
      <DependentUpon>ImageSourceWriteableBitmapInvalidate.xaml</DependentUpon>
    </Compile>
  </ItemGroup>
</Project><|MERGE_RESOLUTION|>--- conflicted
+++ resolved
@@ -45,15 +45,15 @@
       <SubType>Designer</SubType>
       <Generator>MSBuild:Compile</Generator>
     </Page>
-<<<<<<< HEAD
     <Page Include="$(MSBuildThisFileDirectory)Windows_Devices\GeolocatorTests.xaml">
       <SubType>Designer</SubType>
       <Generator>MSBuild:Compile</Generator>
     </Page>
     <Page Include="$(MSBuildThisFileDirectory)Windows_Devices\GeopositionDisplayControl.xaml">
-=======
+      <SubType>Designer</SubType>
+      <Generator>MSBuild:Compile</Generator>
+    </Page>
     <Page Include="$(MSBuildThisFileDirectory)Windows_Devices\GyrometerTests.xaml">
->>>>>>> fa9b45b1
       <SubType>Designer</SubType>
       <Generator>MSBuild:Compile</Generator>
     </Page>
@@ -2524,18 +2524,17 @@
     <Compile Include="$(MSBuildThisFileDirectory)Windows_Devices\AccelerometerTests.xaml.cs">
       <DependentUpon>AccelerometerTests.xaml</DependentUpon>
     </Compile>
-<<<<<<< HEAD
-    <Compile Include="$(MSBuildThisFileDirectory)Windows_Devices\BarometerTests.xaml.cs" />
-    <Compile Include="$(MSBuildThisFileDirectory)Windows_Devices\GeolocatorTests.xaml.cs" />
+    <Compile Include="$(MSBuildThisFileDirectory)Windows_Devices\BarometerTests.xaml.cs">
+      <DependentUpon>BarometerTests.xaml</DependentUpon>
+    </Compile>
+    <Compile Include="$(MSBuildThisFileDirectory)Windows_Devices\GyrometerTests.xaml.cs">
+	    <DependentUpon>GyrometerTests.xaml</DependentUpon>
+    </Compile>    
+    <Compile Include="$(MSBuildThisFileDirectory)Windows_Devices\GeolocatorTests.xaml.cs">
+	    <DependentUpon>GeolocatorTests.xaml</DependentUpon>
+	</Compile>
     <Compile Include="$(MSBuildThisFileDirectory)Windows_Devices\GeopositionDisplayControl.xaml.cs">
       <DependentUpon>GeopositionDisplayControl.xaml</DependentUpon>
-=======
-    <Compile Include="$(MSBuildThisFileDirectory)Windows_Devices\BarometerTests.xaml.cs">
-      <DependentUpon>BarometerTests.xaml</DependentUpon>
-    </Compile>
-    <Compile Include="$(MSBuildThisFileDirectory)Windows_Devices\GyrometerTests.xaml.cs">
-	    <DependentUpon>GyrometerTests.xaml</DependentUpon>
->>>>>>> fa9b45b1
     </Compile>
     <Compile Include="$(MSBuildThisFileDirectory)Windows_Devices\MagnetometerTests.xaml.cs">
       <DependentUpon>MagnetometerTests.xaml</DependentUpon>
@@ -4576,16 +4575,14 @@
     <Compile Update="$(MSBuildThisFileDirectory)Windows_UI_Xaml_Controls\ComboBox\ComboBox_ItemDataContext.xaml.cs">
       <DependentUpon>ComboBox_ItemDataContext.xaml</DependentUpon>
     </Compile>
-<<<<<<< HEAD
-    <Compile Update="D:\Dev\Uno\src\SamplesApp\UITests.Shared\Windows_Devices\Geolocator.xaml.cs">
+    <Compile Update="$(MSBuildThisFileDirectory)Windows_Devices\Geolocator.xaml.cs">
       <DependentUpon>Geolocator.xaml</DependentUpon>
     </Compile>
-    <Compile Update="D:\Dev\Uno\src\SamplesApp\UITests.Shared\Windows_Devices\GeolocatorTests.xaml.cs">
+    <Compile Update="$(MSBuildThisFileDirectory)Windows_Devices\GeolocatorTests.xaml.cs">
       <DependentUpon>GeolocatorTests.xaml</DependentUpon>
-=======
+    </Compile>
 	<Compile Update="$(MSBuildThisFileDirectory)Windows_Devices\GyrometerTests.xaml.cs">
       <DependentUpon>GyrometerTests.xaml</DependentUpon>
->>>>>>> fa9b45b1
     </Compile>
   </ItemGroup>
   <ItemGroup>
