--- conflicted
+++ resolved
@@ -19,15 +19,11 @@
 			// DON'T move this to XamlHost_LoadedAsync.
 			Assert.IsNotNull(xamlHost.Child.XamlRoot?.VisualTree.ContentRoot.CompositionContent, "ContentIsland of the ContentRoot should have been set by now.");
 #endif
-<<<<<<< HEAD
-			await SamplesApp.App.HandleRuntimeTests(string.Join("&", System.Environment.GetCommandLineArgs()));
-=======
 		}
 
 		private async void XamlHost_LoadedAsync(object sender, RoutedEventArgs e)
 		{
 			await SamplesApp.App.HandleRuntimeTests(string.Join(";", System.Environment.GetCommandLineArgs()));
->>>>>>> a2c40bf3
 		}
 	}
 }